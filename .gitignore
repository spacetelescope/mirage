# Compiled source #
###################
*.pyc
*.py~
.pytest_cache/*
.cache*

# Package Stuff #
#################
build/*
dist/*
mirages.egg-info/*

# Lists and images #
######################
mirage/catalogs/*.list
*uncal*.list
*.list~
*.fits
*.yaml
*.yaml~
*.csv
*.txt~

<<<<<<< HEAD
# Test data
###########
=======
# Log files #
#############
tests/mirage_logs/*
>>>>>>> ca49664b
tests/test_data/*/mirage_logs/*
tests/test_data/*/*/mirage_logs/*

# exceptions
!tests/test_data/*/*.yaml

# Other #
#########
.ipynb_checkpoints/*
examples/.ipynb_checkpoints/*
htmlcov/*
*.aptbackup
*.aptx
*.docx

# Files #
#########
OTECommissioning/*
examples/apt_data/*
dev_scripts/*
*config.json
mirage.egg-info

# Docs build #
docs/_build
docs/_static
docs/_templates

# Versioning via Relic #
########################
RELIC-INFO
mirage/version.py
1068_official_version.pointing
1068_official_version.xml
1068_manual_redo.pointing
1068_manual_redo.xml<|MERGE_RESOLUTION|>--- conflicted
+++ resolved
@@ -22,14 +22,9 @@
 *.csv
 *.txt~
 
-<<<<<<< HEAD
-# Test data
-###########
-=======
 # Log files #
 #############
 tests/mirage_logs/*
->>>>>>> ca49664b
 tests/test_data/*/mirage_logs/*
 tests/test_data/*/*/mirage_logs/*
 
