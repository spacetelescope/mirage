1.3.3
=====

<<<<<<< HEAD
APT Pointing File
-----------------

Bug fix such that the only Target Acquisition observations that are read in are those for NIRCam TSO observations.
=======
Header Keywords
---------------

Corrected schema to populate the XOFFSET and YOFFSET header keywords (#454)


Reference Files
---------------

Fix bug in downloader that was preventing NIRISS darks from being downloaded (#450)
>>>>>>> 4cca93cf


1.3.2
=====

Gain
----

Added a missing import statement for MEAN_GAIN_VALUES in the grism_tso_simulator

Segmentation Map
----------------

Fixed a bug that was causing create_seed_image to crash when updating the segmentation map for extended sources

Grism TSO plots
---------------

Removed call to an unused module in the TSO example notebook. This call was causing the notebook's plotting function to fail


1.3.1
=====

Dependencies
------------

Added batman-package as a dependency. This is used when creating TSO data.


1.3
===

Installation
------------

setup.py has been modified to support installation via pip and Pypi. Installation documentation has been updated to describe the new process.


Gain Values
-----------

Update observation_generator.py, wfss_simulator.py, grism_tso_simualtor.py to use the mean gain value stored in utils/constants.py rather than the values in the gain reference file when translating the dispersed seed image from units of e-/sec to ADU/sec.

Flat Field
----------

Seed images are now multiplied by the flat field reference file rather than the pixel area map reference file in order to get the surface brightnesses correct. Or more simply, since one of the steps in the JWST calibration pipeline is to divide by the flat field, we must multiply by the flat field when creating the data. See #430. For imaging/time series modes, the flat field is multiplied into the seed image. For NIRCam WFSS mode, the flat field is multiplied in to the dispsersed seed image. For NIRISS WFSS, the flat field is multiplied in to the seed image prior to dispersing. This is because the flat field reference file contains both pixel-to-pixel differences in respsonse, as well as images of the occulting spots, which are in the optical train. Ideally the occulting spots would be multiplied into the seed image prior to dispersing, and then the pixel-to-pixel flat would be multiplied into the seed image after dispersing. Unfortunately these two effects are mixed in the flat field reference file and cannot be separated. This will have some implications for calibrated data products.


Backgrounds
-----------

Update the calculation of background signals to better match the values calcualted by the ETC. Values generally are within 10% of those from the ETC, although there are some filters/pointings/levels where the values differ by up to 20%. #430

For the purposes of calculating the background signal in NIRISS WFSS simulations, the system throughput is simply set to 80% of the throughput in the imaging mode (with appropriate filter).

Fixed bug in the Grism TSO simulator where the background signal was being added twice.

Changed the code so that the Grism TSO simulator works in the case where no background source catalogs are provided. In this case, a dummy background point source catalog is generated, as the calculation and addition of background is done using the background sources.

calculate_background function moved into backgrounds.py so that it can be more easily used by modules other than catalog_seed_image.

Besancon Model Query
--------------------

Code relating to the production of Besancon model source catalogs has been updated to reflect the new workflow for querying and retrieving data. This is now a 2-step process. Users must create an account on the Besancon model website. Queries can then be submitting using the `catalogs.create_catalog.besancon` function. The user must then wait for an email which contains a link to download the resulting catalog. Conversion of this catalog to Mirage-format can then proceed. See the `Catalog_Generation_Tools.ipynb` notebook for details.

Non-sidereal
------------

Segmentation map addition bug corrected. Example notebook and input yaml file updated.


1.2.2
=====

Versioning
----------

Update package versioning to be done with setuptools-scm rather than relic.


1.2.1
=====

TSO Modes
---------

- Updated documentation on readthedocs with information on TSO mode work


1.2
===

TSO Modes
---------

- Add the ability to simulate both grism and imaging time series observations for NIRCam. Example notebook included.


1.1.5
=====

PSF Selection
-------------

- Fix bug in PSF library selection code for observations using one of NIRCam's filters present in the pupil wheel. The bug was preventing the correct library file from being found. (#420)


1.1.4
=====

WCS keywords
------------

- Correct the input RA and Dec used to calculate the values of the PC matrix. Remove the calculation of CRVAL1,2 from set_telescope_pointing.py since it is already done in observation_generator.py (#419)


1.1.3
=====

Yaml Generator
--------------

- Update generator to produce yaml files only for the detectors used with a given aperture. e.g. SUB400P with the NIRCam B module only uses NIRCam B1 and B5 detectors. With this update,
yaml files will only be produced for B1 and B5, whereas previously yaml files were generated for all 5 B module detectors. This change only affects NIRCam.


1.1.2
=====

WFSS
----

- Update functionality for rescaling input spectra to desired magnitude in given instrument/filter. Rescaling is now done via synphot's renormalize() function in the prpoper photon-weighted units. (#412)

Catalogs
--------

- Change photometric system in catalog output from 2MASS query from ABmag to Vegamag (#415)

Seed Image
----------

- Remove filter substring from seed image output file name in the case of FGS simulations (#415)


1.1.1
=====

WFSS
----

- Update background scaling calcultions. NIRISS scales pre-existing background image. NIRCam creates image from jwst_background-provided date or level [#399]<|MERGE_RESOLUTION|>--- conflicted
+++ resolved
@@ -1,23 +1,20 @@
 1.3.3
 =====
 
-<<<<<<< HEAD
 APT Pointing File
 -----------------
 
 Bug fix such that the only Target Acquisition observations that are read in are those for NIRCam TSO observations.
-=======
+
 Header Keywords
 ---------------
 
 Corrected schema to populate the XOFFSET and YOFFSET header keywords (#454)
 
-
 Reference Files
 ---------------
 
 Fix bug in downloader that was preventing NIRISS darks from being downloaded (#450)
->>>>>>> 4cca93cf
 
 
 1.3.2
