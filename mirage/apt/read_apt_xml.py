# ! /usr/bin/env python


import copy
import os
import re
from collections import OrderedDict

from lxml import etree
from astropy.io import ascii
from astropy.table import Table, Column
import numpy as np

from ..utils.utils import append_dictionary

APT_DIR = os.path.realpath(os.path.join(os.getcwd(), os.path.dirname(__file__)))
PACKAGE_DIR = os.path.dirname(APT_DIR)


class ReadAPTXML():
    """Class to open and parse XML files from APT. Can read templates for
    NircamImaging, NircamEngineeringImaging, WfscCommissioning,
    WfscGlobaLAlignment, WfscCoarsePhasing, WfscFinePhasing (incomplete),
    and NircamWfss modes.

    Attributes
    ----------
    apt: str
        APT namespace for XML files
    APTObservationParams: dict
        Dictionary of APT parameters that accumulates all parameters in all
        tiles and all observation. Passed out to be further parsed in the
        apt_inputs script
    obs_tuple_list: list
        Compiled list of all the parameters for all tiles in a single observation
    """

    def __init__(self):
        # Define the APT namespace
        self.apt = '{http://www.stsci.edu/JWST/APT}'

        # Set up dictionary of observation parameters to be populated
        ProposalParams_keys = ['PI_Name', 'Proposal_category', 'ProposalID',
                               'Science_category', 'Title']
        ObsParams_keys = ['Module', 'Subarray', 'Instrument',
                          'PrimaryDitherType', 'PrimaryDithers', 'SubpixelPositions',
                          'SubpixelDitherType', 'CoordinatedParallel', 'ParallelInstrument',
                          'ObservationID', 'TileNumber', 'APTTemplate',
                          'ApertureOverride', 'ObservationName',
                          'DitherPatternType', 'ImageDithers', # NIRISS
                          'number_of_dithers', # uniform name across instruments
                          'FiducialPointOverride',
                          ]
        FilterParams_keys = ['ShortFilter', 'LongFilter', 'ShortPupil', 'LongPupil',
                             'ReadoutPattern', 'Groups', 'Integrations',
                             'FilterWheel', 'PupilWheel' # for NIRISS
                             ]
        OtherParams_keys = ['Mode', 'Grism',
                            'IntegrationsShort', 'GroupsShort', 'Dither', # MIRI
                            'GroupsLong', 'ReadoutPatternShort', 'IntegrationsLong',
                            'Exposures', 'Wavelength', 'ReadoutPatternLong', 'Filter',
                            'EtcIdLong', 'EtcIdShort', 'EtcId',
                            ]

        self.APTObservationParams_keys = ProposalParams_keys + ObsParams_keys + \
            FilterParams_keys + OtherParams_keys
        self.APTObservationParams = {}
        for key in self.APTObservationParams_keys:
            self.APTObservationParams[key] = []
        self.empty_exposures_dictionary = copy.deepcopy(self.APTObservationParams)
        self.observation_info = OrderedDict()

    def read_xml(self, infile, verbose=False):
        """Main function. Read in the .xml file from APT, and output dictionary of parameters.

        Arguments
        ---------
        infile (str):
            Path to input .xml file

        Returns
        -------
        dict:
            Dictionary with extracted observation parameters

        Raises
        ------
        ValueError:
            If an .xml file is provided that includes an APT template that is not
            supported.
            If the .xml file includes a fiducial pointing override with an
            unknown subarray specification
        """
        # Open XML file, get element tree of the APT proposal
        with open(infile) as f:
            tree = etree.parse(f)

        # Get high-level information: proposal info - - - - - - - - - - - - - -

        # Set default values
        propid_default = 42
        proptitle_default = 'Looking for my towel'
        scicat_default = 'Planets and Planet Formation'
        piname_default = 'D.N. Adams'
        propcat_default = 'GO'

        # Get just the element with the proposal information
        proposal_info = tree.find(self.apt + 'ProposalInformation')

        # Title
        try:
            prop_title = proposal_info.find(self.apt + 'Title').text
        except:
            prop_title = proptitle_default

        # Proposal ID
        try:
            prop_id = '{:05d}'.format(np.int(proposal_info.find(self.apt + 'ProposalID').text))
        except:
            prop_id = '{:05d}'.format(propid_default)

        # Proposal Category
        try:
            prop_category = proposal_info.find(self.apt + 'ProposalCategory')[0]
            prop_category = etree.QName(prop_category).localname
        except:
            prop_category = propcat_default

        # Science Category
        try:
            science_category = proposal_info.find(self.apt + 'ScientificCategory').text
        except:
            science_category = scicat_default

        # Principal Investigator Name
        try:
            pi_firstname = proposal_info.find('.//' + self.apt + 'FirstName').text
            pi_lastname = proposal_info.find('.//' + self.apt + 'LastName').text
            pi_name = ' '.join([pi_firstname, pi_lastname])
        except:
            pi_name = piname_default

        # Get parameters for each observation  - - - - - - - - - - - - - - - -

        # Find all observations (but use only those that use NIRCam or are WFSC)
        observation_data = tree.find(self.apt + 'DataRequests')
        observation_list = observation_data.findall('.//' + self.apt + 'Observation')

        # Loop through observations, get parameters
        for i_obs, obs in enumerate(observation_list):
            observation_number = obs.find(self.apt + 'Number').text.zfill(3)

            # Create empty list that will be populated with a tuple of parameters
            # for every observation
            self.obs_tuple_list = []

            # Determine what template is used for the observation
            template = obs.find(self.apt + 'Template')[0]
            template_name = etree.QName(template).localname

            # Are all the templates in the XML file something that we can handle?
            known_APT_templates = ['NircamImaging', 'NircamWfss', 'WfscCommissioning',
                                   'NircamEngineeringImaging', 'WfscGlobalAlignment',
                                   'WfscCoarsePhasing', 'WfscFinePhasing',
<<<<<<< HEAD
                                   'NirissExternalCalibration', 'NirissAmi',  # NIRISS
=======
                                   'NirissExternalCalibration', 'NirissWfss',  # NIRISS
>>>>>>> d20091b6
                                   'NirspecImaging', 'NirspecInternalLamp',  # NIRSpec
                                   'MiriMRS',  # MIRI
                                   'FgsExternalCalibration',  # FGS
                                   'NircamDark', 'NirissDark',  # Darks
                                   'NircamTimeSeries',
                                   ]
            if template_name not in known_APT_templates:
                # If not, turn back now.
                raise ValueError('No protocol written to read {} template.'.format(template_name))

            # Get observation label
            label_ele = obs.find(self.apt + 'Label')
            if label_ele is not None:
                label = label_ele.text
                if (' (' in label) and (')' in label):
                    label = re.split(r' \(|\)', label)[0]
            else:
                label = 'None'

            # Get coordinated parallel
            coordparallel = obs.find(self.apt + 'CoordinatedParallel').text

            if verbose:
                print('+'*100)
                print('Observation `{}` labelled `{}` uses template `{}`'.format(observation_number, label,
                                                                                 template_name))
                number_of_entries = len(self.APTObservationParams['Instrument'])
                print('APTObservationParams Dictionary holds {} entries before reading template'
                      .format(number_of_entries))
                if coordparallel == 'true':
                    print('Coordinated parallel observation')

            CoordinatedParallelSet = None
            if coordparallel == 'true':
                try:
                    CoordinatedParallelSet = obs.find(self.apt + 'CoordinatedParallelSet').text
                except AttributeError:
                    raise RuntimeError('Program does not specify parallels correctly.')

            try:
                obs_label = obs.find(self.apt + 'Label').text
            except AttributeError:
                # label tag not present
                obs_label = 'Observation 1'

            # extract visit numbers
            visit_numbers = [np.int(element.items()[0][1]) for element in obs if
                             element.tag.split(self.apt)[1] == 'Visit']

            prop_params = [pi_name, prop_id, prop_title, prop_category,
                           science_category, coordparallel, observation_number, obs_label]

            proposal_parameter_dictionary = {'PI_Name': pi_name, 'ProposalID': prop_id,
                                             'Title': prop_title,
                                             'Proposal_category': prop_category,
                                             'Science_category': science_category,
                                             'CoordinatedParallel': coordparallel,
                                             'ObservationID': observation_number,
                                             'ObservationName': obs_label,
                                             }

<<<<<<< HEAD
            if template_name in ['NircamImaging', 'NircamEngineeringImaging', 'NirissExternalCalibration', 'NirspecImaging', 'MiriMRS', 'FgsExternalCalibration', 'NirissAmi']:
                exposures_dictionary = self.read_generic_imaging_template(template, template_name, obs, proposal_parameter_dictionary, verbose=verbose)
=======
            if template_name in ['NircamImaging', 'NircamEngineeringImaging', 'NirissExternalCalibration',
                                 'NirspecImaging', 'MiriMRS', 'FgsExternalCalibration']:
                exposures_dictionary = self.read_generic_imaging_template(template, template_name, obs,
                                                                          proposal_parameter_dictionary,
                                                                          verbose=verbose)
>>>>>>> d20091b6
                if coordparallel == 'true':
                    parallel_template_name = etree.QName(obs.find(self.apt + 'FirstCoordinatedTemplate')[0]).localname
                    if parallel_template_name in ['MiriImaging']:
                        pass
                    else:
                        parallel_exposures_dictionary = self.read_parallel_exposures(obs, exposures_dictionary,
                                                                                     proposal_parameter_dictionary,
                                                                                     verbose=verbose)
                        exposures_dictionary = append_dictionary(exposures_dictionary, parallel_exposures_dictionary, braid=True)

            # If template is WFSC Commissioning
            elif template_name in ['WfscCommissioning']:
                exposures_dictionary, num_WFCgroups = self.read_commissioning_template(template,
                                                                                       template_name, obs,
                                                                                       prop_params)

            # If template is WFSC Global Alignment
            elif template_name in ['WfscGlobalAlignment']:
                exposures_dictionary, n_exp = self.read_globalalignment_template(template, template_name, obs,
                                                                                 prop_params)

            # If template is WFSC Coarse Phasing
            elif template_name in ['WfscCoarsePhasing']:
                exposures_dictionary, n_tiles_phasing = self.read_coarsephasing_template(template,
                                                                                         template_name, obs,
                                                                                         prop_params)

            # If template is WFSC Fine Phasing
            elif template_name in ['WfscFinePhasing']:
                exposures_dictionary, n_tiles_phasing = self.read_finephasing_template(template,
                                                                                       template_name, obs,
                                                                                       prop_params)

            # If template is WFSS
            elif template_name == 'NircamWfss':
                exposures_dictionary = self.read_nircam_wfss_template(template, template_name, obs,
                                                                      proposal_parameter_dictionary)

            elif template_name == 'NirissWfss':
                exposures_dictionary = self.read_niriss_wfss_template(template, template_name, obs,
                                                                      proposal_parameter_dictionary,
                                                                      verbose=verbose)
                if coordparallel == 'true':
                    parallel_template_name = etree.QName(obs.find(self.apt + 'FirstCoordinatedTemplate')[0]).localname
                    if parallel_template_name in ['MiriImaging']:
                        pass
                    elif parallel_template_name in ['NircamImaging']:
                        parallel_exposures_dictionary = self.read_parallel_exposures(obs, exposures_dictionary,
                                                                                     proposal_parameter_dictionary,
                                                                                     verbose=verbose)
                        exposures_dictionary = append_dictionary(exposures_dictionary, parallel_exposures_dictionary, braid=True)

                    else:
                        raise ValueError('Parallel template {} (with primary template {}) not supported.'
                                         .format(parallel_template_name, template_name))
            else:
                print('SKIPPED: Observation `{}` labelled `{}` uses template `{}`'.format(observation_number,
                                                                                          label,
                                                                                          template_name))
                continue

            if verbose:
                print('Dictionary read from template has {} entries.'.format(len(exposures_dictionary['Instrument'])))

            # # set default number of dithers, for downstream processing
            # for i, n_dither in enumerate(exposures_dictionary['number_of_dithers']):
            #     if (template_name == 'NircamEngineeringImaging') and (n_dither == '2PLUS'):
            #         exposures_dictionary['number_of_dithers'][i] = '2'
            #     elif int(n_dither) == 0:
            #         exposures_dictionary['number_of_dithers'][i] = '1'

            # add the exposure dictionary to the main dictionary
            self.APTObservationParams = append_dictionary(self.APTObservationParams,
                                                          exposures_dictionary)
            # - - - - - - - - - - - - - - - - - - - - - - - - - - - - - - - - -

            # Now we need to look for mosaic details, if any
            mosaic_tiles = obs.findall('.//' + self.apt + 'MosaicTiles')

            # count only tiles that are included
            tile_state = np.array([mosaic_tiles[i].find('.//' + self.apt + 'TileState').text for i in range(len(mosaic_tiles))])
            n_tiles = np.sum(np.array([True if state == 'Tile Included' else False for state in tile_state]))

            label = obs_label

            if verbose:
                print("Found {} tile(s) for observation {} {}".format(n_tiles, observation_number, label))
                if len(visit_numbers) > 0:
                    print('Found {} visits with numbers: {}'.format(len(visit_numbers), visit_numbers))

            if n_tiles > 1:
                for i in range(n_tiles - 1):
                    self.APTObservationParams = append_dictionary(self.APTObservationParams, exposures_dictionary)

            self.observation_info[observation_number] = {}
            self.observation_info[observation_number]['visit_numbers'] = visit_numbers

            if verbose:
                number_of_entries_after = len(self.APTObservationParams['Instrument'])
                print('APTObservationParams Dictionary holds {} entries after reading template ({:+d} entries)'
                      .format(number_of_entries_after, number_of_entries_after-number_of_entries))

        if verbose:
            print('Finished reading APT xml file.')
            print('+'*100)

        # Temporary for creating truth tables to use in tests
        #bool_cols = ['ParallelInstrument']
        #int_cols = ['Groups', 'Integrations']
        #final_table = Table()
        #for key in self.APTObservationParams.keys():
        #    if key in bool_cols:
        #        data_type = bool
        #    elif key in int_cols:
        #        data_type = str
        #    else:
        #        data_type = str
        #    new_col = Column(data=self.APTObservationParams[key], name=key, dtype=data_type)
        #    final_table.add_column(new_col)
        #tmpoutdir = '/Users/hilbert/python_repos/mirage/tests/test_data'
        #filebase = os.path.split(infile)[1]
        #tmpoutfile = '{}{}'.format(filebase.split('.xml')[0], '.txt')
        #ascii.write(final_table, os.path.join(tmpoutdir, tmpoutfile), overwrite=True)

        return self.APTObservationParams

    def add_exposure(self, dictionary, tup):
        """Add an exposure to the exposure dictionary

        Parameters
        ----------
        dictionary : dict
            Information on individual exposures

        tup : tuple
            A tuple contianing information to add to dictionary as
            the next exposure

        Returns
        -------
        dictionary : dict
            With new exposure added
        """
        dictionary['PI_Name'].append(tup[0])
        dictionary['ProposalID'].append(tup[1])
        dictionary['Title'].append(tup[2])
        dictionary['Proposal_category'].append(tup[3])
        dictionary['Science_category'].append(tup[4])
        dictionary['Mode'].append(tup[5])
        dictionary['Module'].append(tup[6])
        dictionary['Subarray'].append(tup[7])
        dictionary['PrimaryDitherType'].append(tup[8])
        dictionary['PrimaryDithers'].append(tup[9])
        dictionary['SubpixelDitherType'].append(tup[10])
        dictionary['SubpixelPositions'].append(tup[11])
        dictionary['ShortFilter'].append(tup[12])
        dictionary['LongFilter'].append(tup[13])
        dictionary['ReadoutPattern'].append(tup[14])
        dictionary['Groups'].append(tup[15])
        dictionary['Integrations'].append(tup[16])
        dictionary['ShortPupil'].append(tup[17])
        dictionary['LongPupil'].append(tup[18])
        dictionary['Grism'].append(tup[19])
        dictionary['CoordinatedParallel'].append(tup[20])
        dictionary['ObservationID'].append(tup[21])
        dictionary['TileNumber'].append(tup[22])
        dictionary['APTTemplate'].append(tup[23])
        dictionary['Instrument'].append(tup[24])
        dictionary['ObservationName'].append(tup[25])
        return dictionary

    def read_generic_imaging_template(self, template, template_name, obs, proposal_parameter_dictionary,
                                      verbose=False, parallel=False):
        """Read imaging template content regardless of instrument.

        Save content to object attributes. Support for coordinated parallels is included.

        Parameters
        ----------
        template : etree xml element
            xml content of template
        template_name : str
            name of the template
        obs : etree xml element
            xml content of observation
        proposal_parameter_dictionary : dict
            Dictionary of proposal parameters to extract from template

        Returns
        -------
        exposures_dictionary : OrderedDict
            Dictionary containing relevant exposure parameters

        """
        if parallel:
            # boolean indicating which instrument is not prime but parallel
            parallel_instrument = True
            if template_name == 'FgsExternalCalibration':
                instrument = 'FGS'
            elif template_name == 'MiriImaging':
                instrument = 'MIRI'
            elif template_name == 'NirissImaging':
                instrument = 'NIRISS'
            elif template_name == 'NircamImaging':
                instrument = 'NIRCAM'
            prime_instrument = obs.find(self.apt + 'Instrument').text
            if verbose:
                print('Prime: {}   Parallel: {}'.format(prime_instrument, instrument))
            prime_template = obs.find(self.apt + 'Template')[0]
            prime_template_name = etree.QName(prime_template).localname
            prime_ns = "{{{}/Template/{}}}".format(self.apt.replace('{', '').replace('}', ''), prime_template_name)
            if verbose:
                print('PRIME TEMPLATE NAME IS: {}'.format(prime_template_name))
        else:
            instrument = obs.find(self.apt + 'Instrument').text
            parallel_instrument = False
            prime_instrument = instrument
            prime_template = template
            prime_template_name = template_name

        exposures_dictionary = copy.deepcopy(self.empty_exposures_dictionary)
        ns = "{{{}/Template/{}}}".format(self.apt.replace('{','').replace('}',''), template_name)

        DitherPatternType = None

        if ((prime_instrument in ['NIRCAM', 'FGS']) or
           (prime_instrument == 'NIRISS' and prime_template_name == 'NirissWfss')):
            dither_key_name = 'PrimaryDithers'
        elif prime_instrument in ['NIRISS', 'MIRI', 'NIRSPEC']:
            dither_key_name = 'ImageDithers'

        # number of dithers defaults to 1
        number_of_dithers = 1
        number_of_subpixel_positions = 1

        number_of_primary_dithers = 1
        number_of_subpixel_dithers = 1
      
        if instrument.lower() == 'nircam':
            # NIRCam uses FilterConfig structure to specifiy exposure parameters

            # store Module, Subarray, ... fields
            observation_dict = {}
            for field in template:
                key = field.tag.split(ns)[1]
                value = field.text
                observation_dict[key] = value

            # Determine if there is an aperture override
            override = obs.find('.//' + self.apt + 'FiducialPointOverride')
            FiducialPointOverride = True if override is not None else False

            # Get the number of primary and subpixel dithers
            primary_dithers_present = dither_key_name in observation_dict.keys()
            if primary_dithers_present:
                number_of_primary_dithers = observation_dict[dither_key_name]

                if (template_name == 'NircamEngineeringImaging') and (number_of_primary_dithers == '2PLUS'):
                    # Handle the special case for 2PLUS
                    number_of_primary_dithers = 2

                if observation_dict[dither_key_name] in ['2TIGHTGAPS']:
                    number_of_primary_dithers = observation_dict[dither_key_name][0]

            else:
                print('Primary dither element {} not found, use default primary dithers value (1).'.format(dither_key_name))

            # Find the number of subpixel dithers
            if not parallel:
                if observation_dict['SubpixelDitherType'] in ['3-POINT-WITH-MIRI-F770W']:
                    # Handle the special case for MIRI
                    number_of_subpixel_dithers = 3
                elif "-WITH-NIRISS" in observation_dict['SubpixelDitherType']:
                    number_of_subpixel_dithers = np.int(observation_dict['SubpixelDitherType'][0])
                elif observation_dict['SubpixelDitherType'] in ['STANDARD', 'IMAGING']:
                    number_of_subpixel_dithers = np.int(observation_dict['SubpixelPositions'])
            else:
                # For parallel instrument we ignore any dither info and set values to 0
                number_of_primary_dithers = 0
                number_of_subpixel_dithers = 0

                # The exception is if NIRISS WFSS is prime, in which case the dither pattern
                # (from NIRISS) can be imposed on only the second of each trio of exposures
                # (the exposure that is matched up to the NIRISS grism exposure), OR to all
                # three of each trio of exposures (meaning those matched up to the direct,
                # grism, and direct NIRISS exposures).

                # This doesn't actually matter at the moment since parallel instrument dither values
                # in the table are ignored.
                if prime_instrument == 'NIRISS' and prime_template_name == 'NirissWfss':
                    observation_dict['PrimaryDithers'] = prime_template.find(prime_ns + dither_key_name).text
                    observation_dict['DitherSize'] = prime_template.find(prime_ns + 'DitherSize').text
                    number_of_primary_dithers = np.int(observation_dict['PrimaryDithers'][0])
                    number_of_subpixel_dithers = 1

            # Combine primary and subpixel dithers
            number_of_dithers = str(np.int(number_of_primary_dithers) * number_of_subpixel_dithers)
            print('Number of dithers: {} primary * {} subpixel = {}'.format(number_of_primary_dithers,
                                                                            number_of_subpixel_dithers,
                                                                            number_of_dithers))

            # Find filter parameters for all filter configurations within obs
            filter_configs = template.findall('.//' + ns + 'FilterConfig')
            # loop over filter configurations
            for filter_config_index, filter_config in enumerate(filter_configs):
                filter_config_dict = {}
                # print('Filter config index {}'.format(filter_config_index))
                for element in filter_config:
                    key = element.tag.split(ns)[1]
                    value = element.text
                    if key == 'ShortFilter':
                        ShortPupil, ShortFilter = self.separate_pupil_and_filter(value)
                        filter_config_dict['ShortPupil'] = ShortPupil
                    elif key == 'LongFilter':
                        LongPupil, LongFilter = self.separate_pupil_and_filter(value)
                        filter_config_dict['LongPupil'] = LongPupil

                    filter_config_dict[key] = value

                for key in self.APTObservationParams_keys:
                    if key in filter_config_dict.keys():
                        value = filter_config_dict[key]
                    elif key in observation_dict.keys():
                        value = observation_dict[key]
                    elif key in proposal_parameter_dictionary.keys():
                        value = proposal_parameter_dictionary[key]
                    elif key == 'Instrument':
                        value = instrument
                    elif key == 'ParallelInstrument':
                        value = parallel_instrument
                    elif key == 'number_of_dithers':
                        value = str(number_of_dithers)
                    elif key == 'FiducialPointOverride':
                        value = str(FiducialPointOverride)
                    elif key == 'APTTemplate':
                        value = template_name
                    else:
                        value = str(None)

                    if (key == 'Mode'):
                        value = 'imaging'

                    exposures_dictionary[key].append(value)

<<<<<<< HEAD
        else: # instruments other than nircam
=======
            ##########################################################
            # If NIRCam is prime with NIRISS WFSS parallel, then a DITHER_DIRECT
            # field will be added to the xml, describing whether the direct images
            # on either side of the grism exposure should be ditered. In a rare case
            # of the prime instrument having to conform to what the parallel instrument
            # is doing, this means that the NIRCam exposures taken at the same time as
            # the NIRISS direct images will also be dithered or not to match NIRISS. In
            # this special mode, NIRISS direct images are taken before and after each
            # grism exposure. Therefore for the NIRCam prime exposures, you can collect
            # them into groups of 3, and the dither_direct value will affect the first
            # and third exposures in each group. If dither_direct is false then all dithering,
            # primary and subpixel, are skipped. If dither_direct is true, then primary
            # and subpixel dithers are both done. It is guaranteed (by APT) in this case that
            # then number of exposures is a multiple of 3.
            try:
                dither_direct = observation_dict['DitherNirissWfssDirectImages']
                if dither_direct == 'NO_DITHERING':
                    if verbose:
                        print(('NIRISS WFSS parallel and NO_DITHERING set for direct imgages. Adjusting '
                               'number_of_dithers to 1 for the matching NIRCam exposures.'))
                    num_dithers = exposures_dictionary['number_of_dithers']
                    for counter in range(0, len(num_dithers), 3):
                        num_dithers[counter: counter+3] = ['1', num_dithers[counter+1], '1']
            except:
                pass
            ############################################################

        else:

            # Determine if there is an aperture override
            override = obs.find('.//' + self.apt + 'FiducialPointOverride')
            FiducialPointOverride = True if override is not None else False

>>>>>>> d20091b6
            for element in template:
                element_tag_stripped = element.tag.split(ns)[1]

                # loop through exposures and collect dither parameters
                if element_tag_stripped == 'DitherPatternType':
                    DitherPatternType = element.text
                elif element_tag_stripped == 'ImageDithers':
                    number_of_primary_dithers = int(element.text)
                elif element_tag_stripped == 'SubpixelPositions':
                    if element.text != 'NONE':
                        number_of_subpixel_positions = np.int(element.text)
                elif element_tag_stripped == 'PrimaryDithers':
                    if (element.text is not None) & (element.text != 'NONE'):
                        number_of_primary_dithers = int(element.text)
                elif element_tag_stripped == 'Dithers':
                    DitherPatternType = element.find(ns + 'MrsDitherSpecification').find(ns + 'DitherType').text
                    number_of_primary_dithers = int(DitherPatternType[0])
                elif element_tag_stripped == 'SubpixelDithers':
                    if element.text is not None:
                        number_of_subpixel_dithers = int(element.text)

<<<<<<< HEAD

                # handle the NIRISS AMI case
                if number_of_subpixel_positions > number_of_subpixel_dithers:
                    number_of_subpixel_dithers = np.copy(number_of_subpixel_positions)

                # Determine if there is an aperture override
                override = obs.find('.//' + self.apt + 'FiducialPointOverride')
                FiducialPointOverride = True if override is not None else False
=======
                # To reduce confusion, if this is the parallel instrument,
                # set the number of dithers to zero, since the prime
                # instrument controls the number of dithers
                if parallel:
                    number_of_primary_dithers = 0
                    number_of_subpixel_dithers = 0

                # Combine primary and subpixel dithers
                number_of_dithers = str(number_of_primary_dithers * number_of_subpixel_dithers)
>>>>>>> d20091b6

                # Different SI conventions of how to list exposure parameters
                if ((instrument.lower() == 'niriss') and (element_tag_stripped == 'ExposureList')) | \
                        ((instrument.lower() == 'fgs') and (element_tag_stripped == 'Exposures'))| \
                        ((instrument.lower() == 'miri') and (element_tag_stripped == 'ExposureList'))| \
                        ((instrument.lower() == 'nirspec') and (element_tag_stripped == 'Exposures')):
                    for exposure in element.findall(ns + 'Exposure'):
                        exposure_dict = {}

                        # Load dither information into dictionary
                        exposure_dict['DitherPatternType'] = DitherPatternType
                        
                        if (number_of_dithers is None) | (number_of_dithers == 'NONE'):
                            number_of_dithers = 1 * number_of_subpixel_positions

                        exposure_dict[dither_key_name] = np.int(number_of_dithers)
                        exposure_dict['number_of_dithers'] = exposure_dict[dither_key_name]

                        for exposure_parameter in exposure:
                            parameter_tag_stripped = exposure_parameter.tag.split(ns)[1]
                            # if verbose:
                            #     print('{} {}'.format(parameter_tag_stripped, exposure_parameter.text))
                            exposure_dict[parameter_tag_stripped] = exposure_parameter.text

                        # fill dictionary to return
                        for key in self.APTObservationParams_keys:
                            if key in exposure_dict.keys():
                                value = exposure_dict[key]
                            elif key in proposal_parameter_dictionary.keys():
                                value = proposal_parameter_dictionary[key]
                            elif key == 'Instrument':
                                value = instrument
                            elif key == 'ParallelInstrument':
                                value = parallel_instrument
                            elif key == 'FiducialPointOverride':
                                value = str(FiducialPointOverride)
                            elif key == 'APTTemplate':
                                value = template_name
                            else:
                                value = str(None)

                            if (key in ['PrimaryDithers', 'ImageDithers']) and (str(value) == 'None'):
                                value = '1'

                            if (key == 'Mode'):
                                if template_name not in ['NirissAmi']:
                                    value = 'imaging'
                                else:
                                    value = 'ami'

                            exposures_dictionary[key].append(value)

                        # add keys that were not defined in self.APTObservationParams_keys
                        # (to be fixed in Class.__init__ later )
                        for key in exposure_dict.keys():
                            if key not in self.APTObservationParams_keys:
                                # if key not yet present, create entry
                                if key not in exposures_dictionary.keys():
                                    exposures_dictionary[key] = [str(exposure_dict[key])]
                                else:
                                    exposures_dictionary[key].append(str(exposure_dict[key]))

<<<<<<< HEAD
=======
            if not parallel:
                print('Number of dithers: {} primary * {} subpixel = {}'.format(number_of_primary_dithers,
                                                                                number_of_subpixel_dithers,
                                                                                number_of_dithers))
>>>>>>> d20091b6

        for key in exposures_dictionary.keys():
            if type(exposures_dictionary[key]) is not list:
                exposures_dictionary[key] = list(exposures_dictionary[key])

        # make sure all list items in the returned dictionary have the same length
        for key, item in exposures_dictionary.items():
            if len(item) == 0:
                exposures_dictionary[key] = [0] * len(exposures_dictionary['Instrument'])
<<<<<<< HEAD

        return exposures_dictionary


    def read_imaging_template(self, template, template_name, obs, prop_params):
        """Read NIRCam imaging template.

        Parameters
        ----------
        template
        template_name
        obs
        prop_params

        Returns
        -------

        """
        # Get proposal parameters
        pi_name, prop_id, prop_title, prop_category, science_category, coordparallel, i_obs, obs_label = prop_params

        # dictionary that holds the content of this observation only
        exposures_dictionary = copy.deepcopy(self.empty_exposures_dictionary)

        # Set namespace
        ns = "{{http://www.stsci.edu/JWST/APT/Template/{}}}".format(template_name)
        instrument = obs.find(self.apt + 'Instrument').text

        # Set parameters that are constant for all imaging obs
        #typeflag = template_name
        typeflag = 'imaging'
        grismval = 'N/A'
        short_pupil = 'CLEAR'

        # Find observation-specific parameters
        mod = template.find(ns + 'Module').text
        subarr = template.find(ns + 'Subarray').text
        pdithtype = template.find(ns + 'PrimaryDitherType').text

        # Determine if there is an aperture override
        mod, subarr = self.check_for_aperture_override(obs, mod, subarr, i_obs)

        try:
            pdither = template.find(ns + 'PrimaryDithers').text
        except:
            pdither = '1'

        sdithtype = template.find(ns + 'SubpixelDitherType').text

        try:
            sdither = template.find(ns + 'SubpixelPositions').text
        except:
            try:
                stemp = template.find(ns + 'CoordinatedParallelSubpixelPositions').text
                sdither = np.int(stemp[0])
            except:
                sdither = '1'
=======
>>>>>>> d20091b6

        return exposures_dictionary

    def read_commissioning_template(self, template, template_name, obs, prop_params):
        # Get proposal parameters
        pi_name, prop_id, prop_title, prop_category, science_category, coordparallel, i_obs, obs_label = prop_params

        # dictionary that holds the content of this observation only
        exposures_dictionary = copy.deepcopy(self.empty_exposures_dictionary)

        # Set namespace
        ns = "{http://www.stsci.edu/JWST/APT/Template/WfscCommissioning}"

        # Set parameters that are constant for all WFSC obs
        #typeflag = template_name
        typeflag = 'imaging'
        grismval = 'N/A'
        subarr = 'FULL'
        pdithtype = 'NONE'
        pdither = '1'
        sdithtype = 'STANDARD'
        sdither = '1'

        # Find observation-specific parameters
        mod = template.find(ns + 'Module').text
        num_WFCgroups = int(template.find(ns + 'ExpectedWfcGroups').text)

        # Find filter parameters for all filter configurations within obs
        filter_configs = template.findall('.//' + ns + 'FilterConfig')

        for filt in filter_configs:
            sfilt = filt.find(ns + 'ShortFilter').text
            try:
                lfilt = filt.find(ns + 'LongFilter').text
            except AttributeError:
                lfilt = 'F480M'
            rpatt = filt.find(ns + 'ReadoutPattern').text
            grps = filt.find(ns + 'Groups').text
            ints = filt.find(ns + 'Integrations').text

            # Separate pupil and filter in case of filter that is
            # mounted in the pupil wheel
            if ' + ' in sfilt:
                split_ind = sfilt.find(' + ')
                short_pupil = sfilt[0:split_ind]
                sfilt = sfilt[split_ind + 1:]
            else:
                short_pupil = 'CLEAR'

            if ' + ' in lfilt:
                p = lfilt.find(' + ')
                long_pupil = lfilt[0:p]
                lfilt = lfilt[p + 1:]
            else:
                long_pupil = 'CLEAR'

            # Repeat for the number of expected WFSC groups + 1
            for j in range(num_WFCgroups + 1):
                # Add all parameters to dictionary
                tup_to_add = (pi_name, prop_id, prop_title, prop_category,
                              science_category, typeflag, mod, subarr, pdithtype,
                              pdither, sdithtype, sdither, sfilt, lfilt,
                              rpatt, grps, ints, short_pupil,
                              long_pupil, grismval, coordparallel,
                              i_obs , j + 1, template_name, 'NIRCAM', obs_label)

                exposures_dictionary = self.add_exposure(exposures_dictionary, tup_to_add)
                self.obs_tuple_list.append(tup_to_add)

            # Add the number of dithers
            number_of_dithers = int(pdither) * int(sdither)
            exposures_dictionary['number_of_dithers'] = [str(number_of_dithers)] * len(exposures_dictionary['Instrument'])

        # make sure all list items in the returned dictionary have the same length
        for key, item in exposures_dictionary.items():
            if len(item) == 0:
                exposures_dictionary[key] = [0] * len(exposures_dictionary['Instrument'])
                # self.APTObservationParams = self.add_exposure(self.APTObservationParams, tup_to_add)
                # self.obs_tuple_list.append(tup_to_add)

        return exposures_dictionary, num_WFCgroups

    def read_globalalignment_template(self, template, template_name, obs, prop_params):
        # Get proposal parameters
        pi_name, prop_id, prop_title, prop_category, science_category, coordparallel, i_obs, obs_label = prop_params

        # dictionary that holds the content of this observation only
        exposures_dictionary = copy.deepcopy(self.empty_exposures_dictionary)

        ns = "{http://www.stsci.edu/JWST/APT/Template/WfscGlobalAlignment}"

        # Set parameters that are constant for all WFSC obs
        #typeflag = template_name
        typeflag = 'imaging'
        grismval = 'N/A'
        short_pupil = 'CLEAR'
        subarr = 'FULL'
        pdither = '1'
        pdithtype = 'NONE'
        sdithtype = 'STANDARD'
        sdither = '1'

        # Determine the Global Alignment Iteration Type
        GA_iteration = obs.find('.//' + ns + 'GaIteration').text

        if GA_iteration == 'ADJUST1':
            n_exp = 3
        elif GA_iteration == 'ADJUST2':
            n_exp = 6  # technically 5, but 3 is repeated?
        elif GA_iteration == 'BSCORRECT':
            # Technically has 2 dithers, but that doesn't seem to be incorporated...
            n_exp = 2
        elif GA_iteration == 'CORRECT+ADJUST':
            n_exp = 6  # technically 5, but 3 is repeated?
        elif GA_iteration == 'CORRECT':
            n_exp = 3

        # Find observation-specific parameters
        mod = template.find(ns + 'Module').text
        # num_WFCgroups = int(template.find(ns + 'ExpectedWfcGroups').text)

        # Find filter parameters for all filter configurations within obs
        ga_nircam_configs = template.findall('.//' + ns + 'NircamParameters')

        for conf in ga_nircam_configs:
            sfilt = conf.find(ns + 'ShortFilter').text
            try:
                lfilt = conf.find(ns + 'LongFilter').text
            except AttributeError:
                lfilt = 'F480M'
            rpatt = conf.find(ns + 'ReadoutPattern').text
            grps = conf.find(ns + 'Groups').text
            ints = conf.find(ns + 'Integrations').text

            # Separate pupil and filter in case of filter that is
            # mounted in the pupil wheel
            if ' + ' in sfilt:
                split_ind = sfilt.find(' + ')
                short_pupil = sfilt[0:split_ind]
                sfilt = sfilt[split_ind + 1:]
            else:
                short_pupil = 'CLEAR'

            if ' + ' in lfilt:
                p = lfilt.find(' + ')
                long_pupil = lfilt[0:p]
                lfilt = lfilt[p + 1:]
            else:
                long_pupil = 'CLEAR'

        # Repeat for the number of exposures + 1
        for j in range(n_exp + 1):
            # Add all parameters to dictionary
            tup_to_add = (pi_name, prop_id, prop_title, prop_category,
                          science_category, typeflag, mod, subarr, pdithtype,
                          pdither, sdithtype, sdither, sfilt, lfilt,
                          rpatt, grps, ints, short_pupil,
                          long_pupil, grismval, coordparallel,
                          i_obs, j + 1, template_name, 'NIRCAM', obs_label)

            exposures_dictionary = self.add_exposure(exposures_dictionary, tup_to_add)
            self.obs_tuple_list.append(tup_to_add)

        # Add the number of dithers
        number_of_dithers = int(pdither) * int(sdither)
        exposures_dictionary['number_of_dithers'] = [str(number_of_dithers)] * len(
            exposures_dictionary['Instrument'])

        # make sure all list items in the returned dictionary have the same length
        for key, item in exposures_dictionary.items():
            if len(item) == 0:
                exposures_dictionary[key] = [0] * len(exposures_dictionary['Instrument'])

            # self.APTObservationParams = self.add_exposure(self.APTObservationParams, tup_to_add)
            # self.obs_tuple_list.append(tup_to_add)

        return exposures_dictionary, n_exp

    def read_coarsephasing_template(self, template, template_name, obs, prop_params):
        # Get proposal parameters
        pi_name, prop_id, prop_title, prop_category, science_category, coordparallel, i_obs, obs_label = prop_params

        # dictionary that holds the content of this observation only
        exposures_dictionary = copy.deepcopy(self.empty_exposures_dictionary)

        ns = "{http://www.stsci.edu/JWST/APT/Template/WfscCoarsePhasing}"

        # Set parameters that are constant for all WFSC obs
        #typeflag = template_name
        typeflag = 'imaging'
        grismval = 'N/A'
        pdither = '1'
        pdithtype = 'NONE'
        sdithtype = 'STANDARD'
        sdither = '1'

        # Find the module and derive the subarrays
        mod = template.find(ns + 'Module').text
        mods = [mod] * 12
        if mod == 'A':
            subarrs = ['SUB96DHSPILA'] + ['FULL'] * 6
        if mod == 'B':
            subarrs = ['SUB96DHSPILB'] + ['FULL'] * 6

        # Find the exposure parameters for the In Focus, DHS, and Defocus modes
        readouts = [r.text for r in obs.findall('.//' + ns + 'ReadoutPattern')]
        groups = [g.text for g in obs.findall('.//' + ns + 'Groups')]
        integrations = [i.text for i in obs.findall('.//' + ns + 'Integrations')]
        inds = [0, 1, 1, 1, 1, 2, 2]
        readouts = np.array(readouts)[inds]
        groups = np.array(groups)[inds]
        integrations = np.array(integrations)[inds]

        # List the pupils and filters in the appropriate order
        sw_pupils = ['CLEAR', 'GDHS0', 'GDHS0', 'GDHS60', 'GDHS60', 'WLP8', 'WLM8']
        sw_filts = ['F212N', 'F150W2', 'F150W2', 'F150W2', 'F150W2', 'F212N', 'F212N']
        lw_pupils = ['F405N'] * 7
        lw_filts = ['F444W'] * 7

        for i in range(7):
            mod = mods[i]
            subarr = subarrs[i]

            sfilt = sw_filts[i]
            lfilt = lw_filts[i]
            short_pupil = sw_pupils[i]
            long_pupil = lw_pupils[i]

            rpatt = readouts[i]
            grps = groups[i]
            ints = integrations[i]

            # Repeat for two dithers
            for j in range(2):
                # Add all parameters to dictionary
                tup_to_add = (pi_name, prop_id, prop_title, prop_category,
                              science_category, typeflag, mod, subarr, pdithtype,
                              pdither, sdithtype, sdither, sfilt, lfilt,
                              rpatt, grps, ints, short_pupil,
                              long_pupil, grismval, coordparallel,
                              i_obs, j + 1, template_name, 'NIRCAM', obs_label)

                exposures_dictionary = self.add_exposure(exposures_dictionary, tup_to_add)
                self.obs_tuple_list.append(tup_to_add)

        # Add the number of dithers
        number_of_dithers = int(pdither) * int(sdither)
        exposures_dictionary['number_of_dithers'] = [str(number_of_dithers)] * len(
            exposures_dictionary['Instrument'])

        # make sure all list items in the returned dictionary have the same length
        for key, item in exposures_dictionary.items():
            if len(item) == 0:
                exposures_dictionary[key] = [0] * len(exposures_dictionary['Instrument'])

                    # self.APTObservationParams = self.add_exposure(self.APTObservationParams, tup_to_add)
                    # self.obs_tuple_list.append(tup_to_add)
        n_tiles_phasing = 14

        return exposures_dictionary, n_tiles_phasing

    def read_finephasing_template(self, template, template_name, obs, prop_params):
        # Get proposal parameters
        pi_name, prop_id, prop_title, prop_category, science_category, coordparallel, i_obs, obs_label = prop_params

        # dictionary that holds the content of this observation only
        exposures_dictionary = copy.deepcopy(self.empty_exposures_dictionary)

        ns = "{http://www.stsci.edu/JWST/APT/Template/WfscFinePhasing}"

        # Set parameters that are constant for all WFSC obs
        #typeflag = template_name
        typeflag = 'imaging'
        grismval = 'N/A'
        pdither = '1'
        pdithtype = 'NONE'
        sdithtype = 'STANDARD'
        sdither = '1'

        # Find the module and derive the subarrays
        mod = template.find(ns + 'Module').text

        # Determine the sensing type, and list the pupils and filters
        # in the appropriate order
        sensing_type = obs.find('.//' + ns + 'SensingType').text

        n_configs = 0
        n_dithers = []
        subarrs = []
        mods = []
        sw_pupils = []
        sw_filts = []
        lw_pupils = []
        lw_filts = []
        readouts = []
        groups = []
        integrations = []

        if sensing_type in ['LOS Jitter', 'Both']:
            ########## IF WE WANT TO MODEL TARGET ACQ:
            # n_configs += 2
            # n_dithers += [1] * n_configs

            # subarrs += ['SUB64FP1' + mod, 'SUB8FP1' + mod]
            # mods += subarrs

            # sw_pupils += ['CLEAR', 'CLEAR']
            # sw_filts += ['F212N', 'F200W']
            # lw_pupils += ['F405N'] * n_configs # default?
            # lw_filts += ['F444W'] * n_configs # default?

            # # Find/define the exposure parameters for the target
            # # acquisition and LOS imaging modes
            # readouts += ['RAPID', 'RAPID']
            # acq_groups = obs.find('.//' + ns + 'AcqNumGroups').text
            # LOSimg_groups = obs.find('.//' + ns + 'LosImgNumGroups').text
            # groups += [acq_groups, LOSimg_groups]
            # LOSimg_ints = obs.find('.//' + ns + 'LosImgNumInts').text
            # integrations += [1, LOSimg_ints]

            n_configs += 1
            n_dithers += [1] * n_configs

            subarrs += ['SUB8FP1{}'.format(mod)]
            mods += [mod]

            sw_pupils += ['CLEAR']
            sw_filts += ['F200W']
            lw_pupils += ['F405N'] * n_configs # default?
            lw_filts += ['F444W'] * n_configs # default?

            # Find/define the exposure parameters for the target
            # acquisition and LOS imaging modes
            readouts += ['RAPID']
            groups += [obs.find('.//' + ns + 'LosImgNumGroups').text]
            integrations += [obs.find('.//' + ns + 'LosImgNumInts').text]

        if sensing_type in ['Fine Phasing', 'Both']:
            # Deterimine what diversity of sensing
            diversity = obs.find('.//' + ns + 'Diversity').text
            if diversity == 'ALL':
                n_configs_fp = 5
                n_configs += n_configs_fp
            elif diversity == 'ALL+187N':
                n_configs_fp = 7
                n_configs += n_configs_fp
            elif diversity == 'PM8':
                n_configs_fp = 2
                n_configs += n_configs_fp

            n_dithers += [2] * n_configs_fp

            subarrs += ['FULL'] * n_configs_fp
            mods += [mod] * n_configs_fp

            sw_pupils += ['WLM8', 'WLP8', 'WLP8', 'WLM8', 'CLEAR', 'WLM8', 'WLP8'][:n_configs_fp]
            sw_filts += ['F212N', 'F212N', 'WLP4', 'WLP4', 'WLP4', 'F187N', 'F187N'][:n_configs_fp]
            lw_pupils += ['F405N'] * n_configs_fp
            lw_filts += ['F444W'] * n_configs_fp

            # Find the exposure parameters for the +/- 8, + 12, and +/-4 modes
            readouts_fp = [r.text for r in obs.findall('.//' + ns + 'ReadoutPattern')]
            groups_fp = [g.text for g in obs.findall('.//' + ns + 'Groups')]
            integrations_fp = [i.text for i in obs.findall('.//' + ns + 'Integrations')]
            inds = [0, 0, 1, 2, 2, 3, 3][:n_configs_fp]
            readouts += list(np.array(readouts_fp)[inds])
            groups += list(np.array(groups_fp)[inds])
            integrations += list(np.array(integrations_fp)[inds])


        sensing = obs.find('.//' + self.apt + 'WavefrontSensing').text
        if sensing == 'SENSING_ONLY':
            n_repeats = 1
        else:
            n_repeats = 2

        for z in range(n_repeats):
            for i in range(n_configs):
                subarr = subarrs[i]
                mod = mods[i]

                sfilt = sw_filts[i]
                lfilt = lw_filts[i]
                short_pupil = sw_pupils[i]
                long_pupil = lw_pupils[i]

                rpatt = readouts[i]
                grps = groups[i]
                ints = integrations[i]

                n_dith = n_dithers[i]

                # Add all parameters to dictionary
                tup_to_add = (pi_name, prop_id, prop_title, prop_category,
                              science_category, typeflag, mod, subarr, pdithtype,
                              pdither, sdithtype, sdither, sfilt, lfilt,
                              rpatt, grps, ints, short_pupil,
                              long_pupil, grismval, coordparallel,
                              i_obs, 1, template_name, 'NIRCAM', obs_label)

                exposures_dictionary = self.add_exposure(exposures_dictionary, tup_to_add)
                exposures_dictionary['number_of_dithers'] += str(n_dith)

                self.obs_tuple_list.append(tup_to_add)

        # make sure all list items in the returned dictionary have the same length
        for key, item in exposures_dictionary.items():
            if len(item) == 0:
                exposures_dictionary[key] = [0] * len(exposures_dictionary['Instrument'])
                    # self.APTObservationParams = self.add_exposure(self.APTObservationParams, tup_to_add)
                    # self.obs_tuple_list.append(tup_to_add)

        n_tiles_phasing = sum(n_dithers) * n_repeats

        return exposures_dictionary, n_tiles_phasing

    def read_nircam_wfss_template(self, template, template_name, obs, proposal_param_dict):
        """Parse a NIRCam WFSS observation template from an APT xml file. Produce an exposure dictionary
        that lists all exposures (excluding dithers) from the template.

        Parameters
        ----------
        template : lxml.etree._Element
            Template section from APT xml

        template_name : str
            The type of template (e.g. 'NirissWfss')

        obs : lxml.etree._Element
            Observation section from APT xml

        proposal_param_dict : dict
            Dictionary of proposal level information from the xml file
            (e.g. PI, Science Category, etc)

        Returns
        -------
        exposures_dictionary : dict
            Dictionary containing details on all exposures contained within the template. These details
            include things like filter, pupil, readout pattern, subarray, etc
        """
        # Dictionary that holds the content of this observation only
        exposures_dictionary = copy.deepcopy(self.empty_exposures_dictionary)

        # Set namespace
        ns = "{http://www.stsci.edu/JWST/APT/Template/NircamWfss}"

        # Observation-wide info
        instrument = obs.find(self.apt + 'Instrument').text
        module = template.find(ns + 'Module').text
        subarr = template.find(ns + 'Subarray').text

        # Determine if there is an aperture override
        override = obs.find('.//' + self.apt + 'FiducialPointOverride')
        FiducialPointOverride = True if override is not None else False

        # Get primary and subpixel dither values for the grism exposures
        primary_dither_type_grism = template.find(ns + 'PrimaryDitherType').text
        if primary_dither_type_grism.lower() != 'none':
            primary_dither_grism = template.find(ns + 'PrimaryDithers').text
        else:
            primary_dither_grism = '1'
        subpix_dither_type_grism = template.find(ns + 'SubpixelPositions').text
        if subpix_dither_type_grism.lower() != 'none':
            subpix_dither_grism = subpix_dither_type_grism[0]
        else:
            subpix_dither_grism = '1'
        grism_number_of_dithers = str(int(primary_dither_grism) * int(subpix_dither_grism))

        # Direct and out of field images are never dithered
        primary_dither_direct = '1'
        primary_dither_type_direct = 'None'
        subpix_dither_direct = '1'
        subpix_dither_type_direct = 'None'
        direct_number_of_dithers = '1'

        # Which grism(s) are to be used
        grismval = template.find(ns + 'Grism').text
        if grismval == 'BOTH':
            grismval = ['GRISMR', 'GRISMC']
        else:
            grismval = [grismval]

        explist = template.find(ns + 'ExposureList')
        expseqs = explist.findall(ns + 'ExposureSequences')

        # if BOTH was specified for the grism,
        # then we need to repeat the sequence of
        # grism/direct/grism/direct/outoffield for each grism
        for grism_number, grism in enumerate(grismval):
            out_of_field_dict = {}
            for expseq in expseqs:
                # sequence = grism, direct, grism, direct, outoffield, outoffield
                # if grism == both, entire sequence is done for grismr,
                # then repeated for grismc

                # Mini dictionary just for exposure sequence
                exp_seq_dict = {}

                # Switch the order of the grism and direct
                # exposures from that within xml file in order for them to be chronological
                grismexp = expseq.find(ns + 'GrismExposure')
                grism_typeflag = 'wfss'
                grism_short_filter = grismexp.find(ns + 'ShortFilter').text
                grism_long_filter = grismexp.find(ns + 'LongFilter').text
                grism_readpatt = grismexp.find(ns + 'ReadoutPattern').text
                grism_groups = grismexp.find(ns + 'Groups').text
                grism_integrations = grismexp.find(ns + 'Integrations').text

                # Separate SW pupil and filter in case of filter
                # that is mounted in the pupil wheel
                grism_short_pupil, grism_short_filter = self.separate_pupil_and_filter(grism_short_filter)
                grism_long_pupil = grism

                # Check to see if the direct image will be collected
                # This will be either 'true' or 'false'
                direct_done = expseq.find(ns + 'DirectImage').text

                # We need to collect the information about the direct image even if it is
                # not being observed, because the same info will be used for the out of field
                # observations later.
                directexp = expseq.find(ns + 'DiExposure')
                direct_typeflag = 'imaging'
                direct_grism = 'N/A'
                direct_short_filter = directexp.find(ns + 'ShortFilter').text
                direct_long_filter = directexp.find(ns + 'LongFilter').text
                direct_readpatt = directexp.find(ns + 'ReadoutPattern').text
                direct_groups = directexp.find(ns + 'Groups').text
                direct_integrations = directexp.find(ns + 'Integrations').text

                # Separate pupil and filter in case of filter
                # that is mounted in the pupil wheel
                direct_short_pupil, direct_short_filter = self.separate_pupil_and_filter(direct_short_filter)
                direct_long_pupil, direct_long_filter = self.separate_pupil_and_filter(direct_long_filter)

                # Only add the direct image if APT says it will be observed
                if direct_done == 'true':
                    exp_seq_dict['Mode'] = [grism_typeflag, direct_typeflag]
                    exp_seq_dict['Module'] = [module] * 2
                    exp_seq_dict['Subarray'] = [subarr] * 2
                    exp_seq_dict['PrimaryDitherType'] = [primary_dither_type_grism, primary_dither_type_direct]
                    exp_seq_dict['PrimaryDithers'] = [primary_dither_grism, primary_dither_direct]
                    exp_seq_dict['SubpixelPositions'] = [subpix_dither_grism, subpix_dither_direct]
                    exp_seq_dict['SubpixelDitherType'] = [subpix_dither_type_grism, subpix_dither_type_direct]
                    exp_seq_dict['CoordinatedParallel'] = ['false'] * 2
                    exp_seq_dict['Instrument'] = [instrument] * 2
                    exp_seq_dict['ParallelInstrument'] = [False] * 2
                    exp_seq_dict['ShortFilter'] = [grism_short_filter, direct_short_filter]
                    exp_seq_dict['LongFilter'] = [grism_long_filter, direct_long_filter]
                    exp_seq_dict['ReadoutPattern'] = [grism_readpatt, direct_readpatt]
                    exp_seq_dict['Groups'] = [grism_groups, direct_groups]
                    exp_seq_dict['Integrations'] = [grism_integrations, direct_integrations]
                    exp_seq_dict['ShortPupil'] = [grism_short_pupil, direct_short_pupil]
                    exp_seq_dict['LongPupil'] = [grism_long_pupil, direct_long_pupil]
                    exp_seq_dict['Grism'] = [grism, direct_grism]
                    exp_seq_dict['ObservationID'] = [proposal_param_dict['ObservationID']] * 2
                    exp_seq_dict['TileNumber'] = ['1'] * 2
                    exp_seq_dict['APTTemplate'] = [template_name] * 2
                    exp_seq_dict['ObservationName'] = [proposal_param_dict['ObservationName']] * 2
                    exp_seq_dict['number_of_dithers'] = [grism_number_of_dithers, direct_number_of_dithers]
                    exp_seq_dict['FilterWheel'] = ['none'] * 2  # used for NIRISS
                    exp_seq_dict['PupilWheel'] = ['none'] * 2  # used for NIRISS
                    exp_seq_dict['FiducialPointOverride'] = [FiducialPointOverride] * 2
                else:
                    exp_seq_dict['Mode'] = [grism_typeflag]
                    exp_seq_dict['Module'] = [module]
                    exp_seq_dict['Subarray'] = [subarr]
                    exp_seq_dict['PrimaryDitherType'] = [primary_dither_type_grism]
                    exp_seq_dict['PrimaryDithers'] = [primary_dither_grism]
                    exp_seq_dict['SubpixelPositions'] = [subpix_dither_grism]
                    exp_seq_dict['SubpixelDitherType'] = [subpix_dither_type_grism]
                    exp_seq_dict['CoordinatedParallel'] = ['false']
                    exp_seq_dict['Instrument'] = [instrument]
                    exp_seq_dict['ParallelInstrument'] = [False]
                    exp_seq_dict['ShortFilter'] = [grism_short_filter]
                    exp_seq_dict['LongFilter'] = [grism_long_filter]
                    exp_seq_dict['ReadoutPattern'] = [grism_readpatt]
                    exp_seq_dict['Groups'] = [grism_groups]
                    exp_seq_dict['Integrations'] = [grism_integrations]
                    exp_seq_dict['ShortPupil'] = [grism_shoprt_pupil]
                    exp_seq_dict['LongPupil'] = [grism_long_pupil]
                    exp_seq_dict['Grism'] = [grism]
                    exp_seq_dict['ObservationID'] = [proposal_param_dict['ObservationID']]
                    exp_seq_dict['TileNumber'] = ['1']
                    exp_seq_dict['APTTemplate'] = [template_name]
                    exp_seq_dict['ObservationName'] = [proposal_param_dict['ObservationName']]
                    exp_seq_dict['number_of_dithers'] = [grism_number_of_dithers]
                    exp_seq_dict['FilterWheel'] = ['none']  # used for NIRISS
                    exp_seq_dict['PupilWheel'] = ['none']  # used for NIRISS
                    exp_seq_dict['FiducialPointOverride'] = [FiducialPointOverride]

                # Add exp_seq_dict to the exposures_dictionary
                exposures_dictionary = self.append_to_exposures_dictionary(exposures_dictionary,
                                                                           exp_seq_dict,
                                                                           proposal_param_dict)

            # Now we need to add the two out-of-field exposures, which are
            # not present in the APT file (but are in the associated pointing
            # file from APT.) We can just duplicate the entries for the direct
            # images taken immediately prior. Out of field exposures are collected
            # for each grism in the observation
            out_of_field_dict['Mode'] = [direct_typeflag] * 2
            out_of_field_dict['Module'] = [module] * 2
            out_of_field_dict['Subarray'] = [subarr] * 2
            out_of_field_dict['PrimaryDitherType'] = [primary_dither_type_direct] * 2
            out_of_field_dict['PrimaryDithers'] = [primary_dither_direct] * 2
            out_of_field_dict['SubpixelPositions'] = [subpix_dither_direct] * 2
            out_of_field_dict['SubpixelDitherType'] = [subpix_dither_type_direct] * 2
            out_of_field_dict['CoordinatedParallel'] = ['false'] * 2
            out_of_field_dict['Instrument'] = [instrument] * 2
            out_of_field_dict['ParallelInstrument'] = [False] * 2
            out_of_field_dict['ShortFilter'] = [direct_short_filter] * 2
            out_of_field_dict['LongFilter'] = [direct_long_filter] * 2
            out_of_field_dict['ReadoutPattern'] = [direct_readpatt] * 2
            out_of_field_dict['Groups'] = [direct_groups] * 2
            out_of_field_dict['Integrations'] = [direct_integrations] * 2
            out_of_field_dict['ShortPupil'] = [direct_short_pupil] * 2
            out_of_field_dict['LongPupil'] = [direct_long_pupil] * 2
            out_of_field_dict['Grism'] = [direct_grism] * 2
            out_of_field_dict['ObservationID'] = [proposal_param_dict['ObservationID']] * 2
            out_of_field_dict['TileNumber'] = ['1'] * 2
            out_of_field_dict['APTTemplate'] = [template_name] * 2
            out_of_field_dict['ObservationName'] = [proposal_param_dict['ObservationName']] * 2
            out_of_field_dict['number_of_dithers'] = [direct_number_of_dithers] * 2
            out_of_field_dict['FilterWheel'] = ['none'] * 2  # used for NIRISS
            out_of_field_dict['PupilWheel'] = ['none'] * 2  # used for NIRISS
            out_of_field_dict['FiducialPointOverride'] = [FiducialPointOverride] * 2

            # Add out_of_field_dict to the exposures_dictionary
            exposures_dictionary = self.append_to_exposures_dictionary(exposures_dictionary,
                                                                       out_of_field_dict,
                                                                       proposal_param_dict)

        # Make sure all entries are lists
        for key in exposures_dictionary.keys():
            if type(exposures_dictionary[key]) is not list:
                exposures_dictionary[key] = list(exposures_dictionary[key])

        # Make sure all list items in the returned dictionary have the same length
        for key, item in exposures_dictionary.items():
            if len(item) == 0:
                exposures_dictionary[key] = [0] * len(exposures_dictionary['Instrument'])

        return exposures_dictionary

    def read_parallel_exposures(self, obs, exposures_dictionary, proposal_parameter_dictionary, verbose=False):
        """Read the exposures of the parallel instrument.

        Parameters
        ----------
        obs : APT xml element
            Observation section of xml file
        exposures_dictionary : dict
            Exposures of the prime instrument
        proposal_parameter_dictionary : dict
            Parameters to extract
        verbose : bool
            Verbosity

        Returns
        -------
        parallel_exposures_dictionary : dict
            Parallel exposures.

        """
        # Determine what template is used for the parallel observation
        template = obs.find(self.apt + 'FirstCoordinatedTemplate')[0]
        template_name = etree.QName(template).localname
        if template_name in ['NircamImaging', 'NircamEngineeringImaging', 'NirissExternalCalibration',
                             'NirspecImaging', 'MiriMRS', 'FgsExternalCalibration']:
            parallel_exposures_dictionary = self.read_generic_imaging_template(template,
                                                                               template_name, obs,
                                                                               proposal_parameter_dictionary,
                                                                               parallel=True,
                                                                               verbose=verbose)
        elif template_name == 'NirissWfss':
            parallel_exposures_dictionary = self.read_niriss_wfss_template(template, template_name, obs,
                                                                           proposal_parameter_dictionary,
                                                                           parallel=True)
        else:
            raise ValueError('Parallel observation template {} not supported.'.format(template_name))

        # Find length of the exposures dictionary to compare
        parallel_length = len(parallel_exposures_dictionary['number_of_dithers'])
        exposures_dictionary_length = len(exposures_dictionary['number_of_dithers'])

        if parallel_length != exposures_dictionary_length:
            raise RuntimeError('Mismatch in the number of parallel observations.')

        return parallel_exposures_dictionary

    def append_to_exposures_dictionary(self, exp_dictionary, exposure_seq_dict, prop_param_dict):
        """Append exposure(s) information from a dictionary to an existing exposures dictionary

        Parameters
        ----------
        exp_dictionary : dict
            Dictionary containing information on multiple exposures

        exposure_seq_dict : dict
            Dictionary containing information on a single exposure. This dictionary should have
            the same keys as exp_dictionary. The contents of this dictionary will be added to
            exp_dictionary

        prop_param_dict : dict
            A dictionary containing proposal-wide information, such as title and PI name

        Reutrns
        -------
        exp_dictionary : dict
            With the new exposure(s) added
        """
        keys = list(exposure_seq_dict.keys())
        number_of_exposures = len(exposure_seq_dict[keys[0]])

        for key in self.APTObservationParams_keys:
            if key in exposure_seq_dict.keys():
                value = exposure_seq_dict[key]
            elif key in prop_param_dict.keys():
                value = [prop_param_dict[key]] * number_of_exposures
            else:
                value = [str(None)] * number_of_exposures

            if (key in ['PrimaryDithers', 'ImageDithers']) and ((value is None) or (value == 'None')):
                value = ['1'] * number_of_exposures
            exp_dictionary[key].extend(value)

        # add keys that were not defined in self.APTObservationParams_keys
        for key in exposure_seq_dict.keys():
            if key not in self.APTObservationParams_keys:
                # if key not yet present, create entry
                if key not in exp_dictionary.keys():
                    print('Key {} not present in APTObservationParams nor exposures_dictionary'.format(key))
                    exp_dictionary[key] = [str(exposure_seq_dict[key])]
                else:
                    print('Key {} not present in APTObservationParams'.format(key))
                    exp_dictionary[key].append(str(exposure_seq_dict[key]))
        return exp_dictionary

    def read_niriss_wfss_template(self, template, template_name, obs, proposal_param_dict, parallel=False,
                                  verbose=False):
        """Parse a NIRISS WFSS observation template from an APT xml file. Produce an exposure dictionary
        that lists all exposures (excluding dithers) from the template.

        Parameters
        ----------
        template : lxml.etree._Element
            Template section from APT xml

        template_name : str
            The type of template (e.g. 'NirissWfss')

        obs : lxml.etree._Element
            Observation section from APT xml

        proposal_param_dict : dict
            Dictionary of proposal level information from the xml file
            (e.g. PI, Science Category, etc)

        parallel : bool
            If True, template should be for parallel observations. If False, NIRISS WFSS
            observation is assumed to be prime

        Returns
        -------
        exposures_dictionary : dict
            Dictionary containing details on all exposures contained within the template. These details
            include things like filter, pupil, readout pattern, subarray, etc

        exp_len : int
            Dictionary length to use when comparing to that from a parallel observation. This is not
            necessarily the same as the true length of the dictionary due to the way in which APT
            groups overvations
        """
        instrument = 'NIRISS'

        # Dummy module name for NIRISS. Needed for consistency in dictionary entry
        mod = 'N'
        subarr = 'FULL'
        long_filter = 'N/A'
        long_pupil = 'N/A'

        # Dictionary that holds the content of this observation only
        exposures_dictionary = copy.deepcopy(self.empty_exposures_dictionary)

        # Set namespace
        ns = "{http://www.stsci.edu/JWST/APT/Template/NirissWfss}"

        # Template from the prime instrument is needed if WFSS is parallel to a nircam imaging observation.
        # In that case we need to look into the nircam observation to see if the niriss direct images are
        # to be dithered
        if verbose:
            print("Reading NIRISS WFSS template")
        if parallel:
            prime_template = obs.find(self.apt + 'Template')[0]
            prime_template_name = etree.QName(prime_template).localname
            prime_ns = "{{{}/Template/{}}}".format(self.apt.replace('{', '').replace('}', ''), prime_template_name)

            # Boolean indicating which instrument is not prime but parallel
            parallel_instrument = True
            prime_instrument = obs.find(self.apt + 'Instrument').text
            if verbose:
                print('Prime: {}   Parallel: {}'.format(prime_instrument, instrument))
            pdither_grism = prime_template.find(prime_ns + 'PrimaryDithers').text
            pdither_type_grism = prime_template.find(prime_ns + 'PrimaryDitherType').text
            dither_direct = prime_template.find(prime_ns + 'DitherNirissWfssDirectImages').text
            sdither_type_grism = prime_template.find(prime_ns + 'CoordinatedParallelSubpixelPositions').text
            try:
                sdither_grism = str(np.int(sdither_type_grism[0]))
            except ValueError:
                sdither_grism = prime_template.find(prime_ns + 'SubpixelPositions').text
        else:
            parallel_instrument = False
            prime_instrument = instrument
            dither_direct = 'NO_DITHERING'
            sdither_type_grism = 'None'
            sdither_grism = '1'
            # Dither size can be SMALL, MEDIUM, LARGE. Only look for this if NIRISS is prime
            pdither_type_grism = template.find(ns + 'DitherSize').text

            # Can be various types
            # WFSS stand-alone observation or WFSS as parallel to NIRCam prime imaging:
            # this will be the number of primary dithers.
            # WFSS as prime, with NIRCam imaging as parallel, this will be a string.
            # (e.g. '2-POINT-LARGE-NIRCam')
            dvalue = template.find(ns + 'PrimaryDithers').text
            try:
                pdither_grism = str(np.int(dvalue))
            except ValueError:
                # When NIRISS is prime with NIRCam parallel, the PrimaryDithers field can be
                # (e.g. '2-POINT-LARGE-NIRCAM'), where the first character is always the number
                # of dither positions. Not sure how to save both this name as well as the DitherSize
                # value. I don't think there are header keywords for both, with PATTTYPE being the
                # only keyword for dither pattern names.
                pdither_grism = str(np.int(dvalue[0]))

        # Check if this observation has parallels
        coordinated_parallel = obs.find(self.apt + 'CoordinatedParallel').text

        explist = template.find(ns + 'ExposureList')
        expseqs = explist.findall(ns + 'ExposureSequences')

        # Determine if there is an aperture override
        override = obs.find('.//' + self.apt + 'FiducialPointOverride')
        FiducialPointOverride = True if override is not None else False

        delta_exp_dict_length = 0
        for expseq in expseqs:
            # Grism values are listed for each ExposureSequence
            grismval = expseq.find(ns + 'Sequence').text
            if grismval == 'BOTH':
                grismval = ['GRISM150R', 'GRISM150C']
                both_grisms = True
                entry_repeats = [2, 3]
            else:
                grismval = [grismval]
                both_grisms = False
                entry_repeats = [3]
            filter_name = expseq.find(ns + 'Filter').text

            # Loop over grism selections
            for grism_number, grism in enumerate(grismval):
                # sequence = direct pre, dithered grism, direct post
                # but if grism == both: direct pre1, dithered grism, direct pre2,
                # dithered grism2, direct post

                # Mini dictionary just for exposure sequence
                exp_seq_dict = {}

                # Collect info on the direct exposure
                directexp = expseq.find(ns + 'DiExposure')
                typeflag = 'imaging'
                if dither_direct == 'NO_DITHERING':
                    pdither = '1'  # direct image has no dithers
                    pdither_type = 'None'  # direct image has no dithers
                    sdither = '1'
                    sdither_type = 'None'
                else:
                    pdither = pdither_grism
                    pdither_type = pdither_type_grism
                    sdither = sdither_grism
                    sdither_type = sdither_type_grism

                tile = '1'
                direct_grismvalue = 'N/A'
                #pupil = 'CLEARP'  # NIRISS filter MUST be in filter wheel, not PUPIL wheel
                pupil = 'CLEAR'
                rpatt = directexp.find(ns + 'ReadoutPattern').text
                grps = directexp.find(ns + 'Groups').text
                ints = directexp.find(ns + 'Integrations').text

                # Collect info on grism exposure
                grismexp = expseq.find(ns + 'GrismExposure')
                grism_typeflag = 'wfss'
                grism_pupil = grism
                grism_rpatt = grismexp.find(ns + 'ReadoutPattern').text
                grism_grps = grismexp.find(ns + 'Groups').text
                grism_ints = grismexp.find(ns + 'Integrations').text

                # Update values in dictionary
                repeats = entry_repeats[grism_number]

                exp_seq_dict['Module'] = ['N'] * repeats
                exp_seq_dict['Subarray'] = ['FULL'] * repeats  # Niriss WFSS is always full frame
                exp_seq_dict['CoordinatedParallel'] = [coordinated_parallel] * repeats
                exp_seq_dict['Instrument'] = [instrument] * repeats
                exp_seq_dict['ParallelInstrument'] = [parallel_instrument] * repeats
                exp_seq_dict['ShortFilter'] = [filter_name] * repeats
                exp_seq_dict['LongFilter'] = [long_filter] * repeats
                exp_seq_dict['LongPupil'] = [long_pupil] * repeats
                exp_seq_dict['ObservationID'] = [proposal_param_dict['ObservationID']] * repeats
                exp_seq_dict['TileNumber'] = [tile] * repeats
                exp_seq_dict['APTTemplate'] = [template_name] * repeats
                exp_seq_dict['ObservationName'] = [proposal_param_dict['ObservationName']] * repeats
                #exp_seq_dict['FilterWheel'] = [filter_name] * repeats
                exp_seq_dict['PupilWheel'] = [filter_name] * repeats
                exp_seq_dict['FiducialPointOverride'] = [FiducialPointOverride] * repeats

                if not both_grisms:
                    exp_seq_dict['Mode'] = [typeflag, grism_typeflag, typeflag]
                    exp_seq_dict['PrimaryDitherType'] = [pdither_type, pdither_type_grism, pdither_type]
                    exp_seq_dict['PrimaryDithers'] = [pdither, pdither_grism, pdither]
                    exp_seq_dict['SubpixelPositions'] = [sdither, sdither_grism, sdither]
                    exp_seq_dict['SubpixelDitherType'] = [sdither_type, sdither_type_grism, sdither_type]
                    exp_seq_dict['ReadoutPattern'] = [rpatt, grism_rpatt, rpatt]
                    exp_seq_dict['Groups'] = [grps, grism_grps, grps]
                    exp_seq_dict['Integrations'] = [ints, grism_ints, ints]
                    exp_seq_dict['ShortPupil'] = [pupil, grism_pupil, pupil]
                    exp_seq_dict['Grism'] = [direct_grismvalue, grism, direct_grismvalue]
                    exp_seq_dict['number_of_dithers'] = [str(int(pdither)*int(sdither)),
                                                         str(int(pdither_grism)*int(sdither_grism)),
                                                         str(int(pdither)*int(sdither))]
                    #exp_seq_dict['PupilWheel'] = [pupil, grism_pupil, pupil]
                    exp_seq_dict['FilterWheel'] = [pupil, grism_pupil, pupil]
                else:
                    if grism_number == 0:
                        exp_seq_dict['Mode'] = [typeflag, grism_typeflag]
                        exp_seq_dict['PrimaryDitherType'] = [pdither_type, pdither_type_grism]
                        exp_seq_dict['PrimaryDithers'] = [pdither, pdither_grism]
                        exp_seq_dict['SubpixelPositions'] = [sdither, sdither_grism]
                        exp_seq_dict['SubpixelDitherType'] = [sdither_type, sdither_type_grism]
                        exp_seq_dict['ReadoutPattern'] = [rpatt, grism_rpatt]
                        exp_seq_dict['Groups'] = [grps, grism_grps]
                        exp_seq_dict['Integrations'] = [ints, grism_ints]
                        exp_seq_dict['ShortPupil'] = [pupil, grism_pupil]
                        exp_seq_dict['Grism'] = [direct_grismvalue, grism]
                        exp_seq_dict['number_of_dithers'] = [str(int(pdither)*int(sdither)),
                                                             str(int(pdither_grism)*int(sdither_grism))]
                        #exp_seq_dict['PupilWheel'] = [pupil, grism_pupil]
                        exp_seq_dict['FilterWheel'] = [pupil, grism_pupil]
                    elif grism_number == 1:
                        exp_seq_dict['Mode'] = [typeflag, grism_typeflag, typeflag]
                        exp_seq_dict['PrimaryDitherType'] = [pdither_type, pdither_type_grism, pdither_type]
                        exp_seq_dict['PrimaryDithers'] = [str(int(pdither)+1), pdither_grism, pdither]
                        exp_seq_dict['SubpixelPositions'] = [sdither, sdither_grism, sdither]
                        exp_seq_dict['SubpixelDitherType'] = [sdither_type, sdither_type_grism, sdither_type]
                        exp_seq_dict['ReadoutPattern'] = [rpatt, grism_rpatt, rpatt]
                        exp_seq_dict['Groups'] = [grps, grism_grps, grps]
                        exp_seq_dict['Integrations'] = [ints, grism_ints, ints]
                        exp_seq_dict['ShortPupil'] = [pupil, grism_pupil, pupil]
                        exp_seq_dict['Grism'] = [direct_grismvalue, grism, direct_grismvalue]
                        exp_seq_dict['number_of_dithers'] = [str((int(pdither)*int(sdither))*2),
                                                             str(int(pdither_grism)*int(sdither_grism)),
                                                             str(int(pdither)*int(sdither))]
                        #exp_seq_dict['PupilWheel'] = [pupil, grism_pupil, pupil]
                        exp_seq_dict['FilterWheel'] = [pupil, grism_pupil, pupil]
                #######################################################################
                # Update exposure dictionary to return
                # Add out_of_field_dict to the exposures_dictionary
                exposures_dictionary = self.append_to_exposures_dictionary(exposures_dictionary,
                                                                           exp_seq_dict,
                                                                           proposal_param_dict)
        # Make sure all entries are lists
        for key in exposures_dictionary.keys():
            if type(exposures_dictionary[key]) is not list:
                exposures_dictionary[key] = list(exposures_dictionary[key])

        # Make sure all list items in the returned dictionary have the same length
        for key, item in exposures_dictionary.items():
            if len(item) == 0:
                exposures_dictionary[key] = [0] * len(exposures_dictionary['Instrument'])

        # Dictionary length to use when comparing to that from a parallel observation
        exp_len = len(exposures_dictionary['number_of_dithers']) + delta_exp_dict_length
        return exposures_dictionary

    def separate_pupil_and_filter(self, filter_string):
        """Filters listed for NIRCam observations can take the form 'F164N+F444W' in cases
        where filters in the filter wheel and the pupil wheel are used in combination. This
        function separates the two values.

        Parameters
        ----------
        filter_string : str
            Filter name as given in xml file from APT

        Returns
        -------
        filter_name : str
            Name of the filter in the filter wheel

        pupil_name : str
            Name of the filter in the pupil wheel
        """
        if ' + ' in filter_string:
            pupil_name, filter_name = filter_string.split('+')
        else:
            pupil_name = 'CLEAR'
            filter_name = filter_string
        return pupil_name, filter_name


def get_guider_number(xml_file, observation_number):
    """"Parse the guider number for a particular FGSExternalCalibration observation.
    """
    observation_number = int(observation_number)
    apt_namespace = '{http://www.stsci.edu/JWST/APT}'
    fgs_namespace = '{http://www.stsci.edu/JWST/APT/Template/FgsExternalCalibration}'

    with open(xml_file) as f:
        tree = etree.parse(f)

    observation_data = tree.find(apt_namespace + 'DataRequests')
    observation_list = observation_data.findall('.//' + apt_namespace + 'Observation')
    for obs in observation_list:
        if int(obs.findtext(apt_namespace + 'Number')) == observation_number:
            detector = obs.findtext('.//' + fgs_namespace + 'Detector')
            number = detector[-1]
            return number

    raise RuntimeError('Could not find guider number in observation {} in {}'.format(observation_number, xml_file))<|MERGE_RESOLUTION|>--- conflicted
+++ resolved
@@ -162,11 +162,7 @@
             known_APT_templates = ['NircamImaging', 'NircamWfss', 'WfscCommissioning',
                                    'NircamEngineeringImaging', 'WfscGlobalAlignment',
                                    'WfscCoarsePhasing', 'WfscFinePhasing',
-<<<<<<< HEAD
-                                   'NirissExternalCalibration', 'NirissAmi',  # NIRISS
-=======
-                                   'NirissExternalCalibration', 'NirissWfss',  # NIRISS
->>>>>>> d20091b6
+                                   'NirissExternalCalibration', 'NirissWfss', 'NirissAmi',  # NIRISS
                                    'NirspecImaging', 'NirspecInternalLamp',  # NIRSpec
                                    'MiriMRS',  # MIRI
                                    'FgsExternalCalibration',  # FGS
@@ -228,17 +224,12 @@
                                              'ObservationName': obs_label,
                                              }
 
-<<<<<<< HEAD
-            if template_name in ['NircamImaging', 'NircamEngineeringImaging', 'NirissExternalCalibration', 'NirspecImaging', 'MiriMRS', 'FgsExternalCalibration', 'NirissAmi']:
-                exposures_dictionary = self.read_generic_imaging_template(template, template_name, obs, proposal_parameter_dictionary, verbose=verbose)
-=======
             if template_name in ['NircamImaging', 'NircamEngineeringImaging', 'NirissExternalCalibration',
-                                 'NirspecImaging', 'MiriMRS', 'FgsExternalCalibration']:
+                                 'NirspecImaging', 'MiriMRS', 'FgsExternalCalibration', 'NirissAmi']:
                 exposures_dictionary = self.read_generic_imaging_template(template, template_name, obs,
                                                                           proposal_parameter_dictionary,
                                                                           verbose=verbose)
->>>>>>> d20091b6
-                if coordparallel == 'true':
+            if coordparallel == 'true':
                     parallel_template_name = etree.QName(obs.find(self.apt + 'FirstCoordinatedTemplate')[0]).localname
                     if parallel_template_name in ['MiriImaging']:
                         pass
@@ -582,9 +573,6 @@
 
                     exposures_dictionary[key].append(value)
 
-<<<<<<< HEAD
-        else: # instruments other than nircam
-=======
             ##########################################################
             # If NIRCam is prime with NIRISS WFSS parallel, then a DITHER_DIRECT
             # field will be added to the xml, describing whether the direct images
@@ -618,7 +606,6 @@
             override = obs.find('.//' + self.apt + 'FiducialPointOverride')
             FiducialPointOverride = True if override is not None else False
 
->>>>>>> d20091b6
             for element in template:
                 element_tag_stripped = element.tag.split(ns)[1]
 
@@ -640,7 +627,6 @@
                     if element.text is not None:
                         number_of_subpixel_dithers = int(element.text)
 
-<<<<<<< HEAD
 
                 # handle the NIRISS AMI case
                 if number_of_subpixel_positions > number_of_subpixel_dithers:
@@ -649,7 +635,7 @@
                 # Determine if there is an aperture override
                 override = obs.find('.//' + self.apt + 'FiducialPointOverride')
                 FiducialPointOverride = True if override is not None else False
-=======
+
                 # To reduce confusion, if this is the parallel instrument,
                 # set the number of dithers to zero, since the prime
                 # instrument controls the number of dithers
@@ -659,8 +645,8 @@
 
                 # Combine primary and subpixel dithers
                 number_of_dithers = str(number_of_primary_dithers * number_of_subpixel_dithers)
->>>>>>> d20091b6
-
+
+                
                 # Different SI conventions of how to list exposure parameters
                 if ((instrument.lower() == 'niriss') and (element_tag_stripped == 'ExposureList')) | \
                         ((instrument.lower() == 'fgs') and (element_tag_stripped == 'Exposures'))| \
@@ -722,13 +708,10 @@
                                 else:
                                     exposures_dictionary[key].append(str(exposure_dict[key]))
 
-<<<<<<< HEAD
-=======
             if not parallel:
                 print('Number of dithers: {} primary * {} subpixel = {}'.format(number_of_primary_dithers,
                                                                                 number_of_subpixel_dithers,
                                                                                 number_of_dithers))
->>>>>>> d20091b6
 
         for key in exposures_dictionary.keys():
             if type(exposures_dictionary[key]) is not list:
@@ -738,66 +721,6 @@
         for key, item in exposures_dictionary.items():
             if len(item) == 0:
                 exposures_dictionary[key] = [0] * len(exposures_dictionary['Instrument'])
-<<<<<<< HEAD
-
-        return exposures_dictionary
-
-
-    def read_imaging_template(self, template, template_name, obs, prop_params):
-        """Read NIRCam imaging template.
-
-        Parameters
-        ----------
-        template
-        template_name
-        obs
-        prop_params
-
-        Returns
-        -------
-
-        """
-        # Get proposal parameters
-        pi_name, prop_id, prop_title, prop_category, science_category, coordparallel, i_obs, obs_label = prop_params
-
-        # dictionary that holds the content of this observation only
-        exposures_dictionary = copy.deepcopy(self.empty_exposures_dictionary)
-
-        # Set namespace
-        ns = "{{http://www.stsci.edu/JWST/APT/Template/{}}}".format(template_name)
-        instrument = obs.find(self.apt + 'Instrument').text
-
-        # Set parameters that are constant for all imaging obs
-        #typeflag = template_name
-        typeflag = 'imaging'
-        grismval = 'N/A'
-        short_pupil = 'CLEAR'
-
-        # Find observation-specific parameters
-        mod = template.find(ns + 'Module').text
-        subarr = template.find(ns + 'Subarray').text
-        pdithtype = template.find(ns + 'PrimaryDitherType').text
-
-        # Determine if there is an aperture override
-        mod, subarr = self.check_for_aperture_override(obs, mod, subarr, i_obs)
-
-        try:
-            pdither = template.find(ns + 'PrimaryDithers').text
-        except:
-            pdither = '1'
-
-        sdithtype = template.find(ns + 'SubpixelDitherType').text
-
-        try:
-            sdither = template.find(ns + 'SubpixelPositions').text
-        except:
-            try:
-                stemp = template.find(ns + 'CoordinatedParallelSubpixelPositions').text
-                sdither = np.int(stemp[0])
-            except:
-                sdither = '1'
-=======
->>>>>>> d20091b6
 
         return exposures_dictionary
 
