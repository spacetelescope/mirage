<<<<<<< HEAD
""" Generate "PSF Library" files to run with MIRAGE.

Authors
-------
    - Shannon Osborne
"""

import os
=======
>>>>>>> ab23e96d
import itertools
import os

import astropy.convolution
from astropy.io import fits
import numpy as np
import webbpsf


class CreatePSFLibrary:
<<<<<<< HEAD
    # Class variables for NIRCam short vs long wave information:
    nrca_short_filters = ['F070W', 'F090W', 'F115W', 'F140M', 'F150W2', 'F150W',
                          'F162M', 'F164N', 'F182M', 'F187N', 'F200W', 'F210M',
                          'F212N']
    nrca_long_filters = ['F250M', 'F277W', 'F300M', 'F322W2', 'F323N', 'F335M',
                         'F356W', 'F360M', 'F405N', 'F410M', 'F430M', 'F444W',
                         'F460M', 'F466N', 'F470N', 'F480M']

    nrca_short_detectors = ['NRCA1', 'NRCA2', 'NRCA3', 'NRCA4', 'NRCB1', 'NRCB2',
                            'NRCB3', 'NRCB4']
    nrca_long_detectors = ['NRCA5', 'NRCB5']

    def __init__(self, instrument, filters="all", detectors="all", fov_pixels=101,
                 oversample=5, num_psfs=16, opd_type="requirements", opd_number=0,
                 save=True, fileloc=None, filename=None, overwrite=True,
                 pupil_opd=None, header_addons=None):
        """
        Class Description:
        -----------------
        Class to create a PSF library in the following format:
            For a given instrument, 1 file per filter in the form [SCA, j, i, y, x] where
            (j,i) is the PSF position on the detector grid (integer positions) and (y,x)
            is the 2D PSF.

        This class must be run separately for each instrument.

        Special Case for NIRCam:
        For NIRCam, you can set detectors and filters both to "shortwave" or both to
        "longwave" to run all the shortwave/longwave filters/detectors.
        Or if you want to run all of the filters and detectors, setting both to "all"
        will separate the short and long wave filter/detectors and run them in the
        correct pairings.
        If you choose to specify specific filters and detectors, they must all be either
        shortwave or longwave. Mismatched lists of short and long wave filters and
        detectors will result in an error.

        Parameters:
        -----------
        instrument: str
            The name of the instrument you want to run. Can be any capitalization. Can
            only run 1 instrument at a time. Right now this is only set up for NIRCam,
            NIRISS, and FGS (they are 2048x2048)

        filters: str or list, optional
            Which filter(s) you want to create a library for.

            Can be a string of 1 filter name, a list of filter names (as strings), or
            the default "all" will run through all the filters in the filter_list
            attribute of webbpsf.INSTR(). Spelling/capitalization must match what
            webbpsf expects. See also special case for NIRCam. Default is "all"

        detectors: str or list, optional
            Which detector(s) you want to create a library for.

            Can be a string of 1 detector name, a list of detector names (as strings), or
            the default "all" will run through all the detectors in the detector_list
            attribute of webbpsf.INSTR(). Spelling/capitalization must match what
            webbpsf expects. See also special case for NIRCam. Default is "all"

        fov_pixels: int, optional
            The field of view in undersampled detector pixels used by WebbPSF when
            creating the PSFs. Default is 101 pixels.

        oversample: int, optional
            The oversampling factor used by WebbPSF when creating the PSFs. Default is 5.

        num_psfs: int, optional
            The total number of fiducial PSFs to be created and saved in the files. This
            number must be a square number. Default is 16.
            E.g. num_psfs = 16 will have the class create a 4x4 grid of fiducial PSFs.

        opd_type: str, optional
            The type of OPD map you would like to use to create the PSFs. Options are
            "predicted" or "requirements" where the predicted map is of the expected
            WFE and the requirements map is slightly more conservative (has slightly
            larger WFE). Default is "requirements"

        opd_number: int, optional
            The realization of the OPD map pulled from the OPD file. Options are an
            integer from 0 to 9, one for each of the 10 Monte Carlo realizations of
            the telescope included in the OPD map file. Default is 0.

        pupil_opd: webbpsf.opds.OTE_Linear_Model_WSS, optional
            The OPD map to use to generate all PSFs, in the form of a
            OTE_Linear_Model_WSS object. If provided, overrides the ``opd_type`` and
            ``opd_number`` options.

        save: bool, optional
            True/False boolean if you want to save your file

        fileloc: str, optional
            Where to save your file if "save" keyword is set to True. Default of None
            will save in the current directory

        filename: str, optional
            The name to save your current file under if "save" keyword is set to True.
            Default of None will save it as "INSTRNAME_FILTERNAME.fits"

        overwrite: bool, optional
            True/False boolean to overwrite the output file if it already exists.


        Use:
        ----
        c = CreatePSFLibrary(instrument, filters, detectors, fov_pixels, oversample,
                             num_psfs, save, fileloc, filename, overwrite)
        c.create_files()

        nis = CreatePSFLibrary("NIRISS") # will run all filters/detectors
        nis.create_files()

        """

        # Pull correct capitalization of instrument name
        webbpsf_name_dict = {"NIRCAM": "NIRCam", "NIRSPEC": "NIRSpec", "NIRISS": "NIRISS",
                             "MIRI": "MIRI", "FGS": "FGS"}
        self.instr = webbpsf_name_dict[instrument.upper()]

        # Create instance of instrument in WebbPSF (same as webbpsf.instr)
        self.webb = getattr(webbpsf, self.instr)()

        # Set the filters and detectors based on the inputs
        self.filter_input = filters
        self.detector_input = detectors

        self.filter_list = self._set_filters()
        self.detector_list = self._set_detectors()

        # Set the locations on the detector of the fiducial PSFs
        self.ij_list, self.location_list = self._set_psf_locations(num_psfs)

        # For NIRCam: Check if filters/detectors match in terms of if they are longwave/shortwave
        # The "all" case will be updated later
        if self.instr == "NIRCam" and (self.filter_input, self.detector_input) != ("all", "all"):
            for det in self.detector_list:
                if "5" in det:
                    [self._raise_value_error("short filter", det, filt) for filt in
                     self.filter_list if filt in CreatePSFLibrary.nrca_short_filters]

                else:
                    [self._raise_value_error("long filter", det, filt) for filt in
                     self.filter_list if filt in CreatePSFLibrary.nrca_long_filters]

        # Set PSF attributes
        self.fov_pixels = fov_pixels
        self.oversample = oversample
        self.opd_type = opd_type
        self.opd_number = opd_number
        self.save = save
        self.overwrite = overwrite
        self.fileloc = fileloc
        self.filename = filename
        self.pupil_opd = pupil_opd
        self.header_addons = header_addons


    @staticmethod
    def _raise_value_error(msg_type, det, filt):
        """Raise a specific ValueError based on mis-matched short/long wave detectors/filters"""

        if "short filter" in msg_type.lower():
            message = "You are trying to apply a shortwave filter ({}) to a longwave detector ({}). ".format(filt, det)
        if "long filter" in msg_type.lower():
            message = "You are trying to apply a longwave filter ({}) to a shortwave detector ({}). ".format(filt, det)

        raise ValueError(message + "Please change these entries so the filter falls within the detector band.")

    def _set_detectors(self):
        """ Get the list of detectors to include in the PSF library files """

        # Set detector list to loop over
        if self.detector_input == "all":
            detector_list = self.webb.detector_list
        elif self.detector_input == "shortwave":
            detector_list = CreatePSFLibrary.nrca_short_detectors
        elif self.detector_input == "longwave":
            detector_list = CreatePSFLibrary.nrca_long_detectors
        elif type(self.detector_input) is str:
            detector_list = self.detector_input.split()
        elif type(self.detector_input) is list:
            detector_list = self.detector_input

        # If the user hand chose a detector list, check it's a valid list for the chosen instrument
        if self.detector_input not in ["all", "shortwave", "longwave"]:
            for det in detector_list:
                if det not in self.webb.detector_list:
                    raise ValueError("Instrument {} doesn't have a detector called {}.".format(self.instr, det))
=======

    # Class variables for NIRCam short vs long wave information:
    nrca_short_filters = ['F070W', 'F090W', 'F115W', 'F140M', 'F150W2', 'F150W', 'F162M',
                          'F164N', 'F182M', 'F187N', 'F200W', 'F210M', 'F212N']
    nrca_long_filters = ['F250M', 'F277W', 'F300M', 'F322W2', 'F323N', 'F335M', 'F356W', 'F360M',
                         'F405N', 'F410M', 'F430M', 'F444W', 'F460M', 'F466N', 'F470N', 'F480M']
>>>>>>> ab23e96d

        return detector_list

<<<<<<< HEAD
    def _set_filters(self):
        """ Get the list of filters to create PSF library files for """

        # Set filter list to loop over
        if self.filter_input == "all":
            filter_list = self.webb.filter_list
        elif self.filter_input == "shortwave":
            filter_list = CreatePSFLibrary.nrca_short_filters
        elif self.filter_input == "longwave":
            filter_list = CreatePSFLibrary.nrca_long_filters
        elif type(self.filter_input) is str:
            filter_list = self.filter_input.split()
        elif type(self.filter_input) is list:
            filter_list = self.filter_input

        # If the user hand chose a filter list, check it's a valid list for the chosen instrument
        if self.filter_input not in ["all", "shortwave", "longwave"]:
            for filt in filter_list:
                if filt not in self.webb.filter_list:
                    raise ValueError("Instrument {} doesn't have a filter called {}.".format(self.instr, filt))

        return filter_list

    def _set_opd(self):
        """Define the telescope's OPD, either grabbing the requested
        FITS file (requirements or predicted) or loading an OPD as a
        FITS object from an OTE_Linear_Model_WSS instance.

        For now, sets one OPD for all files being created.
        """
        if self.pupil_opd is None:
            # Set OPD Map (pull most recent version with self.webb.opd_list call) - always predicted then requirements
            if self.opd_type.lower() == "requirements":
                opd = self.webb.opd_list[1]
            elif self.opd_type.lower() == "predicted":
                opd = self.webb.opd_list[0]

            self.opd_name = opd
            self.opd_realization = self.opd_number

            return (opd, self.opd_number)

        elif not isinstance(self.pupil_opd, webbpsf.opds.OTE_Linear_Model_WSS):
            raise TypeError('Must provide pupil OPD as an OTE_Linear_Model_WSS object,'
                            'not {}'.format(type(self.pupil_opd)))

        else:
            opd_hdu = self.pupil_opd.as_fits()

            self.opd_name = "Modified OPD"
            self.opd_realization = "N/A"

            return opd_hdu

    def _set_psf_locations(self, num_psfs):
        """ Set the locations on the detector of the fiducial PSFs. Assumes a 2048x2048 detector"""

        # The locations these PSFs should be centered on for a 2048x2048 detector
        self.num_psfs = num_psfs

        if np.sqrt(self.num_psfs).is_integer():
            self.length = int(np.sqrt(self.num_psfs))
        else:
            raise ValueError("You must choose a square number of fiducial PSFs to create (E.g. 9, 16, etc.)")

        # Set the values
        ij_list = list(itertools.product(range(self.length), range(self.length)))
        if self.num_psfs != 1:
            self.loc_list = [int(round(num * 2047)) for num in np.linspace(0, 1, self.length, endpoint=True)]
            location_list = list(itertools.product(self.loc_list, self.loc_list))  # list of tuples
        elif self.num_psfs == 1:
            self.loc_list = [1023]
            location_list = list(itertools.product(self.loc_list, self.loc_list))

        return ij_list, location_list

    def create_files(self):
        """
        This method creates the following:
=======
    def __init__(self, instrument, filters="all", detectors="all", num_psfs=16, psf_location=(1023, 1023),
                 add_distortion=True, fov_pixels=101, oversample=5, opd_type="requirements", opd_number=0,
                 save=True, fileloc=None, filename=None, overwrite=True,
                 **kwargs):
        """
        Description
        -----------
        Class to create a PSF library in the following format:
            For a given instrument, the output file (1 per filter) will contain a 5D array
            with axes [SCA, j, i, y, x] where SCA is the detector, (j,i) is the PSF position
            on the detector grid (integer positions) and (y,x) is the 2D PSF. This class must
            be run separately for each instrument.

        Parameters
        ----------
        instrument : str
            The name of the instrument you want to run. Can be any capitalization. Can
            only run 1 instrument at a time. This class is only set up for NIRCam,
            NIRISS, and FGS.

        filters : str or list
            Which filter(s) you want to create a library for.
            Can be a string of 1 filter name, a list of filter names (as strings), or
            the default "all" will run through all the filters for that instrument.
            Spelling/capitalization must match what WebbPSF expects. See also special
            case for NIRCam. Default is "all".

        detectors : str or list
            Which detector(s) you want to create a library for.
            Can be a string of 1 detector name, a list of detector names (as strings), or
            the default "all" will run through all the detectors for that instrument.
            Spelling/capitalization must match what WebbPSF expects. See also special
            case for NIRCam. Default is "all".

        num_psfs : int
            The total number of fiducial PSFs to be created and saved in the files. This
            must be a square number. Default is 16. E.g. num_psfs = 16 will create a 4x4
            grid of fiducial PSFs.

        psf_location : tuple
            If num_psfs = 1, then this is used to set the (y,x) location of that PSF.
            Default is (1023,1023).

        add_distortion : bool
            If True, the PSF will have distortions applied: the geometric distortion from
            the detectors (using data from SIAF) and the rotation of the detectors with
            respect to the focal plane. Default is True.

        fov_pixels : int
            The field of view in undersampled detector pixels used by WebbPSF when
            creating the PSFs. Default is 101 pixels.

        oversample : int
            The oversampling factor used by WebbPSF when creating the PSFs. Default is 5.

        opd_type : str
            The type of OPD map you would like to use to create the PSFs. Options are
            "predicted" or "requirements" where the predicted map is of the expected
            WFE and the requirements map is slightly more conservative (has slightly
            larger WFE). Default is "requirements".

        opd_number : int
            The realization of the OPD map pulled from the OPD file. Options are an
            integer from 0 to 9, one for each of the 10 Monte Carlo realizations of
            the telescope included in the OPD map file. Default is 0.

        save : bool
            True/False boolean if you want to save your file

        fileloc : str
            Where to save your file if "save" keyword is set to True. Default of None
            will save in the current directory

        filename : str
            The name to save your current file under if "save" keyword is set to True.
            Default of None will save it in the form: "{instr}_{filt}_fovp{}_samp{}_npsf{}.fits"

        overwrite : bool
            True/False boolean to overwrite the output file if it already exists. Default
            is True.

        **kwargs
            This can be used to add any extra arguments to the webbpsf calc_psf() method
            call.

        Special Case for NIRCam:
        For NIRCam, you can set detectors and filters with multiple options.
        You may set both filters and detectors = "all" just like the other instruments,
        and the short and long wave filter/detectors will be separated and run in the
        correct pairings.
        If you choose only certain filters (either by name or with "shortwave" or
        "longwave"), you may set detectors to "shortwave" or "longwave" or you can
        set it to be "all" and it will pull the all appropriate SW/LW detectors.

        Use
        ---
        c = CreatePSFLibrary(instrument, filters, detectors, num_psfs, add_distortion,
                             fov_pixels, oversample, save, fileloc, filename, overwrite)
        c.create_files()

        nis = CreatePSFLibrary("NIRISS") # will run all filters/detectors
        nis.create_files()

        """

        # Pull correct capitalization of instrument name
        webbpsf_name_dict = {"NIRCAM": "NIRCam", "NIRSPEC": "NIRSpec",
                             "NIRISS": "NIRISS", "MIRI": "MIRI", "FGS": "FGS"}
        self.instr = webbpsf_name_dict[instrument.upper()]

        # Create instance of instrument in WebbPSF
        self.webb = getattr(webbpsf, self.instr)()

        # Set the filters and detectors based on the inputs
        self.filter_input = filters
        self.detector_input = detectors

        # A list of filters and a list of list of detectors (1 sublist per filter)
        self.filter_list = self._set_filters()
        self.detector_list = [self._set_detectors(filter) for filter in self.filter_list]

        # Set the locations on the detector of the fiducial PSFs
        self.ij_list, self.loc_list, self.location_list = self._set_psf_locations(num_psfs, psf_location)

        # For NIRCam: Check if filters/detectors match in terms of if they are long/shortwave
        if self.instr == "NIRCam":
            for filt, det_list in zip(self.filter_list, self.detector_list):
                for det in det_list:
                    if "5" in det and filt in CreatePSFLibrary.nrca_short_filters:
                        self._raise_value_error("short filter", det, filt)
                    elif "5" not in det and filt in CreatePSFLibrary.nrca_long_filters:
                        self._raise_value_error("long filter", det, filt)

        # Set PSF attributes
        self.add_distortion = add_distortion
        self.fov_pixels = fov_pixels
        self.oversample = oversample
        self.opd_type = opd_type
        self.opd_number = opd_number
        self._kwargs = kwargs

        # Set saving attributes
        self.save = save
        self.overwrite = overwrite
        self.fileloc = fileloc
        self.filename = filename

    @staticmethod
    def _raise_value_error(msg_type, det, filt):
        """Raise an error based on mis-matched short/long wave detectors/filters"""
>>>>>>> ab23e96d

        if "short filter" in msg_type.lower():
            message = "You are trying to apply a shortwave filter ({}) to a " \
                      "longwave detector ({}). ".format(filt, det)
        if "long filter" in msg_type.lower():
            message = "You are trying to apply a longwave filter ({}) to a " \
                      "shortwave detector ({}). ".format(filt, det)

        raise ValueError(message + "Please change these entries so the filter "
                                   "falls within the detector band.")

    def _set_detectors(self, filter):
        """Set the list of detectors to include in the PSF library files"""

        if self.detector_input == "all":
            if self.instr != "NIRCam":
                detector_list = self.webb.detector_list
            elif self.instr == "NIRCam" and filter in CreatePSFLibrary.nrca_short_filters:
                detector_list = CreatePSFLibrary.nrca_short_detectors
            elif self.instr == "NIRCam" and filter in CreatePSFLibrary.nrca_long_filters:
                detector_list = CreatePSFLibrary.nrca_long_detectors
        elif self.detector_input == "shortwave":
            detector_list = CreatePSFLibrary.nrca_short_detectors
        elif self.detector_input == "longwave":
            detector_list = CreatePSFLibrary.nrca_long_detectors
        elif type(self.detector_input) is str:
            detector_list = self.detector_input.split()
        elif type(self.detector_input) is list:
            detector_list = self.detector_input
        else:
            raise TypeError("Method of setting detectors is not valid.")

<<<<<<< HEAD
        # Set the pupil OPD based on the input
        self.webb.pupilopd = self._set_opd()

        # If someone wants to run all of NIRCam, run the function 2x: shortwave and longwave
        if self.instr == "NIRCam" and (self.filter_input, self.detector_input) == ("all", "all"):
            short_list = self._run_files(CreatePSFLibrary.nrca_short_filters, CreatePSFLibrary.nrca_short_detectors)
            long_list = self._run_files(CreatePSFLibrary.nrca_long_filters, CreatePSFLibrary.nrca_long_detectors)
=======
        # If the user hand chose a detector list, check it's valid for the chosen instrument
        if self.detector_input not in ["all", "shortwave", "longwave"]:
            det = set(detector_list).difference(set(self.webb.detector_list))
            if det != set():
                raise ValueError("Instrument {} doesn't have the detector(s) "
                                 "{}.".format(self.instr, det))
>>>>>>> ab23e96d

        return detector_list

    def _set_filters(self):
        """Set the list of filters to create PSF library files for"""

        if self.filter_input == "all":
            filter_list = self.webb.filter_list
        elif self.filter_input == "shortwave":
            filter_list = CreatePSFLibrary.nrca_short_filters
        elif self.filter_input == "longwave":
            filter_list = CreatePSFLibrary.nrca_long_filters
        elif type(self.filter_input) is str:
            filter_list = self.filter_input.split()
        elif type(self.filter_input) is list:
            filter_list = self.filter_input
        else:
            raise TypeError("Method of setting filters is not valid.")

        # If the user hand chose a filter list, check it's valid for the chosen instrument
        if self.filter_input not in ["all", "shortwave", "longwave"]:
            filt = set(filter_list).difference(set(self.webb.filter_list))
            if filt != set():
                raise ValueError("Instrument {} doesn't have the filter(s) "
                                 "{}.".format(self.instr, filt))

        return filter_list

    def _set_psf_locations(self, num_psfs, psf_location):
        """Set the locations on the detector of the fiducial PSFs. Assumes a 2048x2048 detector"""

        # The locations these PSFs should be centered on for a 2048x2048 detector
        self.num_psfs = num_psfs

        if np.sqrt(self.num_psfs).is_integer():
            self.length = int(np.sqrt(self.num_psfs))
        else:
            raise ValueError("You must choose a square number of fiducial PSFs to create (E.g. 9, 16, etc.)")

        # Set the center values
        if num_psfs == 1:
            # (1023.5, 1023.5) is the center, but we want an integer location- so default is (1023,1023)
            ij_list = [(0, 0)]
            loc_list = list(psf_location[::-1])  # list of x,y location
            location_list = [psf_location[::-1]]  # tuple of (x,y)
        else:
            ij_list = list(itertools.product(range(self.length), range(self.length)))
            loc_list = [int(round(num * 2047)) for num in np.linspace(0, 1, self.length, endpoint=True)]
            location_list = list(itertools.product(loc_list, loc_list))  # list of tuples (x,y) (for WebbPSF)

        return ij_list, loc_list, location_list

    def create_files(self):
        """
        For a given instrument, the output file (1 per filter) will contain a 5D array
        with axes [SCA, j, i, y, x] where SCA is the detector, (j,i) is the PSF position
        on the detector grid (integer positions) and (y,x) is the 2D PSF.

        Returns
        -------
        Returns a list of all the hdulist objects created (a 5D array of [SCA, j, i, y, x],
        1 per filter) and saves out the library files if requested.

        """

        # Set extension to read based on distortion choice
        if self.add_distortion:
            ext = "OVERDIST"
        else:
            ext = "OVERSAMP"

        # Create kernel to smooth pixel based on oversample
        kernel = astropy.convolution.Box2DKernel(width=self.oversample)

        # Set output mode
        self.webb.options['output_mode'] = 'Oversampled Image'

<<<<<<< HEAD
=======
        # Set OPD Map
        if self.opd_type.lower() == "requirements":
            opd = self.webb.opd_list[1]
        elif self.opd_type.lower() == "predicted":
            opd = self.webb.opd_list[0]
        self.webb.pupilopd = (opd, self.opd_number)

>>>>>>> ab23e96d
        # For every filter
        final_list = []
        for filt, det_list in zip(self.filter_list, self.detector_list):
            print("\nStarting filter: {}".format(filt))
            self.webb.filter = filt

            # Create an array to fill ([SCA, j, i, y, x])
            psf_size = self.fov_pixels * self.oversample
            psf_arr = np.empty((len(det_list), self.length, self.length, psf_size, psf_size))

            # For every detector
            for k, det in enumerate(det_list):
                print("  Running detector: {}".format(det))
                self.webb.detector = det

                # For each of the 9 locations on the detector (loc = tuple = (x,y))
                for (i, j), loc in zip(self.ij_list, self.location_list):
                    self.webb.detector_position = loc  # (X,Y) - line 286 in webbpsf_core.py

                    # Create PSF
                    psf = self.webb.calc_psf(add_distortion=self.add_distortion,
                                             fov_pixels=self.fov_pixels,
                                             oversample=self.oversample,
                                             **self._kwargs)

                    # Convolve PSF with a square kernel
                    psf_conv = astropy.convolution.convolve(psf[ext].data, kernel)

                    # Add PSF to 5D array
                    psf_arr[k, j, i, :, :] = psf_conv

            # Write header
            header = fits.Header()

            header["INSTRUME"] = (self.instr, "Instrument")
            header["FILTER"] = (filt, "Filter name")

            header["PUPILOPD"] = (self.opd_name, "Pupil OPD source name")
            header["OPD_REAL"] = (self.opd_realization, "Pupil OPD source realization from file")

            for i, det in enumerate(det_list):
                header["DETNAME{}".format(i)] = (det, "The #{} detector included in this file".format(i))

            header["FOVPIXEL"] = (self.fov_pixels, "Field of view in pixels (full array)")
            header["FOV"] = (psf[ext].header["FOV"], "Field of view in arcsec (full array) ")
            header["OVERSAMP"] = (self.oversample, "Oversampling factor for FFTs in computation")
            header["NWAVES"] = (psf[ext].header["NWAVES"], "Number of wavelengths used in calculation")

            for k, ij in enumerate(self.ij_list):  # these were originally written out in (i,j) and (x,y)

                # Even arrays are shifted by 0.5 so they are centered correctly during calc_psf computation
                # But this needs to be expressed correctly in the header
                loc = np.asarray(self.location_list[k], dtype=float)
                if self.fov_pixels % 2 == 0:
                    loc += 0.5

                header["DET_JI{}".format(k)] = (str(ij[::-1]), "The #{} PSF's (j,i) detector position".format(k))
                header["DET_YX{}".format(k)] = (str(tuple(loc[::-1])),
                                                "The #{} PSF's (y,x) detector pixel position".format(k))

            header["NUM_PSFS"] = (self.num_psfs, "The total number of fiducial PSFs")

            # The range of location values
            if self.num_psfs == 1:
                # In this case, loc_list is the single x and y value
                header["I0_X"] = (self.loc_list[0], "The x pixel value for i=0 (AXIS4)")
                header["J0_Y"] = (self.loc_list[1], "The y pixel value for j=0 (AXIS3)")
            else:
                last = len(self.loc_list) - 1
                header["I0_X"] = (self.loc_list[0], "The x pixel value for i=0 (AXIS4)")
                header["I{}_X".format(last)] = (self.loc_list[-1],
                                                "The x pixel value for i={} (final value; AXIS4)".format(last))
                header["J0_Y"] = (self.loc_list[0], "The y pixel value for j=0 (AXIS3)")
                header["J{}_Y".format(last)] = (self.loc_list[-1],
                                                "The y pixel value for j={} (final value; AXIS3)".format(last))

            # Distortion information
            if self.add_distortion:
                header["ROTATION"] = (psf[ext].header["ROTATION"], "PSF rotated to match detector rotation")
                header["DISTORT"] = (psf[ext].header["DISTORT"], "SIAF distortion coefficients applied")
                header["SIAF_VER"] = (psf[ext].header["SIAF_VER"], "SIAF PRD version used")

                for key in list(psf[ext].header.keys()):
                    if "COEF_" in key:
                        header[key] = (psf[ext].header[key], "SIAF distortion coefficient for {}".format(key))

            # Pull values from the last made psf
            header["WAVELEN"] = (psf[ext].header["WAVELEN"], "Weighted mean wavelength in meters")
            header["DIFFLMT"] = (psf[ext].header["DIFFLMT"], "Diffraction limit lambda/D in arcsec")
            header["FFTTYPE"] = (psf[ext].header["FFTTYPE"], "Algorithm for FFTs: numpy or fftw")
            header["NORMALIZ"] = (psf[ext].header["NORMALIZ"], "PSF normalization method")
            header["JITRTYPE"] = (psf[ext].header["JITRTYPE"], "Type of jitter applied")
            header["JITRSIGM"] = (psf[ext].header["JITRSIGM"], "Gaussian sigma for jitter [arcsec]")
            header["TEL_WFE"] = (psf[ext].header["TEL_WFE"], "[nm] Telescope pupil RMS wavefront error")

            header["DATE"] = (psf[ext].header["DATE"], "Date of calculation")
            header["AUTHOR"] = (psf[ext].header["AUTHOR"], "username@host for calculation")
            header["VERSION"] = (psf[ext].header["VERSION"], "WebbPSF software version")
            header["DATAVERS"] = (psf[ext].header["DATAVERS"], "WebbPSF reference data files version ")

            # Include any header add-ons from the user, if applicable
            if self.header_addons is not None:
                # Append new keywords on to the existing header
                header += self.header_addons

            # Add descriptor for how the file was made
            # the output file (1 per filter) will contain a 5D array with axes[SCA, j, i, y, x]
            header["COMMENT"] = "For a given instrument, the output file (1 per filter) will contain "
            header["COMMENT"] = "a 5D array with axes[SCA, j, i, y, x] where (j,i) is the PSF position "
            header["COMMENT"] = "on the detector grid (integer positions) and (y,x) is the 2D PSF. The "
            header["COMMENT"] = "order of the detectors can be found under the  header DETNAME* "
            header["COMMENT"] = "keywords and the order of the fiducial PSFs ((j,i) and (y,x)) under "
            header["COMMENT"] = "the header DET_JI*/DET_YX* keywords"

            # Add header labels
            header.insert("INSTRUME", ('', ''))
            header.insert("INSTRUME", ('COMMENT', '/ PSF Library Information'))
            header.insert("NORMALIZ", ('', ''))
            header.insert("NORMALIZ", ('COMMENT', '/ WebbPSF Creation Information'))
<<<<<<< HEAD

            if self.header_addons is None:
                header.insert("DATAVERS", ('COMMENT', '/ File Description'), after=True)
                header.insert("DATAVERS", ('', ''), after=True)
            else:
                header.insert("DATAVERS", ('COMMENT', '/ User-Supplied Information'), after=True)
                header.insert("DATAVERS", ('', ''), after=True)

                last_added_keyword = list(self.header_addons.keys())[-1]
                header.insert(last_added_keyword, ('COMMENT', '/ File Description'), after=True)
                header.insert(last_added_keyword, ('', ''), after=True)

=======
            header.insert("DATAVERS", ('COMMENT', '/ File Description'), after=True)
            header.insert("DATAVERS", ('', ''), after=True)
>>>>>>> ab23e96d

            # Combine the header and data
            hdu = fits.HDUList([fits.PrimaryHDU(psf_arr, header=header)])

            # Write file out
            if self.save:

                if self.fileloc is None:
                    self.fileloc = os.path.expandvars('$MIRAGE_DATA/{}/'
                                                      'test_webbpsf_library'.format(self.instr.lower()))
                if self.filename is None:
                    name = "{}_{}_fovp{}_samp{}_npsf{}.fits".format(self.instr.lower(), filt.lower(),
                                                                    self.fov_pixels, self.oversample,
                                                                    self.num_psfs)
                    filepath = os.path.join(self.fileloc, name)
                else:
                    filepath = os.path.join(self.fileloc, self.filename)

                print("  Saving file: {}".format(filepath))

                hdu.writeto(filepath, overwrite=self.overwrite)

            final_list.append(hdu)

        return final_list<|MERGE_RESOLUTION|>--- conflicted
+++ resolved
@@ -1,4 +1,3 @@
-<<<<<<< HEAD
 """ Generate "PSF Library" files to run with MIRAGE.
 
 Authors
@@ -6,9 +5,6 @@
     - Shannon Osborne
 """
 
-import os
-=======
->>>>>>> ab23e96d
 import itertools
 import os
 
@@ -19,289 +15,19 @@
 
 
 class CreatePSFLibrary:
-<<<<<<< HEAD
-    # Class variables for NIRCam short vs long wave information:
-    nrca_short_filters = ['F070W', 'F090W', 'F115W', 'F140M', 'F150W2', 'F150W',
-                          'F162M', 'F164N', 'F182M', 'F187N', 'F200W', 'F210M',
-                          'F212N']
-    nrca_long_filters = ['F250M', 'F277W', 'F300M', 'F322W2', 'F323N', 'F335M',
-                         'F356W', 'F360M', 'F405N', 'F410M', 'F430M', 'F444W',
-                         'F460M', 'F466N', 'F470N', 'F480M']
-
-    nrca_short_detectors = ['NRCA1', 'NRCA2', 'NRCA3', 'NRCA4', 'NRCB1', 'NRCB2',
-                            'NRCB3', 'NRCB4']
-    nrca_long_detectors = ['NRCA5', 'NRCB5']
-
-    def __init__(self, instrument, filters="all", detectors="all", fov_pixels=101,
-                 oversample=5, num_psfs=16, opd_type="requirements", opd_number=0,
-                 save=True, fileloc=None, filename=None, overwrite=True,
-                 pupil_opd=None, header_addons=None):
-        """
-        Class Description:
-        -----------------
-        Class to create a PSF library in the following format:
-            For a given instrument, 1 file per filter in the form [SCA, j, i, y, x] where
-            (j,i) is the PSF position on the detector grid (integer positions) and (y,x)
-            is the 2D PSF.
-
-        This class must be run separately for each instrument.
-
-        Special Case for NIRCam:
-        For NIRCam, you can set detectors and filters both to "shortwave" or both to
-        "longwave" to run all the shortwave/longwave filters/detectors.
-        Or if you want to run all of the filters and detectors, setting both to "all"
-        will separate the short and long wave filter/detectors and run them in the
-        correct pairings.
-        If you choose to specify specific filters and detectors, they must all be either
-        shortwave or longwave. Mismatched lists of short and long wave filters and
-        detectors will result in an error.
-
-        Parameters:
-        -----------
-        instrument: str
-            The name of the instrument you want to run. Can be any capitalization. Can
-            only run 1 instrument at a time. Right now this is only set up for NIRCam,
-            NIRISS, and FGS (they are 2048x2048)
-
-        filters: str or list, optional
-            Which filter(s) you want to create a library for.
-
-            Can be a string of 1 filter name, a list of filter names (as strings), or
-            the default "all" will run through all the filters in the filter_list
-            attribute of webbpsf.INSTR(). Spelling/capitalization must match what
-            webbpsf expects. See also special case for NIRCam. Default is "all"
-
-        detectors: str or list, optional
-            Which detector(s) you want to create a library for.
-
-            Can be a string of 1 detector name, a list of detector names (as strings), or
-            the default "all" will run through all the detectors in the detector_list
-            attribute of webbpsf.INSTR(). Spelling/capitalization must match what
-            webbpsf expects. See also special case for NIRCam. Default is "all"
-
-        fov_pixels: int, optional
-            The field of view in undersampled detector pixels used by WebbPSF when
-            creating the PSFs. Default is 101 pixels.
-
-        oversample: int, optional
-            The oversampling factor used by WebbPSF when creating the PSFs. Default is 5.
-
-        num_psfs: int, optional
-            The total number of fiducial PSFs to be created and saved in the files. This
-            number must be a square number. Default is 16.
-            E.g. num_psfs = 16 will have the class create a 4x4 grid of fiducial PSFs.
-
-        opd_type: str, optional
-            The type of OPD map you would like to use to create the PSFs. Options are
-            "predicted" or "requirements" where the predicted map is of the expected
-            WFE and the requirements map is slightly more conservative (has slightly
-            larger WFE). Default is "requirements"
-
-        opd_number: int, optional
-            The realization of the OPD map pulled from the OPD file. Options are an
-            integer from 0 to 9, one for each of the 10 Monte Carlo realizations of
-            the telescope included in the OPD map file. Default is 0.
-
-        pupil_opd: webbpsf.opds.OTE_Linear_Model_WSS, optional
-            The OPD map to use to generate all PSFs, in the form of a
-            OTE_Linear_Model_WSS object. If provided, overrides the ``opd_type`` and
-            ``opd_number`` options.
-
-        save: bool, optional
-            True/False boolean if you want to save your file
-
-        fileloc: str, optional
-            Where to save your file if "save" keyword is set to True. Default of None
-            will save in the current directory
-
-        filename: str, optional
-            The name to save your current file under if "save" keyword is set to True.
-            Default of None will save it as "INSTRNAME_FILTERNAME.fits"
-
-        overwrite: bool, optional
-            True/False boolean to overwrite the output file if it already exists.
-
-
-        Use:
-        ----
-        c = CreatePSFLibrary(instrument, filters, detectors, fov_pixels, oversample,
-                             num_psfs, save, fileloc, filename, overwrite)
-        c.create_files()
-
-        nis = CreatePSFLibrary("NIRISS") # will run all filters/detectors
-        nis.create_files()
-
-        """
-
-        # Pull correct capitalization of instrument name
-        webbpsf_name_dict = {"NIRCAM": "NIRCam", "NIRSPEC": "NIRSpec", "NIRISS": "NIRISS",
-                             "MIRI": "MIRI", "FGS": "FGS"}
-        self.instr = webbpsf_name_dict[instrument.upper()]
-
-        # Create instance of instrument in WebbPSF (same as webbpsf.instr)
-        self.webb = getattr(webbpsf, self.instr)()
-
-        # Set the filters and detectors based on the inputs
-        self.filter_input = filters
-        self.detector_input = detectors
-
-        self.filter_list = self._set_filters()
-        self.detector_list = self._set_detectors()
-
-        # Set the locations on the detector of the fiducial PSFs
-        self.ij_list, self.location_list = self._set_psf_locations(num_psfs)
-
-        # For NIRCam: Check if filters/detectors match in terms of if they are longwave/shortwave
-        # The "all" case will be updated later
-        if self.instr == "NIRCam" and (self.filter_input, self.detector_input) != ("all", "all"):
-            for det in self.detector_list:
-                if "5" in det:
-                    [self._raise_value_error("short filter", det, filt) for filt in
-                     self.filter_list if filt in CreatePSFLibrary.nrca_short_filters]
-
-                else:
-                    [self._raise_value_error("long filter", det, filt) for filt in
-                     self.filter_list if filt in CreatePSFLibrary.nrca_long_filters]
-
-        # Set PSF attributes
-        self.fov_pixels = fov_pixels
-        self.oversample = oversample
-        self.opd_type = opd_type
-        self.opd_number = opd_number
-        self.save = save
-        self.overwrite = overwrite
-        self.fileloc = fileloc
-        self.filename = filename
-        self.pupil_opd = pupil_opd
-        self.header_addons = header_addons
-
-
-    @staticmethod
-    def _raise_value_error(msg_type, det, filt):
-        """Raise a specific ValueError based on mis-matched short/long wave detectors/filters"""
-
-        if "short filter" in msg_type.lower():
-            message = "You are trying to apply a shortwave filter ({}) to a longwave detector ({}). ".format(filt, det)
-        if "long filter" in msg_type.lower():
-            message = "You are trying to apply a longwave filter ({}) to a shortwave detector ({}). ".format(filt, det)
-
-        raise ValueError(message + "Please change these entries so the filter falls within the detector band.")
-
-    def _set_detectors(self):
-        """ Get the list of detectors to include in the PSF library files """
-
-        # Set detector list to loop over
-        if self.detector_input == "all":
-            detector_list = self.webb.detector_list
-        elif self.detector_input == "shortwave":
-            detector_list = CreatePSFLibrary.nrca_short_detectors
-        elif self.detector_input == "longwave":
-            detector_list = CreatePSFLibrary.nrca_long_detectors
-        elif type(self.detector_input) is str:
-            detector_list = self.detector_input.split()
-        elif type(self.detector_input) is list:
-            detector_list = self.detector_input
-
-        # If the user hand chose a detector list, check it's a valid list for the chosen instrument
-        if self.detector_input not in ["all", "shortwave", "longwave"]:
-            for det in detector_list:
-                if det not in self.webb.detector_list:
-                    raise ValueError("Instrument {} doesn't have a detector called {}.".format(self.instr, det))
-=======
 
     # Class variables for NIRCam short vs long wave information:
     nrca_short_filters = ['F070W', 'F090W', 'F115W', 'F140M', 'F150W2', 'F150W', 'F162M',
                           'F164N', 'F182M', 'F187N', 'F200W', 'F210M', 'F212N']
     nrca_long_filters = ['F250M', 'F277W', 'F300M', 'F322W2', 'F323N', 'F335M', 'F356W', 'F360M',
                          'F405N', 'F410M', 'F430M', 'F444W', 'F460M', 'F466N', 'F470N', 'F480M']
->>>>>>> ab23e96d
-
-        return detector_list
-
-<<<<<<< HEAD
-    def _set_filters(self):
-        """ Get the list of filters to create PSF library files for """
-
-        # Set filter list to loop over
-        if self.filter_input == "all":
-            filter_list = self.webb.filter_list
-        elif self.filter_input == "shortwave":
-            filter_list = CreatePSFLibrary.nrca_short_filters
-        elif self.filter_input == "longwave":
-            filter_list = CreatePSFLibrary.nrca_long_filters
-        elif type(self.filter_input) is str:
-            filter_list = self.filter_input.split()
-        elif type(self.filter_input) is list:
-            filter_list = self.filter_input
-
-        # If the user hand chose a filter list, check it's a valid list for the chosen instrument
-        if self.filter_input not in ["all", "shortwave", "longwave"]:
-            for filt in filter_list:
-                if filt not in self.webb.filter_list:
-                    raise ValueError("Instrument {} doesn't have a filter called {}.".format(self.instr, filt))
-
-        return filter_list
-
-    def _set_opd(self):
-        """Define the telescope's OPD, either grabbing the requested
-        FITS file (requirements or predicted) or loading an OPD as a
-        FITS object from an OTE_Linear_Model_WSS instance.
-
-        For now, sets one OPD for all files being created.
-        """
-        if self.pupil_opd is None:
-            # Set OPD Map (pull most recent version with self.webb.opd_list call) - always predicted then requirements
-            if self.opd_type.lower() == "requirements":
-                opd = self.webb.opd_list[1]
-            elif self.opd_type.lower() == "predicted":
-                opd = self.webb.opd_list[0]
-
-            self.opd_name = opd
-            self.opd_realization = self.opd_number
-
-            return (opd, self.opd_number)
-
-        elif not isinstance(self.pupil_opd, webbpsf.opds.OTE_Linear_Model_WSS):
-            raise TypeError('Must provide pupil OPD as an OTE_Linear_Model_WSS object,'
-                            'not {}'.format(type(self.pupil_opd)))
-
-        else:
-            opd_hdu = self.pupil_opd.as_fits()
-
-            self.opd_name = "Modified OPD"
-            self.opd_realization = "N/A"
-
-            return opd_hdu
-
-    def _set_psf_locations(self, num_psfs):
-        """ Set the locations on the detector of the fiducial PSFs. Assumes a 2048x2048 detector"""
-
-        # The locations these PSFs should be centered on for a 2048x2048 detector
-        self.num_psfs = num_psfs
-
-        if np.sqrt(self.num_psfs).is_integer():
-            self.length = int(np.sqrt(self.num_psfs))
-        else:
-            raise ValueError("You must choose a square number of fiducial PSFs to create (E.g. 9, 16, etc.)")
-
-        # Set the values
-        ij_list = list(itertools.product(range(self.length), range(self.length)))
-        if self.num_psfs != 1:
-            self.loc_list = [int(round(num * 2047)) for num in np.linspace(0, 1, self.length, endpoint=True)]
-            location_list = list(itertools.product(self.loc_list, self.loc_list))  # list of tuples
-        elif self.num_psfs == 1:
-            self.loc_list = [1023]
-            location_list = list(itertools.product(self.loc_list, self.loc_list))
-
-        return ij_list, location_list
-
-    def create_files(self):
-        """
-        This method creates the following:
-=======
+
+    nrca_short_detectors = ['NRCA1', 'NRCA2', 'NRCA3', 'NRCA4', 'NRCB1', 'NRCB2', 'NRCB3', 'NRCB4']
+    nrca_long_detectors = ['NRCA5', 'NRCB5']
+
     def __init__(self, instrument, filters="all", detectors="all", num_psfs=16, psf_location=(1023, 1023),
                  add_distortion=True, fov_pixels=101, oversample=5, opd_type="requirements", opd_number=0,
-                 save=True, fileloc=None, filename=None, overwrite=True,
+                 save=True, fileloc=None, filename=None, overwrite=True, pupil_opd=None, header_addons=None
                  **kwargs):
         """
         Description
@@ -319,64 +45,72 @@
             only run 1 instrument at a time. This class is only set up for NIRCam,
             NIRISS, and FGS.
 
-        filters : str or list
+        filters : str or list, optional
             Which filter(s) you want to create a library for.
             Can be a string of 1 filter name, a list of filter names (as strings), or
             the default "all" will run through all the filters for that instrument.
             Spelling/capitalization must match what WebbPSF expects. See also special
             case for NIRCam. Default is "all".
 
-        detectors : str or list
+        detectors : str or list, optional
             Which detector(s) you want to create a library for.
             Can be a string of 1 detector name, a list of detector names (as strings), or
             the default "all" will run through all the detectors for that instrument.
             Spelling/capitalization must match what WebbPSF expects. See also special
             case for NIRCam. Default is "all".
 
-        num_psfs : int
+        num_psfs : int, optional
             The total number of fiducial PSFs to be created and saved in the files. This
             must be a square number. Default is 16. E.g. num_psfs = 16 will create a 4x4
             grid of fiducial PSFs.
 
-        psf_location : tuple
+        psf_location : tuple, optional
             If num_psfs = 1, then this is used to set the (y,x) location of that PSF.
             Default is (1023,1023).
 
-        add_distortion : bool
+        add_distortion : bool, optional
             If True, the PSF will have distortions applied: the geometric distortion from
             the detectors (using data from SIAF) and the rotation of the detectors with
             respect to the focal plane. Default is True.
 
-        fov_pixels : int
+        fov_pixels : int, optional
             The field of view in undersampled detector pixels used by WebbPSF when
             creating the PSFs. Default is 101 pixels.
 
-        oversample : int
+        oversample : int, optional
             The oversampling factor used by WebbPSF when creating the PSFs. Default is 5.
 
-        opd_type : str
+        opd_type : str, optional
             The type of OPD map you would like to use to create the PSFs. Options are
             "predicted" or "requirements" where the predicted map is of the expected
             WFE and the requirements map is slightly more conservative (has slightly
             larger WFE). Default is "requirements".
 
-        opd_number : int
+        opd_number : int, optional
             The realization of the OPD map pulled from the OPD file. Options are an
             integer from 0 to 9, one for each of the 10 Monte Carlo realizations of
             the telescope included in the OPD map file. Default is 0.
 
-        save : bool
+        save : bool, optional
             True/False boolean if you want to save your file
 
-        fileloc : str
+        fileloc : str, optional
             Where to save your file if "save" keyword is set to True. Default of None
             will save in the current directory
 
-        filename : str
+        filename : str, optional
             The name to save your current file under if "save" keyword is set to True.
             Default of None will save it in the form: "{instr}_{filt}_fovp{}_samp{}_npsf{}.fits"
 
-        overwrite : bool
+        pupil_opd: webbpsf.opds.OTE_Linear_Model_WSS, optional
+            The OPD map to use to generate all PSFs, in the form of a
+            OTE_Linear_Model_WSS object. If provided, overrides the ``opd_type`` and
+            ``opd_number`` options.
+
+        header_addons: astropy.io.fits.header.Header, optional
+            Additional header entries to include in PSF library header
+
+        overwrite : bool, optional
             True/False boolean to overwrite the output file if it already exists. Default
             is True.
 
@@ -435,9 +169,13 @@
         # Set PSF attributes
         self.add_distortion = add_distortion
         self.fov_pixels = fov_pixels
+
+
+        
         self.oversample = oversample
         self.opd_type = opd_type
         self.opd_number = opd_number
+        self.pupil_opd = pupil_opd
         self._kwargs = kwargs
 
         # Set saving attributes
@@ -445,11 +183,11 @@
         self.overwrite = overwrite
         self.fileloc = fileloc
         self.filename = filename
+        self.header_addons = header_addons
 
     @staticmethod
     def _raise_value_error(msg_type, det, filt):
         """Raise an error based on mis-matched short/long wave detectors/filters"""
->>>>>>> ab23e96d
 
         if "short filter" in msg_type.lower():
             message = "You are trying to apply a shortwave filter ({}) to a " \
@@ -482,22 +220,12 @@
         else:
             raise TypeError("Method of setting detectors is not valid.")
 
-<<<<<<< HEAD
-        # Set the pupil OPD based on the input
-        self.webb.pupilopd = self._set_opd()
-
-        # If someone wants to run all of NIRCam, run the function 2x: shortwave and longwave
-        if self.instr == "NIRCam" and (self.filter_input, self.detector_input) == ("all", "all"):
-            short_list = self._run_files(CreatePSFLibrary.nrca_short_filters, CreatePSFLibrary.nrca_short_detectors)
-            long_list = self._run_files(CreatePSFLibrary.nrca_long_filters, CreatePSFLibrary.nrca_long_detectors)
-=======
         # If the user hand chose a detector list, check it's valid for the chosen instrument
         if self.detector_input not in ["all", "shortwave", "longwave"]:
             det = set(detector_list).difference(set(self.webb.detector_list))
             if det != set():
                 raise ValueError("Instrument {} doesn't have the detector(s) "
                                  "{}.".format(self.instr, det))
->>>>>>> ab23e96d
 
         return detector_list
 
@@ -550,6 +278,37 @@
 
         return ij_list, loc_list, location_list
 
+    def _set_opd(self):
+        """Define the telescope's OPD, either grabbing the requested
+        FITS file (requirements or predicted) or loading an OPD as a
+        FITS object from an OTE_Linear_Model_WSS instance.
+
+        For now, sets one OPD for all files being created.
+        """
+        if self.pupil_opd is None:
+            # Set OPD Map (pull most recent version with self.webb.opd_list call) - always predicted then requirements
+            if self.opd_type.lower() == "requirements":
+                opd = self.webb.opd_list[1]
+            elif self.opd_type.lower() == "predicted":
+                opd = self.webb.opd_list[0]
+
+            self.opd_name = opd
+            self.opd_realization = self.opd_number
+
+            return (opd, self.opd_number)
+
+        elif not isinstance(self.pupil_opd, webbpsf.opds.OTE_Linear_Model_WSS):
+            raise TypeError('Must provide pupil OPD as an OTE_Linear_Model_WSS object,'
+                            'not {}'.format(type(self.pupil_opd)))
+
+        else:
+            opd_hdu = self.pupil_opd.as_fits()
+
+            self.opd_name = "Modified OPD"
+            self.opd_realization = "N/A"
+
+            return opd_hdu
+
     def create_files(self):
         """
         For a given instrument, the output file (1 per filter) will contain a 5D array
@@ -563,6 +322,9 @@
 
         """
 
+        # Set the pupil OPD based on the input
+        self.webb.pupilopd = self._set_opd()
+
         # Set extension to read based on distortion choice
         if self.add_distortion:
             ext = "OVERDIST"
@@ -575,16 +337,6 @@
         # Set output mode
         self.webb.options['output_mode'] = 'Oversampled Image'
 
-<<<<<<< HEAD
-=======
-        # Set OPD Map
-        if self.opd_type.lower() == "requirements":
-            opd = self.webb.opd_list[1]
-        elif self.opd_type.lower() == "predicted":
-            opd = self.webb.opd_list[0]
-        self.webb.pupilopd = (opd, self.opd_number)
-
->>>>>>> ab23e96d
         # For every filter
         final_list = []
         for filt, det_list in zip(self.filter_list, self.detector_list):
@@ -621,7 +373,6 @@
 
             header["INSTRUME"] = (self.instr, "Instrument")
             header["FILTER"] = (filt, "Filter name")
-
             header["PUPILOPD"] = (self.opd_name, "Pupil OPD source name")
             header["OPD_REAL"] = (self.opd_realization, "Pupil OPD source realization from file")
 
@@ -702,9 +453,9 @@
             # Add header labels
             header.insert("INSTRUME", ('', ''))
             header.insert("INSTRUME", ('COMMENT', '/ PSF Library Information'))
+
             header.insert("NORMALIZ", ('', ''))
             header.insert("NORMALIZ", ('COMMENT', '/ WebbPSF Creation Information'))
-<<<<<<< HEAD
 
             if self.header_addons is None:
                 header.insert("DATAVERS", ('COMMENT', '/ File Description'), after=True)
@@ -716,11 +467,6 @@
                 last_added_keyword = list(self.header_addons.keys())[-1]
                 header.insert(last_added_keyword, ('COMMENT', '/ File Description'), after=True)
                 header.insert(last_added_keyword, ('', ''), after=True)
-
-=======
-            header.insert("DATAVERS", ('COMMENT', '/ File Description'), after=True)
-            header.insert("DATAVERS", ('', ''), after=True)
->>>>>>> ab23e96d
 
             # Combine the header and data
             hdu = fits.HDUList([fits.PrimaryHDU(psf_arr, header=header)])
