#! /usr/bin/env python

"""
Create a final simulated exposure.

This module contains code that will combine a seed image and a
dark current exposure into a final simulated exposure. Cosmic rays,
Poisson noise, and other detector effects are addded. This is the
final step when creating simulated data with Mirage. It can be run
after catalog_Seed_image.py and dark_prep.py

Authors:
--------

    - Bryan Hilbert, Kevin Volk

Use:
----

    This module can be imported as such:

    ::

        from mirage.ramp_generator.obs_generator import Observation
        ob = Observation()
        ob.paramfile = 'my_parameters.yaml'
        ob.create()
"""

import sys
import os
import random
import copy
from math import radians
import datetime

import yaml
import pkg_resources
import numpy as np
from astropy.io import fits, ascii
from astropy.table import Table
from astropy.time import Time, TimeDelta

from . import unlinearize
from ..utils import read_fits, utils, siaf_interface
from ..utils import set_telescope_pointing_separated as stp

INST_LIST = ['nircam', 'niriss', 'fgs']
MODES = {"nircam": ["imaging", "ts_imaging", "wfss", "ts_wfss"],
         "niriss": ["imaging", "ami", "pom"],
         "fgs": ["imaging"]}


class Observation():
    def __init__(self):
        self.linDark = None
        self.seed = None
        self.segmap = None
        self.seedheader = None
        self.seedunits = 'ADU/sec'

        # self.coord_adjust contains the factor by which the
        # nominal output array size needs to be increased
        # (used for WFSS mode), as well as the coordinate
        # offset between the nominal output array coordinates.
        self.coord_adjust = {'x': 1., 'xoffset': 0., 'y': 1., 'yoffset': 0.}

        # Locate the module files, so that we know where to look
        # for config subdirectory
        self.modpath = pkg_resources.resource_filename('mirage', '')

        # Get the location of the MIRAGE_DATA environment
        # variable, so we know where to look for darks, CR,
        # PSF files, etc later
        self.env_var = 'MIRAGE_DATA'
        datadir = os.environ.get(self.env_var)
        if datadir is None:
            raise ValueError(("WARNING: {} environment variable is not set."
                              "This must be set to the base directory"
                              "containing the darks, cosmic ray, PSF, etc"
                              "input files needed for the simulation."
                              "These files must be downloaded separately"
                              "from the Mirage package.".format(self.env_var)))

    def add_crosstalk(self, exposure):
        """Add crosstalk effects to the input exposure

        Parameters
        ----------
        exposure : numpy.ndarray
            Always 4D

        Returns
        -------
        exposure : numpy.ndarray
            Exposure with crosstalk effects added
        """
        ints, groups, yd, xd = exposure.shape
        if self.params['Readout']['namp'] == 4:
            if self.instrument.upper() == 'NIRCAM':
                xdet = self.detector[3:5].upper()
                if xdet[1] == 'L':
                    xdet = xdet[0] + '5'
            else:
                xdet = self.detector
            xtcoeffs = self.read_crosstalk_file(self.params['Reffiles']['crosstalk'], xdet)
            # Only sources on the detector will create crosstalk.
            # If signalimage is larger than full frame
            # because we are creating a grism image, then extract the
            # pixels corresponding to the actual
            # detector, and only create crosstalk values for those.
            xs = 0
            xe = xd
            ys = 0
            ye = yd

            for integ in range(ints):
                for group in range(groups):
                    xtinput = exposure[integ, group, ys:ye, xs:xe]
                    xtimage = self.crosstalk_image(xtinput, xtcoeffs)

                    # Now add the crosstalk image to the signalimage
                    exposure[integ, group, ys:ye, xs:xe] += xtimage
        else:
            print("Crosstalk calculation requested, but the chosen subarray")
            print("is read out using only 1 amplifier.")
            print("Therefore there will be no crosstalk. Skipping this step.")
        return exposure

    def add_crs_and_noise(self, seed):
        """Given a noiseless seed ramp, add cosmic
        rays and poisson noise

        Paramters:
        ----------
        seed : numpy.ndarray
            Exposure to add CRs and noise to

        Returns
        --------
        sim_exposure : numpy.ndarray
            Exposure with CRs and noise added

        sim_zero : numpy.ndarray
            Zeroth read(s) of exposure
        """
        yd, xd = seed.shape[-2:]
        seeddim = len(seed.shape)

        # Run one integration at a time
        # because each needs its own collection
        # of cosmic rays and poisson noise realization
        nint = self.params['Readout']['nint']
        ngroups = self.params['Readout']['ngroup']
        sim_exposure = np.zeros((nint, ngroups, yd, xd))
        sim_zero = np.zeros((nint, yd, xd))

        for integ in range(nint):
            print("Integration {}:".format(integ))
            if seeddim == 2:
                inseed = seed
            elif seeddim == 4:
                inseed = seed[integ, :, :, :]
            if self.runStep['cosmicray']:
                ramp, rampzero = self.frame_to_ramp(inseed)
            else:
                ramp, rampzero = self.frame_to_ramp_no_cr(inseed)
            sim_exposure[integ, :, :, :] = ramp
            sim_zero[integ, :, :] = rampzero
        return sim_exposure, sim_zero

    def add_detector_effects(self, ramp):
        """Add detector-based effects to input data.
        Currently only crosstalk effects are added.

        Parameters
        ----------
        ramp : numpy.ndarray
            Array containing the exposure

        Returns
        -------
        ramp : numpy.ndarray
            Exposure with effects added
        """
        if self.runStep['crosstalk']:
            ramp = self.add_crosstalk(ramp)
        return ramp

    def add_flatfield_effects(self, ramp):
        """Add flat field effects to the exposure

        Paramters:
        ----------
        ramp : numpy.ndarray
            Array containing exposure

        Returns
        --------
        ramp : numpy.ndarray
            Exposure with flat field applied
        """
        # ILLUMINATION FLAT
        if self.runStep['illuminationflat']:
            illuminationflat, illuminationflatheader = self.read_cal_file(self.params['Reffiles']['illumflat'])
            ramp *= illuminationflat

        # PIXEL FLAT
        if self.runStep['pixelflat']:
            pixelflat, pixelflatheader = self.read_cal_file(self.params['Reffiles']['pixelflat'])
            ramp *= pixelflat
        return ramp

    def add_ipc(self, data):
        """
        Add interpixel capacitance effects to the data. This is done by
        convolving the data with a kernel. The kernel is read in from the
        file specified by self.params['Reffiles']['ipc']. The core of this
        function was copied from the IPC correction step in the JWST
        calibration pipeline.

        Parameters
        ----------
        data : obj
            4d numpy ndarray containing the data to which the
            IPC effects will be added

        Returns
        -------
        returns : obj
            4d numpy ndarray of the modified data
        """
        output_data = np.copy(data)
        # Shape of the data, which may include reference pix
        shape = output_data.shape

        # Find the number of reference pixel rows and columns
        # in output_data
        if self.subarray_bounds[0] < 4:
            left_columns = 4 - self.subarray_bounds[0]
        else:
            left_columns = 0
        if self.subarray_bounds[2] > 2043:
            right_columns = 4 - (2047 - self.subarray_bounds[2])
        else:
            right_columns = 0
        if self.subarray_bounds[1] < 4:
            bottom_rows = 4 - self.subarray_bounds[1]
        else:
            bottom_rows = 0
        if self.subarray_bounds[3] > 2043:
            top_rows = 4 - (2047 - self.subarray_bounds[3])
        else:
            top_rows = 0

        # Get IPC kernel data
        try:
            # If add_ipc has already been called, then the correct
            # IPC kernel already exists, in self.kernel
            kernel = np.copy(self.kernel)
        except:
            # If add_ipc has not been called yet, then read in the
            # kernel from the specified file.
            kernel = fits.getdata(self.params['Reffiles']['ipc'])
            # Invert the kernel if requested, to go from a kernel
            # designed to remove IPC effects to one designed to
            # add IPC effects
            if self.params['Reffiles']['invertIPC']:
                print("Iverting IPC kernel prior to convolving with image")
                kernel = self.invert_ipc_kernel(kernel)
            self.kernel = np.copy(kernel)
        kshape = kernel.shape

        # These axes lengths exclude reference pixels, if there are any.
        ny = shape[-2] - (bottom_rows + top_rows)
        nx = shape[-1] - (left_columns + right_columns)

        # The temporary array temp is larger than the science part of
        # output_data by a border (set to zero) that's about half of the
        # kernel size, so the convolution can be done without checking for
        # out of bounds.
        # b_b, t_b, l_b, and r_b are the widths of the borders on the
        # bottom, top, left, and right, respectively.
        b_b = kshape[0] // 2
        t_b = kshape[0] - b_b - 1
        l_b = kshape[1] // 2
        r_b = kshape[1] - l_b - 1
        tny = ny + b_b + t_b
        yoff = bottom_rows           # offset in output_data
        tnx = nx + l_b + r_b
        xoff = left_columns          # offset in output_data

        # Loop over integrations and groups
        for integration in range(shape[0]):
            for group in range(shape[1]):

                # Copy the science portion (not the reference pixels) of
                # output_data to this temporary array, then make
                # subsequent changes in-place to output_data.
                temp = np.zeros((tny, tnx), dtype=output_data.dtype)
                temp[b_b:b_b + ny, l_b:l_b + nx] = \
                    output_data[integration, group, yoff:yoff + ny, xoff:xoff + nx].copy()

                # After setting this slice to zero, we'll incrementally add
                # to it.
                output_data[integration, group, yoff:yoff + ny, xoff:xoff + nx] = 0.

                if len(kshape) == 2:
                    # 2-D IPC kernel.  Loop over pixels of the deconvolution
                    # kernel. In this section, `part` has the same shape
                    # as `temp`.
                    middle_j = kshape[0] // 2
                    middle_i = kshape[1] // 2
                    for j in range(kshape[0]):
                        jstart = kshape[0] - j - 1
                        for i in range(kshape[1]):
                            if i == middle_i and j == middle_j:
                                continue  # the middle pixel is done last
                            part = kernel[j, i] * temp
                            istart = kshape[1] - i - 1
                            output_data[integration, group, yoff:yoff + ny, xoff:xoff + nx] += \
                                part[jstart:jstart + ny, istart:istart + nx]
                    # The middle pixel of the IPC kernel is expected to be
                    # the largest, so add that last.
                    part = kernel[middle_j, middle_i] * temp
                    output_data[integration, group, yoff:yoff + ny, xoff:xoff + nx] += \
                        part[middle_j:middle_j + ny, middle_i:middle_i + nx]

                else:
                    # 4-D IPC kernel.  Extract a subset of the kernel:
                    # all of the first two axes, but only the portion
                    # of the last two axes corresponding to the science
                    # data (i.e. possibly a subarray,
                    # and certainly excluding reference pixels).
                    k_temp = np.zeros((kshape[0], kshape[1], tny, tnx),
                                      dtype=kernel.dtype)
                    k_temp[:, :, b_b:b_b + ny, l_b:l_b + nx] = \
                        kernel[:, :, yoff:yoff + ny, xoff:xoff + nx]

                    # In this section, `part` has shape (ny, nx), which is
                    # smaller than `temp`.
                    middle_j = kshape[0] // 2
                    middle_i = kshape[1] // 2
                    for j in range(kshape[0]):
                        jstart = kshape[0] - j - 1
                        for i in range(kshape[1]):
                            if i == middle_i and j == middle_j:
                                continue   # the middle pixel is done last
                            istart = kshape[1] - i - 1
                            # The slice of k_temp includes different pixels
                            # for the first or second axes within each loop,
                            # but the same slice for the last two axes.
                            # The slice of temp (a copy of the science data)
                            # includes a different offset for each loop.
                            part = k_temp[j, i, b_b:b_b + ny, l_b:l_b + nx] * \
                                temp[jstart:jstart + ny, istart:istart + nx]
                            output_data[integration, group, yoff:yoff + ny, xoff:xoff + nx] += part
                    # Add the product for the middle pixel last.
                    part = k_temp[middle_j, middle_i, b_b:b_b + ny, l_b:l_b + nx] * \
                        temp[middle_j:middle_j + ny, middle_i:middle_i + nx]
                    output_data[integration, group, yoff:yoff + ny, xoff:xoff + nx] += part
        return output_data

    def add_pam(self, signalramp):
        """ Apply Pixel Area Map to exposure

        Paramters:
        ----------
        signalramp : numpy.ndarray
            Array containing exposure

        Returns
        --------
        signalramp : numpy.ndarary
            Array after multiplying by the pixel area map
        """
        pixAreaMap = self.simple_get_image(self.params['Reffiles']['pixelAreaMap'])

        # If we are making a grism direct image, we need to embed the true pixel area
        # map in an array of the appropriate dimension, where any pixels outside the
        # actual aperture are set to 1.0
        if self.params['Output']['grism_source_image']:
            mapshape = pixAreaMap.shape
            g, yd, xd = signalramp.shape
            pam = np.ones((yd, xd))
            ys = self.coord_adjust['yoffset']
            xs = self.coord_adjust['xoffset']
            pam[ys:ys+mapshape[0], xs:xs+mapshape[1]] = np.copy(pixAreaMap)
            pixAreaMap = pam

        signalramp *= pixAreaMap
        return signalramp

    def add_superbias_and_refpix(self, ramp, sbref):
        """Add superbias and reference pixel-associated
        signal to the input ramp

        Parameters
        ----------
        ramp : numpy.ndarray
            Array containing exposure data

        sbref : numpy.ndarray
            Array containing superbias and reference pixel associated signal

        Returns
        -------
        newramp : numpy.ndarray
            Ramp with superbias and refpix signal added
        """
        rampdim = ramp.shape
        sbrefdim = sbref.shape
        if len(rampdim) != len(sbrefdim):
            if len(rampdim) == (len(sbrefdim) + 1):
                newramp = ramp + sbref
            else:
                raise ValueError(("WARNING: input ramp and superbias+refpix "
                                  "arrays have different dimensions. Cannot combine. "
                                  "Ramp dim: {}, SBRef dim: {}"
                                  .format(len(rampdim), len(sbrefdim))))
        else:
            # Inputs arrays have the same number of dimensions
            newramp = ramp + sbref
        return newramp

    def add_synthetic_to_dark(self, synthetic, dark, syn_zeroframe=None):
        """Add the synthetic data (now an exposure) to the dark current
        exposure.

        If zeroframe is provided, the function uses that to create the
        dark+synthetic zeroframe that is returned. If not provided, the
        function attempts to use the 0th frame of the input synthetic ramp

        Combine the cube of synthetic signals to the real dark current ramp.
        Be sure to adjust the dark current ramp if nframe/nskip is different
        than the nframe/nskip values that the dark was taken with.

        Only RAPID, NISRAPID, FGSRAPID darks will be re-averaged into different
        readout patterns. But a BRIGHT2 dark can be used to create a
        BRIGHT2 simulated ramp

        Arguments:
        ----------
        synthetic : numpy.ndarray
            simulated signals, 4D array

        dark : numpy.ndarray
            dark current exposure, 4D array

        syn_zeroframe : numpy.ndarray
            zeroframe data associated with simulated data

        Returns
        --------
        synthetic : numpy.ndarray
            4D exposure containing combined simulated + dark data
        zeroframe : numpy.ndarray
            Zeroth read(s) of simulated + dark data
        reorder_sbandref : numpy.ndarray
            superbias and refpix signal from the dark
        """
        # Get the info for the dark integration
        darkpatt = dark.header['READPATT']
        dark_nframe = dark.header['NFRAMES']
        mtch = self.readpatterns['name'].data == darkpatt
        dark_nskip = self.readpatterns['nskip'].data[mtch][0]

        # If the zeroframes for the dark and the synthetic data
        # are present, combine. Otherwise the zeroframe will be
        # None.
        zeroframe = None
        if ((syn_zeroframe is not None) & (dark.zeroframe is not None)):
            zeroframe = dark.zeroframe + syn_zeroframe

        # To hold reordered superbias + refpix signals from the dark
        reorder_sbandref = np.zeros_like(synthetic)

        # We have already guaranteed that either the readpatterns match
        # or the dark is RAPID, so no need to worry about checking for
        # other cases here.
        rapids = ["RAPID", "NISRAPID", "FGSRAPID"]
        if ((darkpatt in rapids) and (self.params['Readout']['readpatt'] not in rapids)):
            deltaframe = self.params['Readout']['nskip'] + \
                         self.params['Readout']['nframe']
            frames = np.arange(0, self.params['Readout']['nframe'])
            accumimage = np.zeros_like(synthetic[0, :, :], dtype=np.int32)
            sbaccumimage = np.zeros_like(synthetic[0, :, :], dtype=np.int32)

            # Loop over integrations
            for integ in range(self.params['Readout']['nint']):

                # Loop over groups
                for i in range(self.params['Readout']['ngroup']):
                    # average together the appropriate frames,
                    # skip the appropriate frames
                    print(('Averaging dark current ramp in add_synthetic_to_dark.'
                           'Frames {}, to become group {}'.format(frames, i)))

                    # If averaging needs to be done
                    if self.params['Readout']['nframe'] > 1:
                        accumimage = np.mean(dark.data[integ, frames, :, :], axis=0)
                        sbaccumimage = np.mean(dark.sbAndRefpix[integ, frames, :, :],
                                               axis=0)

                        # If no averaging needs to be done
                    else:
                        accumimage = dark.data[integ, frames[0], :, :]
                        sbaccumimage = dark.sbAndRefpix[integ, frames[0], :, :]

                    # Now add the averaged dark frame to the synthetic data,
                    # which has already been placed into the correct readout pattern
                    synthetic[integ, i, :, :] += accumimage
                    reorder_sbandref[integ, i, :, :] = sbaccumimage

                    # Increment the frame indexes
                    frames = frames + deltaframe

        elif (darkpatt == self.params['Readout']['readpatt']):
            # If the input dark is not RAPID, or if the readout pattern
            # of the input dark and the output ramp match, then no averaging
            # needs to be done and we can simply add the synthetic groups to
            # the dark current groups.
            synthetic = synthetic + dark.data[:, 0:self.params['Readout']['ngroup'], :, :]
            reorder_sbandref = dark.sbAndRefpix
        return synthetic, zeroframe, reorder_sbandref

    def apply_lincoeff(self, data, cof):
        """Linearize the input data
        cof[0] + num*cof[1] + cof[2]*num**2 + cof[3]*num**3 +...

        Parameters
        ----------
        data : numpy.ndarray
            data will be 2d

        cof : numpy.ndarray
            Non-linearity coefficients. cof will be 3d, or 1d

        Returns
        -------
        apply : numpy.ndarray
            Linearized data
        """
        apply = 0.
        if len(cof.shape) == 1:
            for i in range(len(cof)):
                apply += (cof[i] * data**i)
        elif len(cof.shape) == 3:
            for i in range(len(cof[:, 0, 0])):
                apply += (cof[i, :, :] * data**i)
        return apply

    def check_param_val(self, value, typ, vmin, vmax, default):
        """Make sure the input value is a float and between given min and max

        Parameters
        ----------
        value : float
            Value to be checked

        typ : str
            Description of variable contents

        vmin : float
            Minimum acceptible value

        vmax : float
            Maximum acceptible value

        default : float
            Value to set value if it is outside accepible bounds

        Returns
        -------
        value : float
            Acceptible value of value
        """
        try:
            value = float(value)
        except ValueError:
            print("WARNING: {} for {} is not a float.".format(value, typ))

        if ((value >= vmin) & (value <= vmax)):
            return value
        else:
            print(("ERROR: {} for {} is not within reasonable bounds. "
                   "Setting to {}".format(value, typ, default)))
            return default

    def check_params(self):
        """Check that the values of various input parameters are acceptible"""
        # check instrument name
        if self.params['Inst']['instrument'].lower() not in INST_LIST:
            raise ValueError(("WARNING: instrument {} not in the list of "
                              "available instruments: {}"
                              .format(self.params['Inst']['instrument'].lower(), INST_LIST)))

        # check output filename - make sure it's fits
        if self.params['Output']['file'][-5:].lower() != '.fits':
            self.params['Output']['file'] += '.fits'

        # check mode:
        possibleModes = MODES[self.params['Inst']['instrument'].lower()]
        self.params['Inst']['mode'] = self.params['Inst']['mode'].lower()
        if self.params['Inst']['mode'] in possibleModes:
            pass
        else:
            raise ValueError(("WARNING: unrecognized mode {}. Must be one of: {}"
                              .format(self.params['Inst']['mode'], possibleModes)))

        # Make sure input readout pattern, nframe/nkip combination
        # is valid
        self.readpattern_check()

        # Check that readout patterns of input dark and requested output
        # are compatible
        self.readpattern_compatible()

        # Make sure ngroup and nint are integers
        try:
            self.params['Readout']['ngroup'] = int(self.params['Readout']['ngroup'])
        except:
            raise ValueError("WARNING: Input value of ngroup is not an integer.")

        try:
            self.params['Readout']['nint'] = int(self.params['Readout']['nint'])
        except:
            raise ValueError("WARNING: Input value of nint is not an integer.")

        # If instrument is FGS, then force filter to be 'N/A'
        if self.params['Inst']['instrument'].lower() == 'fgs':
            self.params['Readout']['filter'] = 'NA'
            self.params['Readout']['pupil'] = 'NA'

        # Make sure that the requested number of groups is less than or
        # equal to the maximum allowed.
        # For full frame science operations, ngroup is going to be limited
        # to 10 for all readout patterns
        # except for the DEEP patterns, which can go to 20.
        match = self.readpatterns['name'] == self.params['Readout']['readpatt'].upper()
        if sum(match) == 1:
            if 'FULL' in self.params['Readout']['array_name']:
                maxgroups = self.readpatterns['maxgroups'].data[match][0]
            else:
                # I'm not sure what the limit is for subarrays, if any
                maxgroups = 999

        if (self.params['Readout']['ngroup'] > maxgroups):
            print(("WARNING: {} is limited to a maximum of {} groups. "
                   "Proceeding with ngroup = {}."
                   .format(self.params['Readout']['readpatt'], maxgroups, maxgroups)))
            self.params['Readout']['readpatt'] = maxgroups

        # Check for entries in the parameter file that are None or blank,
        # indicating the step should be skipped. Create a dictionary of steps
        # and populate with True or False
        self.runStep = {}
        self.runStep['superbias'] = self.check_run_step(self.params['Reffiles']['superbias'])
        self.runStep['nonlin'] = self.check_run_step(self.params['Reffiles']['linearity'])
        self.runStep['gain'] = self.check_run_step(self.params['Reffiles']['gain'])
        # self.runStep['phot'] = self.check_run_step(self.params['Reffiles']['phot'])
        self.runStep['pixelflat'] = self.check_run_step(self.params['Reffiles']['pixelflat'])
        self.runStep['illuminationflat'] = self.check_run_step(self.params['Reffiles']['illumflat'])
        self.runStep['astrometric'] = self.check_run_step(self.params['Reffiles']['astrometric'])
        self.runStep['ipc'] = self.check_run_step(self.params['Reffiles']['ipc'])
        self.runStep['crosstalk'] = self.check_run_step(self.params['Reffiles']['crosstalk'])
        self.runStep['occult'] = self.check_run_step(self.params['Reffiles']['occult'])
        self.runStep['pointsource'] = self.check_run_step(self.params['simSignals']['pointsource'])
        self.runStep['galaxies'] = self.check_run_step(self.params['simSignals']['galaxyListFile'])
        self.runStep['extendedsource'] = self.check_run_step(self.params['simSignals']['extended'])
        self.runStep['movingTargets'] = self.check_run_step(self.params['simSignals']['movingTargetList'])
        self.runStep['movingTargetsSersic'] = self.check_run_step(self.params['simSignals']['movingTargetSersic'])
        self.runStep['movingTargetsExtended'] = self.check_run_step(self.params['simSignals']['movingTargetExtended'])
        self.runStep['MT_tracking'] = self.check_run_step(self.params['simSignals']['movingTargetToTrack'])
        self.runStep['zodiacal'] = self.check_run_step(self.params['simSignals']['zodiacal'])
        self.runStep['scattered'] = self.check_run_step(self.params['simSignals']['scattered'])
        self.runStep['linearity'] = self.check_run_step(self.params['Reffiles']['linearity'])
        self.runStep['cosmicray'] = self.check_run_step(self.params['cosmicRay']['path'])
        self.runStep['saturation_lin_limit'] = self.check_run_step(self.params['Reffiles']['saturation'])
        self.runStep['fwpw'] = self.check_run_step(self.params['Reffiles']['filtpupilcombo'])
        self.runStep['linearized_darkfile'] = self.check_run_step(self.params['Reffiles']['linearized_darkfile'])
        self.runStep['badpixfile'] = self.check_run_step(self.params['Reffiles']['badpixmask'])
        self.runStep['pixelAreaMap'] = self.check_run_step(self.params['Reffiles']['pixelAreaMap'])

        # NON-LINEARITY
        # Make sure the input accuracy is a float with reasonable bounds
        self.params['nonlin']['accuracy'] = self.check_param_val(self.params['nonlin']['accuracy'],
                                                               'nlin accuracy', 1e-12, 1e-6, 1e-6)
        self.params['nonlin']['maxiter'] = self.check_param_val(self.params['nonlin']['maxiter'],
                                                              'nonlin max iterations', 5, 40, 10)
        self.params['nonlin']['limit'] = self.check_param_val(self.params['nonlin']['limit'],
                                                            'nonlin max value', 30000., 1.e6, 66000.)

        # Make sure the CR random number seed is an integer
        try:
            self.params['cosmicRay']['seed'] = int(self.params['cosmicRay']['seed'])
        except:
            self.params['cosmicRay']['seed'] = 66231289
            print(("ERROR: cosmic ray random number generator seed is bad. "
                   "Using the default value of {}."
                   .format(self.params['cosmicRay']['seed'])))

        # Also make sure the poisson random number seed is an integer
        try:
            self.params['simSignals']['poissonseed'] = int(self.params['simSignals']['poissonseed'])
        except:
            self.params['simSignals']['poissonseed'] = 815813492
            print(("ERROR: cosmic ray random number generator seed is bad. "
                   "Using the default value of {}."
                   .format(self.params['simSignals']['poissonseed'])))

        # COSMIC RAYS:
        # Generate the name of the actual CR file to use
        if self.params['cosmicRay']['path'] is None:
            self.crfile = None
        else:
            if self.params['cosmicRay']['path'][-1] != '/':
                self.params['cosmicRay']['path'] += '/'
            if self.params['cosmicRay']["library"].upper() in ["SUNMAX", "SUNMIN", "FLARES"]:
                self.crfile = os.path.join(self.params['cosmicRay']['path'],
                                           "CRs_MCD1.7_" + self.params['cosmicRay']["library"].upper())
            else:
                self.crfile = None
                raise FileNotFoundError(("Warning: unrecognised cosmic ray library {}"
                                         .format(self.params['cosmicRay']["library"])))

        # Read in distortion and WCS-related data. These will be placed
        # in the header of the output file.
        ap_name = self.params['Readout']['array_name']

        # Convert the input RA and Dec of the pointing position into floats
        # check to see if the inputs are in decimal units or hh:mm:ss strings
        try:
            self.ra = float(self.params['Telescope']['ra'])
            self.dec = float(self.params['Telescope']['dec'])
        except:
            self.ra, self.dec = utils.parse_RA_Dec(self.params['Telescope']['ra'],
                                                   self.params['Telescope']['dec'])

        if abs(self.dec) > 90. or self.ra < 0. or self.ra > 360. or self.ra is None or self.dec is None:
            raise ValueError("WARNING: bad requested RA and Dec {} {}".format(self.ra, self.dec))

        # Make sure the rotation angle is a float
        try:
            self.params['Telescope']["rotation"] = float(self.params['Telescope']["rotation"])
        except:
            print(("ERROR: bad rotation value {}, setting to zero."
                   .format(self.params['Telescope']["rotation"])))
            self.params['Telescope']["rotation"] = 0.

        # Get SIAF-realted information and subarray bounds
        siaf_inst = self.params['Inst']['instrument']
        if siaf_inst.lower() == 'nircam':
            siaf_inst = 'NIRCam'
        self.siaf, self.local_roll, self.attitude_matrix, self.ffsize, \
            self.subarray_bounds = siaf_interface.get_siaf_information(siaf_inst,
                                                                       self.params['Readout']['array_name'],
                                                                       self.ra, self.dec,
                                                                       self.params['Telescope']['rotation'])

        # Check that the various scaling factors are floats and
        # within a reasonable range
        self.params['cosmicRay']['scale'] = self.check_param_val(self.params['cosmicRay']['scale'],
                                                                 'cosmicRay', 0, 100, 1)
        self.params['simSignals']['extendedscale'] = self.check_param_val(self.params['simSignals']
                                                                                     ['extendedscale'],
                                                                          'extendedEmission', 0, 10000, 1)
        self.params['simSignals']['zodiscale'] = self.check_param_val(self.params['simSignals']['zodiscale'],
                                                                      'zodi', 0, 10000, 1)
        self.params['simSignals']['scatteredscale'] = self.check_param_val(self.params['simSignals']
                                                                                      ['scatteredscale'],
                                                                           'scatteredLight', 0, 10000, 1)

        # Make sure the requested output format is an allowed value
        if self.params['Output']['format'] not in ['DMS']:
            raise NotImplemmentedError(("WARNING: unsupported output format {} requested. "
                                        "Possible options are {}."
                                        .format(self.params['Output']['format'], ['DMS'])))

        # Check the output metadata, including visit and observation
        # numbers, obs_id, etc
        kwchecks = ['program_number', 'visit_number', 'visit_group',
                    'sequence_id', 'activity_id', 'exposure_number',
                    'observation_number', 'obs_id', 'visit_id']
        for quality in kwchecks:
            try:
                self.params['Output'][quality] = str(self.params['Output'][quality])
            except ValueError:
                print(("WARNING: unable to convert {} to string. "
                       "This is required.".format(self.params['Output'][quality])))

    def check_run_step(self, filename):
        """Check to see if a filename exists in the parameter file.

        Parameters
        ----------
        filename : str
            Name of file to be checked

        Returns
        -------
        state : bool
            Indicates whether or not filename is 'none'
        """
        if ((len(filename) == 0) or (filename.lower() == 'none')):
            return False
        else:
            return True

    def convert_mask(self, inmask, dq_table):
        """Convert a bad pixel mask to contain values used
        by the JWST pipeline

        Parameters
        ----------
        inmask : numpy.ndarray
            Input bad pixel mask

        dq_table : astropy.fits.record
            Table containing data quality definitions

        Returns
        -------
        dqmask : numpy.ndarray
            Data quality array modified to use values in dq_table
        """
        from jwst.datamodels import dqflags

        # Get the DQ array and the flag definitions
        if (dq_table is not None and
           not np.isscalar(dq_table) and
           len(dq_table.shape) and
           len(dq_table)):
            #
            # Make an empty mask
            dqmask = np.zeros(inmask.shape, dtype=np.uint32)
            for record in dq_table:
                bitplane = record['VALUE']
                dqname = record['NAME'].strip()
                try:
                    standard_bitvalue = dqflags.pixel[dqname]
                except KeyError:
                    print(('Keyword {} does not correspond to an existing DQ '
                           'mnemonic, so will be ignored'.format(dqname)))
                    continue
                just_this_bit = np.bitwise_and(inmask, bitplane)
                pixels = np.where(just_this_bit != 0)
                dqmask[pixels] = np.bitwise_or(dqmask[pixels], standard_bitvalue)
        else:
            dqmask = inmask

        return dqmask

    def cr_funcs(self, npix, seed=4242):
        """Set up functions that will be used to generate
        cosmic ray hits

        Parameters
        ----------
        npix : int
            Number of pixels across which we are generating a collection of CR hits

        seed : int
            Seed value for random number generator

        Returns
        -------
        crhits : int
            Number of cosmic ray hits in the given number of pixels and time

        crs_perframe L numpy.ndarray
            Array of random values from Poisson distribution for the cosmic ray hits
            per readout frame
        """
        crhits = npix * self.crrate * self.params['cosmicRay']['scale'] * self.frametime
        np.random.seed(seed)

        # Need a set of CRs for all frames, including those
        # that are skipped, in order for the rate of CRs to
        # be consistent.
        crs_perframe = np.random.poisson(crhits, self.params['Readout']['nint'] *
                                         self.params['Readout']['ngroup'] *
                                         (self.params['Readout']['nframe']+self.params['Readout']['nskip']))
        return crhits, crs_perframe

    def create(self):
        """MAIN FUNCTION"""
        print('')
        print("Running observation generator....")
        print('')

        # Read in the parameter file
        self.read_parameter_file()

        # Expand all paths in order to be more condor-friendly
        self.full_paths()
        self.file_check()

        # Get the input dark if a filename is supplied
        if self.linDark is None:
            self.linDark = self.params['Reffiles']['linearized_darkfile']
            print('Reading in dark file: {}'.format(self.linDark))
        if isinstance(self.linDark, str):
            print('Reading in dark file: {}'.format(self.linDark))
            self.linDark = self.read_dark_file(self.linDark)

        # Finally, collect information about the detector,
        # which will be needed for astrometry later
        self.detector = self.linDark.header['DETECTOR']
        self.instrument = self.linDark.header['INSTRUME']
        self.fastaxis = self.linDark.header['FASTAXIS']
        self.slowaxis = self.linDark.header['SLOWAXIS']

        # Get the input seed image if a filename is supplied
        if isinstance(self.seed, str):
            self.seed, self.segmap, self.seedheader = self.read_seed(self.seed)

        # Some basic checks on the inputs to make sure
        # the script won't have to abort due to bad inputs
        # self.check_params()
        self.subdict = utils.read_subarray_definition_file(self.params['Reffiles']['subarray_defs'])
        self.params = utils.get_subarray_info(self.params, self.subdict)

        self.check_params()

        # Read in cosmic ray library files if
        # CRs are to be added to the data later
        if self.runStep['cosmicray']:
            self.read_cr_files()

        # Read in gain map to be used for adding Poisson noise
        # and to scale CRs to be in ADU
        self.read_gain_map()

        # If seed image is in units of electrons/sec then divide
        # by the gain to put in ADU/sec
        if 'units' in self.seedheader.keys():
            if self.seedheader['units'] in ["e-/sec", "e-"]:
                print(("Seed image is in units of {}. Dividing by gain."
                       .format(self.seedheader['units'])))
                self.seed /= self.gainim
        else:
            raise ValueError(("'units' keyword not present in header of "
                              "seed image. Unable to determine whether the "
                              "seed image is in units of ADU or electrons."))

        # Calculate the exposure time of a single frame, based on
        # the size of the subarray
        tmpy, tmpx = self.seed.shape[-2:]
        self.frametime = utils.calc_frame_time(self.instrument, self.params['Readout']['array_name'],
                                               tmpx, tmpy, self.params['Readout']['namp'])
        print("Frametime is {}".format(self.frametime))

        # Calculate the rate of cosmic ray hits expected per frame
        self.get_cr_rate()

        # Read in saturation file
        if self.params['Reffiles']['saturation'] is not None:
            self.read_saturation_file()
        else:
            print('CAUTION: no saturation map provided. Using')
            print('{} for all pixels.'.format(self.params['nonlin']['limit']))
            dy, dx = self.dark.data.shape[2:]
            self.satmap = np.zeros((dy, dx)) + self.params['nonlin']['limit']

        # Translate to ramp if necessary,
        # Add poisson noise and cosmic rays
        # Rearrange into requested read pattern
        # All done in one function to save memory
        simexp, simzero = self.add_crs_and_noise(self.seed)

        # Multiply flat fields
        simexp = self.add_flatfield_effects(simexp)
        simzero = self.add_flatfield_effects(np.expand_dims(simzero, axis=1))[:, 0, :, :]

        # Mask any reference pixels
        if self.params['Output']['grism_source_image'] is False:
            simexp, simzero = self.mask_refpix(simexp, simzero)

        # Add IPC effects
        # (Dark current ramp already has IPC in it)
        if self.runStep['ipc']:
            simexp = self.add_ipc(simexp)
            simzero = self.add_ipc(np.expand_dims(simzero, axis=1))[:, 0, :, :]

        # Add the simulated source ramp to the dark ramp
        lin_outramp, lin_zeroframe, lin_sbAndRefpix = self.add_synthetic_to_dark(simexp,
                                                                                 self.linDark,
                                                                                 syn_zeroframe=simzero)

        # Add other detector effects (Crosstalk/PAM)
        lin_outramp = self.add_detector_effects(lin_outramp)
        lin_zeroframe = self.add_detector_effects(np.expand_dims(lin_zeroframe, axis=1))[:, 0, :, :]

        # Read in non-linearity correction coefficients. We need these
        # regardless of whether we are saving the linearized data or going
        # on to make raw data
        nonlincoeffs = self.get_nonlinearity_coeffs()

        # We need to first subtract superbias and refpix signals from the
        # original saturation limits, and then linearize them
        # Refpix signals will vary from group to group, but only by a few
        # ADU. So let's cheat and just use the refpix signals from group 0

        # Create a linearized saturation map
        limits = np.zeros_like(self.satmap) + 1.e6

        if self.linDark.sbAndRefpix is not None:
            lin_satmap = unlinearize.nonLinFunc(self.satmap - self.linDark.sbAndRefpix[0, 0, :, :],
                                                nonlincoeffs, limits)
        elif ((self.linDark.sbAndRefpix is None) & (self.runStep['superbias'])):
            # If the superbias and reference pixel signal is not available
            # but the superbias reference file is, then just use that.
            self.read_superbias_file()
            lin_satmap = unlinearize.nonLinFunc(self.satmap - self.superbias,
                                                nonlincoeffs, limits)

        elif ((self.linDark.sbAndRefpix is None) & (self.runStep['superbias'] is False)):
            # If superbias and refpix signal is not available and
            # the superbias reffile is also not available, fall back to
            # a superbias value that is roughly correct. Error in this value
            # will cause errors in saturation flagging for the highest signal
            # pixels.
            manual_sb = np.zeros_like(self.satmap) + 12000.
            lin_satmap = unlinearize.nonLinFunc(self.satmap - manual_sb,
                                                nonlincoeffs, limits)

        # Save the ramp if requested. This is the linear ramp,
        # ready to go into the Jump step of the pipeline
        self.linear_output = None
        if 'linear' in self.params['Output']['datatype'].lower():
            # Output filename: append 'linear'
            if 'uncal' in self.params['Output']['file']:
                linearrampfile = self.params['Output']['file'].replace('uncal', 'linear')
            else:
                linearrampfile = self.params['Output']['file'].replace('.fits', '_linear.fits')

            # Full path of output file
            linearrampfile = linearrampfile.split('/')[-1]
            linearrampfile = os.path.join(self.params['Output']['directory'], linearrampfile)

            # Saturation flagging - to create the pixeldq extension
            # and make data ready for ramp fitting
            # Since we subtracted the superbias and refpix signal from the
            # saturation map prior to linearizing, we can now compare that map
            # to lin_outramp, which also does not include superbias nor refpix
            # signal, and is linear.
            groupdq = self.flag_saturation(lin_outramp, lin_satmap)

            # Create the error and groupdq extensions
            err, pixeldq = self.create_other_extensions(copy.deepcopy(lin_outramp))

            if self.params['Inst']['use_JWST_pipeline']:
                self.save_DMS(lin_outramp, lin_zeroframe, linearrampfile, mod='ramp',
                             err_ext=err, group_dq=groupdq, pixel_dq=pixeldq)
            else:
                self.save_fits(lin_outramp, lin_zeroframe, linearrampfile, mod='ramp',
                              err_ext=err, group_dq=groupdq, pixel_dq=pixeldq)

            stp.add_wcs(linearrampfile, roll=self.params['Telescope']['rotation'])
            print("Final linearized exposure saved to:")
            print("{}".format(linearrampfile))
            self.linear_output = linearrampfile

        # If the raw version is requested, we need to unlinearize
        # the ramp
        self.raw_output = None
        if 'raw' in self.params['Output']['datatype'].lower():
            if self.linDark.sbAndRefpix is not None:
                if self.params['Output']['save_intermediates']:
                    base_name = self.params['Output']['file'].split('/')[-1]
                    ofile = os.path.join(self.params['Output']['directory'],
                                         base_name[0:-5] + '_doNonLin_accuracy.fits')
                    savefile = True
                else:
                    ofile = None
                    savefile = False

                raw_outramp = unlinearize.unlinearize(lin_outramp, nonlincoeffs, self.satmap,
                                                      lin_satmap,
                                                      maxiter=self.params['nonlin']['maxiter'],
                                                      accuracy=self.params['nonlin']['accuracy'],
                                                      save_accuracy_map=savefile,
                                                      accuracy_file=ofile)
                raw_zeroframe = unlinearize.unlinearize(lin_zeroframe, nonlincoeffs, self.satmap,
                                                        lin_satmap,
                                                        maxiter=self.params['nonlin']['maxiter'],
                                                        accuracy=self.params['nonlin']['accuracy'],
                                                        save_accuracy_map=False)

                # Add the superbias and reference pixel signal back in
                raw_outramp = self.add_superbias_and_refpix(raw_outramp, lin_sbAndRefpix)
                raw_zeroframe = self.add_superbias_and_refpix(raw_zeroframe, self.linDark.zero_sbAndRefpix)

                # Make sure all signals are < 65535
                raw_outramp[raw_outramp > 65535] = 65535
                raw_zeroframe[raw_zeroframe > 65535] = 65535

                # Save the raw ramp
                base_name = self.params['Output']['file'].split('/')[-1]
                rawrampfile = os.path.join(self.params['Output']['directory'], base_name)
                if self.params['Inst']['use_JWST_pipeline']:
                    self.save_DMS(raw_outramp, raw_zeroframe, rawrampfile, mod='1b')
                else:
                    self.save_fits(raw_outramp, raw_zeroframe, rawrampfile, mod='1b')
                stp.add_wcs(rawrampfile, roll=self.params['Telescope']['rotation'])
                print("Final raw exposure saved to")
                print("{}".format(rawrampfile))
                self.raw_output = rawrampfile
            else:
                raise ValueError(("WARNING: raw output ramp requested, but the signal associated "
                                  "with the superbias and reference pixels is not present in "
                                  "the dark current data object. Quitting."))

        print("Observation generation complete.")

    def create_group_entry(self, integration, groupnum, endday, endmilli, endsubmilli, endgroup,
                           xd, yd, gap, comp_code, comp_text, barycentric, heliocentric):
        """Add the GROUP extension to the output file
        From an example Mark Kyprianou sent:

        Parameters
        ----------
        integration : int
            Integration number

        group_number : int
            Group number

        endday : int
            Days since Jan 1 2000

        endmilli : integer
            Milliseconds of the day for given time

        endsubmilli : int
            Time since last millisecond?

        endgroup : str
            End group time, e.g. '2016-01-18T02:43:26.061'

        xd : int
            Number_of_columns e.g. 2048

        yd : int
            Number_of_rows e.g. 2048

        gap : int
            Number of gaps in telemetry

        comp_code : int
            Completion code number e.g. 0 (nominal?)

        comp_text : str
            Completion code text e.g. 'COMPLETE'-from howard
                                      'Normal Completion' - from mark

        barycentric : float
            Barycentric end time (mjd) 57405.11165225

        heliocentric : float
            Heliocentric end time (mjd) 57405.1163058

        Returns
        -------
        group : nump.ndarray
            Input values organized into format needed for group entry in
            JWST formatted file
        """
        group = np.ndarray(
            (1, ),
            dtype=[
                ('integration_number', '<i2'),
                ('group_number', '<i2'),
                ('end_day', '<i2'),
                ('end_milliseconds', '<i4'),
                ('end_submilliseconds', '<i2'),
                ('group_end_time', 'S26'),
                ('number_of_columns', '<i2'),
                ('number_of_rows', '<i2'),
                ('number_of_gaps', '<i2'),
                ('completion_code_number', '<i2'),
                ('completion_code_text', 'S36'),
                ('bary_end_time', '<f8'),
                ('helio_end_time', '<f8')
            ]
        )
        group[0]['integration_number'] = integration
        group[0]['group_number'] = groupnum
        group[0]['end_day'] = endday
        group[0]['end_milliseconds'] = endmilli
        group[0]['end_submilliseconds'] = endsubmilli
        group[0]['group_end_time'] = endgroup
        group[0]['number_of_columns'] = xd
        group[0]['number_of_rows'] = yd
        group[0]['number_of_gaps'] = gap
        group[0]['completion_code_number'] = comp_code
        group[0]['completion_code_text'] = comp_text
        group[0]['bary_end_time'] = barycentric
        group[0]['helio_end_time'] = heliocentric
        return group

    def create_other_extensions(self, data):
        """If the linearized version of the file is to be saved, we
        need to create the error, pixel dq, and group dq extensions

        Parameters
        ----------
        data : numpy.ndarray
            Array containing the exposure data

        Returns
        -------
        err : numpy.ndarray
            Array containing error values

        pixeldq : numpy.ndarray
            Array containing data quality flags
        """
        # error extension - keep it simple. sqrt of signal
        toolow = data < 0.
        data[toolow] = 0.
        err = np.sqrt(data)

        # pixel dq extension - populate using the mask reference file
        if self.runStep['badpixfile']:
            mask_hdu = fits.open(self.params['Reffiles']['badpixmask'])
            mask = mask_hdu[1].data
            dqdef = mask_hdu[2].data
            mask_hdu.close()

            # Crop to match output subarray size
            if "FULL" not in self.params['Readout']['array_name']:
                mask = self.crop_to_subarray(mask)

            # If the JWST pipeline is available,
            # convert mask values to those used by the pipeline
            # based on the names in dq_def. This function is basically
            # a copy of the dynamic_mask function in dynamicdq.py
            # in the JWST pipeline
            if self.params['Inst']['use_JWST_pipeline']:
                pixeldq = self.convert_mask(mask, dqdef)
            else:
                # If the pipeline is not to be used, then the
                # best we can do is assume that the input bad
                # pixel value definitions match what the pipeline
                # expects, and keep the mask as read in.
                pixeldq = mask
        else:
            print("No bad pixel mask provided. Setting all pixels in")
            print("pixel data quality extension to 0, indicating they")
            print("are good.")
            pixeldq = np.zeros(data.shape[2:]).astype(np.uint32)

        return err, pixeldq

    def crop_to_subarray(self, data):
        """Crop the given (full frame) array to specified subarray

        Parameters
        ----------
        data : numpy.ndarray
            Array containing exposure data

        Returns
        -------
        data : numpy.ndarray
            Array cropped to requested size, using self.subarray_bounds
        """
        return data[self.subarray_bounds[1]:self.subarray_bounds[3] + 1,
                    self.subarray_bounds[0]:self.subarray_bounds[2] + 1]

    def crosstalk_image(self, orig, coeffs):
        """Using Xtalk coefficients, generate an image of the crosstalk signal

        Parameters
        ----------
        orig : numpy.ndarray
            Array to add crosstalk to

        coeffs : numpy.ndarray
            Crosstalk coefficients from the input coefficint file

        Returns
        -------
        xtalk_corr_im : numpy.ndarray
            Input data modified to have crosstalk
        """
        xtalk_corr_im = np.zeros_like(orig)
        subamp_shift = {"0": 1, "1": -1, "2": 1, "3": -1}

        # List of starting columns for all quadrants.
        xtqstart = [0, 512, 1024, 1536, 2048]

        for amp in range(4):
            to_mult = orig[:, xtqstart[amp]:xtqstart[amp+1]]
            receivers = []
            for i in range(4):
                if i != amp:
                    receivers.append(i)
            # Reverse the values to multply if the amps being used
            # are adjacent or 3 amps apart
            for subamp in receivers:
                index = 'xt'+str(amp+1)+str(subamp+1)
                if ((np.absolute(amp-subamp) == 1) | (np.absolute(amp-subamp) == 3)):
                    corr_amp = np.fliplr(to_mult) * coeffs[index]
                if (np.absolute(amp-subamp) == 2):
                    corr_amp = to_mult * coeffs[index]

                xtalk_corr_im[:, xtqstart[subamp]:xtqstart[subamp+1]] += corr_amp

            # Per Armin's instructions, now repeat the process
            # using his xt??post coefficients, but shift the arrays
            # by one pixel according to readout direction.
            for subamp in receivers:
                index = 'xt'+str(amp+1)+str(subamp+1)+'post'
                if ((np.absolute(amp-subamp) == 1) | (np.absolute(amp-subamp) == 3)):
                    corr_amp = np.fliplr(to_mult) * coeffs[index]
                    corr_amp = np.roll(corr_amp, subamp_shift[str(subamp)], axis=1)
                if (np.absolute(amp-subamp) == 2):
                    corr_amp = to_mult * coeffs[index]
                    corr_amp = np.roll(corr_amp, subamp_shift[str(subamp)])

                xtalk_corr_im[:, xtqstart[subamp]:xtqstart[subamp+1]] += corr_amp

        # Save the crosstalk correction image
        if self.params['Output']['save_intermediates'] is True:
            phdu = fits.PrimaryHDU(xtalk_corr_im)
            base_name = self.params['Output']['file'].split('/')[-1]
            xtalkout = os.path.join(self.params['Output']['directory'], base_name[0:-5] +
                                    '_xtalk_correction_image.fits')
            phdu.writeto(xtalkout, overwrite=True)

        return xtalk_corr_im

    def do_cosmic_rays(self, image, ngroup, iframe, ncr, seedval):
        """Add cosmic rays to input data

        Parameters
        ----------
        image : numpy.ndarray
            2D array containing exposure data to add cosmic rays to

        ngroup : int
            Group number of the image. Only used when writing out summary info

        iframe : int
            Frame number of the image. Only used when writing out summary info

        ncr : int
            Number of cosmic rays to add to the frame

        seedval : int
            Seed to use for random number generator

        Returns
        -------
        image : numpy.ndarray
            Input image with cosmic rays added
        """
        # Change the seed each time this is run, or else simulated
        # exposures that have more than 1 integration will have the
        # same cosmic rays in each integration
        self.generator1 = random.Random()
        self.generator1.seed(seedval)

        # Add cosmic rays to a frame
        nray = int(ncr)

        i = 0
        dims = image.shape
        while i < nray:
            i = i+1
            j = int(self.generator1.random()*dims[0])
            k = int(self.generator1.random()*dims[1])
            n = int(self.generator1.random()*10.0)
            m = int(self.generator1.random()*1000.0)
            crimage = np.copy(self.cosmicrays[n][m, :, :])
            i1 = max(j-10, 0)
            i2 = min(j+11, dims[0])
            j1 = max(k-10, 0)
            j2 = min(k+11, dims[1])
            k1 = 10-(j-i1)
            k2 = 10+(i2-j)
            l1 = 10-(k-j1)
            l2 = 10+(j2-k)

            # Insert cosmic ray (divided by gain to put into ADU)
            image[i1:i2, j1:j2] = image[i1:i2, j1:j2] + crimage[k1:k2, l1:l2] / self.gainim[k1:k2, l1:l2]

            self.cosmicraylist.write("{} {} {} {} {} {} {}\n".format((j2-j1)/2+j1, (i2-i1)/2+i1, ngroup,
                                     iframe, n, m, np.max(crimage[k1:k2, l1:l2])))
        return image

    def do_poisson(self, signalimage, seedval):
        """Add poisson noise to an input image. Input is assumed
        to be in units of ADU, meaning it must be multiplied by
        the gain when calcuating Poisson noise. Then divide by the
        gain in order for the returned image to also be in ADU

        Parameters
        ----------
        signalimage : numpy.ndarray
            2D array of signals in ADU

        seedval : int
            Seed value for the random number generator

        Returns
        -------
        newimage : numpy.ndarray
            signalimage with Poisson noise added
        """
        # Set the seed
        np.random.seed(seedval)

        # Find the appropriate quantum yield value for the filter
        # if self.params['simSignals']['photonyield']:
        #    try:
        #        if self.params['Readout']['pupil'][0].upper() == 'F':
        #            usefilt = 'pupil'
        #        else:
        #            usefilt = 'filter'
        #        pym1=self.qydict[self.params['Readout'][usefilt]] - 1.
        #    except:
        #        pym1=0.

        # Quantum yield is 1.0 for all NIRCam filters
        pym1 = 0.

        # Can't add Poisson noise to pixels with negative values
        # Set those to zero when adding noise, then replace with
        # original value
        signalgain = signalimage * self.gainim
        highpix = np.where(signalgain == np.nanmax(signalgain))
        if np.nanmin(signalgain) < 0.:
            neg = signalgain < 0.
            negatives = copy.deepcopy(signalgain)
            negatives[neg] = signalgain[neg]
            signalgain[neg] = 0.

        # Add poisson noise
        newimage = np.random.poisson(signalgain, signalgain.shape).astype(np.float)

        if np.nanmin(signalgain) < 0.:
            newimage[neg] = negatives[neg]

        newimage /= self.gainim

        # Quantum yield for NIRCam is always 1.0 (so psym1=0)
        # if self.params['simSignals']['photonyield'] and pym1 > 0.000001 and newimage[i, j] > 0:
        #    if self.params['simSignals']['pymethod']:
        #        # Calculate the values to make the poisson
        #        # results the same with/without photon
        #        # Yield (but not for pymethod true and false)
        #        # ...use yield -1 because the value
        #        # cannot be less than 1
        #        values = np.random.poisson(pym1, newimage[i, j])
        #        newimage[i, j] = newimage[i, j] + values.sum()
        #    else:
        #        newimage[i, j] = newimage[i, j] * self.qydict[self.params['Readout'][usefilt]]
        #        fract = newimage[i, j] - int(newimage[i, j])
        #        if self.generator2.random() < fract:
        #            newimage[i, j] = newimage[i, j] + 1
        return newimage

    def file_check(self):
        """
        Make sure the requested input files exist
        For reference files, assume first that they are located in
        the directory tree under the datadir (from the MIRAGE_DATA
        environment variable). If not, assume the input is a full path
        and check there.
        """
        rlist = [['Reffiles', 'badpixmask'],
                 ['Reffiles', 'linearity'],
                 ['Reffiles', 'saturation'],
                 ['Reffiles', 'ipc'],
                 ['Reffiles', 'pixelAreaMap'],
                 ['Reffiles', 'gain']]
        plist = [['cosmicRay', 'path']]
        for ref in rlist:
            self.ref_check(ref)
        for path in plist:
            self.path_check(path)

    def flag_saturation(self, data, sat):
        """Flag saturated pixels in intput data. Return a dq map
        with the appropriate dq value (2) for saturation

        Parameters
        ----------
        data : numpy.ndarray
            Exposure data

        sat : numpy.ndarray
            2D Saturation map

        Returns
        -------
        satmap : numpy.ndarray
            Map containing flagged saturated pixels
        """
        satmap = (data > sat).astype(np.uint32)
        satmap[satmap > 0] = 2
        return satmap

    def frame_to_ramp(self, data):
        """Convert rate image to ramp, add poisson noise
        and cosmic rays

        Parameters
        ----------
        data : numpy.ndarray
            Seed image. Should be a 2d frame or 3d integration.
            If the original seed image is a 4d exposure, call frame_to_ramp
            with one integration at a time.

        Returns
        -------
        outramp : numpy.ndarray
            3d integration with cosmic rays and poisson noise

        zeroframe : numpy.ndarray
            2d zeroth frame
        """
        # Output ramp will be in requested readout pattern!
        ndim = len(data.shape)

        if ndim == 4:
            raise ValueError("Seed image shouldn't be 4D!")
            nintin, ngroupin, yd, xd = data.shape
        elif ndim == 3:
            ngroupin, yd, xd = data.shape
        elif ndim == 2:
            yd, xd = data.shape

        # If a ramp is given, create a -1st frame that is all zeros
        # so that we can create deltaframes for all frames later
        # This should be the case only for data containing
        # moving targets.
        if ndim == 3:
            print('Moving target data shape', data.shape, yd, xd)
            data = np.vstack((np.zeros((1, yd, xd)), data))

        outramp = np.zeros((self.params['Readout']['ngroup'], yd, xd), dtype=np.float)

        # Set up functions to apply cosmic rays later
        # Need the total number of active pixels in the
        # output array to multiply the CR rate by
        if self.runStep['cosmicray']:
            npix = int(yd * xd + 0.02)

            # Reinitialize the cosmic ray functions for each integration
            crhits, crs_perframe = self.cr_funcs(npix, seed=self.params['cosmicRay']['seed'])

            # open output file to contain the list of cosmic rays
            base_name = self.params['Output']['file'].split('/')[-1]
            crlistout = os.path.join(self.params['Output']['directory'], base_name[0:-5] + '_cosmicrays.list')
            self.open_cr_list_file(crlistout, crhits)

        # Difference between the latest outimage frame and the
        # latest newsignalimage frame. This is important when nframe>1
        if ndim == 2:
            totalsignalimage = data
        elif ndim == 3:
            totalsignalimage = data[1, :, :]

        # Define signal in the previous frame
        # Needed in loop below
        previoussignal = np.zeros((yd, xd))

        # Container for zeroth frame
        zeroframe = None

        # Total frames per group (including skipped frames)
        framesPerGroup = self.params['Readout']['nframe']+self.params['Readout']['nskip']

        # Loop over each group
        for i in range(self.params['Readout']['ngroup']):

            # Hold the averaged group signal
            accumimage = np.zeros((yd, xd))

            # Group 0: the initial nskip frames don't exist,
            # so adjust indexes accordingly
            rstart = 0
            if i == 0:
                rstart = self.params['Readout']['nskip']

            # Loop over frames within each group if necessary
            for j in range(rstart, framesPerGroup):
                # Frame index number in input data
                frameindex = (i * framesPerGroup) + j - self.params['Readout']['nskip']

                # Signal only since previous frame
                if ndim == 3:
                    deltaframe = data[frameindex+1] - data[frameindex]
                elif ndim == 2:
                    deltaframe = data * self.frametime

                # Add poisson noise
                poissonsignal = self.do_poisson(deltaframe, self.params['simSignals']['poissonseed'])

                # Increment poisson seed value so that the next frame doesn't have identical
                # noise
                self.params['simSignals']['poissonseed'] += 1

                # Create the frame by adding the delta signal
                # and poisson noise associated with the delta signal
                # to the previous frame
                framesignal = previoussignal + poissonsignal

                # Add cosmic rays
                if self.runStep['cosmicray']:
                    framesignal = self.do_cosmic_rays(framesignal, i, j,
                                                    crs_perframe[frameindex],
                                                    self.params['cosmicRay']['seed'])
                    # Increment the seed, so that every frame doesn't have identical
                    # cosmic rays
                    self.params['cosmicRay']['seed'] += 1

                # Keep track of the total signal in the ramp,
                # so that we don't neglect signal which comes
                # in during the frames that are skipped.
                previoussignal = copy.deepcopy(framesignal)

                if ((i == 0) & (j == 0)):
                    zeroframe = copy.deepcopy(framesignal)

                # Add the frame to the group signal image
                if j >= self.params['Readout']['nskip']:
                    print('    Averaging frame {} into group {}'.format(frameindex, i))
                    accumimage += framesignal
                elif j < self.params['Readout']['nskip']:
                    print('    Skipping frame {}'.format(frameindex))

            # divide by nframes if > 1
            if self.params['Readout']['nframe'] > 1:
                accumimage /= self.params['Readout']['nframe']
            outramp[i, :, :] = accumimage

        if self.runStep['cosmicray']:
            # Close the cosmic ray list file
            self.cosmicraylist.close()

        return outramp, zeroframe

    def frame_to_ramp_no_cr(self, data):
        """Convert input seed image/ramp to a
        ramp that includes poisson noise. No
        cosmic rays are added

        Parameters
        ----------
        data : numpy.ndarray
            Seed image. Should be a 2d frame or 3d integration.
            If the original seed image is a 4d exposure, call frame_to_ramp
            with one integration at a time.

        Returns
        -------
        outramp : numpy.ndarray
            3d integration with cosmic rays and poisson noise

        zeroframe : numpy.ndarray
            2d zeroth frame
        """
        # Output ramp will be in requested readout pattern!
        ndim = len(data.shape)

        if ndim == 3:
            ngroupin, yd, xd = data.shape
        elif ndim == 2:
            yd, xd = data.shape

        # Define output ramp
        outramp = np.zeros((self.params['Readout']['ngroup'], yd, xd))

        # If a ramp is given, create a -1st frame that is all zeros
        # so that we can create deltaframes for all frames later
        if ndim == 3:
            data = np.vstack(np.zeros((1, yd, xd)), data)

        # Container for zeroth frame
        zeroframe = None

        if ndim == 2:
            totalsignal = np.zeros((yd, xd))

        # Total frames per group (including skipped frames)
        framesPerGroup = self.params['Readout']['nframe']+self.params['Readout']['nskip']
        # Loop over each group
        for i in range(self.params['Readout']['ngroup']):
            accumimage = np.zeros((yd, xd))

            # Loop over frames within each group if necessary
            # create each frame
            for j in range(framesPerGroup):

                # Frame index number in input data
                frameindex = (i * framesPerGroup) + j

                # Add poisson noise
                if ndim == 3:
                    framesignal = self.do_poisson(data[frameindex+1],
                                                 self.params['simSignals']['poissonseed'])
                elif ndim == 2:
                    framesignal = self.do_poisson(data*frameindex,
                                                 self.params['simSignals']['poissonseed'])

                # Increment poisson seed value so that the next frame doesn't have identical
                # noise
                self.params['simSignals']['poissonseed'] += 1

                if ((i == 0) & (j == 0)):
                    zeroframe = copy.deepcopy(framesignal)

                # Add the frame to the group signal image
                if ((self.params['Readout']['nskip'] > 0) & (j >= self.params['Readout']['nskip'])):
                    print('    Averaging frame {} into group {}'.format(frameindex, i))
                    accumimage += framesignal
                elif ((self.params['Readout']['nskip'] > 0) & (j < self.params['Readout']['nskip'])):
                    print('    Skipping frame {}'.format(frameindex))

            # divide by nframes if > 1
            if self.params['Readout']['nframe'] > 1:
                accumimage /= self.params['Readout']['nframe']
            outramp[i, :, :] = accumimage
        return outramp, zeroframe

    def full_paths(self):
        """Expand all input paths to be full paths
        This is to allow for easier Condor-ization of many runs."""
        pathdict = {'Reffiles': ['dark', 'linearized_darkfile',
                                 'superbias', 'badpixmask',
                                 'subarray_defs', 'readpattdefs',
                                 'linearity', 'saturation', 'gain',
                                 'pixelflat', 'illumflat',
                                 'astrometric',
                                 'ipc', 'crosstalk', 'occult',
                                 'filtpupilcombo', 'pixelAreaMap',
                                 'flux_cal'],
                    'cosmicRay': ['path'],
                    'simSignals': ['pointsource', 'psfpath',
                                   'galaxyListFile', 'extended',
                                   'movingTargetList',
                                   'movingTargetSersic',
                                   'movingTargetExtended',
                                   'movingTargetToTrack'],
                    'Output': ['file', 'directory']}

        all_config_files = {'nircam': {'Reffiles-readpattdefs': 'nircam_read_pattern_definitions.list',
                                       'Reffiles-subarray_defs': 'NIRCam_subarray_definitions.list',
                                       'Reffiles-flux_cal': 'NIRCam_zeropoints.list',
                                       'Reffiles-crosstalk': 'xtalk20150303g0.errorcut.txt',
                                       'Reffiles-filtpupilcombo': 'nircam_filter_pupil_pairings.list'},
                            'niriss': {'Reffiles-readpattdefs': 'niriss_readout_pattern.txt',
                                       'Reffiles-subarray_defs': 'niriss_subarrays.list',
                                       'Reffiles-flux_cal': 'niriss_zeropoints.list',
                                       'Reffiles-crosstalk': 'niriss_xtalk_zeros.txt',
                                       'Reffiles-filtpupilcombo': 'niriss_dual_wheel_list.txt'},
                            'fgs': {'Reffiles-readpattdefs': 'guider_readout_pattern.txt',
                                    'Reffiles-subarray_defs': 'guider_subarrays.list',
                                    'Reffiles-flux_cal': 'guider_zeropoints.list',
                                    'Reffiles-crosstalk': 'guider_xtalk_zeros.txt',
                                    'Reffiles-filtpupilcombo': 'guider_filter_dummy.list'}}
        config_files = all_config_files[self.params['Inst']['instrument'].lower()]

        for key1 in pathdict:
            for key2 in pathdict[key1]:
                if self.params[key1][key2].lower() not in ['none', 'config']:
                    self.params[key1][key2] = os.path.abspath(os.path.expandvars(self.params[key1][key2]))
                elif self.params[key1][key2].lower() == 'config':
                    cfile = config_files['{}-{}'.format(key1, key2)]
                    fpath = os.path.join(self.modpath, 'config', cfile)
                    self.params[key1][key2] = fpath
                    print("'config' specified: Using {} for {}:{} input file".format(fpath, key1, key2))

    def get_cr_rate(self):
        """Get the base cosmic ray impact probability.
        These numbers are from Kevin's original script. Not sure where
        they come from or their units
        """
        self.crrate = 0.
        if "SUNMAX" in self.params["cosmicRay"]["library"]:
            self.crrate = 1.6955e-04
        if "SUNMIN" in self.params["cosmicRay"]["library"]:
            self.crrate = 6.153e-05
        if "FLARES" in self.params["cosmicRay"]["library"]:
            self.crrate = 0.10546

        self.crrate = self.crrate/self.frametime
        if self.crrate > 0.:
            print("Base cosmic ray probability per pixel per second: {}".format(self.crrate))

    def get_nonlin_coeffs(self, linfile):
        """Read in non-linearity coefficients from given file

        Parameters
        ----------
        linfile : str
            Name of fits file containing linearity coefficients

        Returns
        -------
        nonlin : numpy.ndarray
            Collection of nonlinearity correction coefficients
        """
        nonlin, nonlinheader = self.read_cal_file(linfile)
        # Set NaN coefficients such that no correction will be made
        nans = np.isnan(nonlin[1, :, :])
        numnan = np.sum(nans)
        if numnan > 0:
            print(("The linearity coefficients of {} pixels are NaNs. "
                   "Setting these coefficients such that no linearity "
                   "correction is made.".format(numnan)))

        for i, cof in enumerate(range(nonlin.shape[0])):
            tmp = nonlin[cof, :, :]
            if i == 1:
                tmp[nans] = 1.
            else:
                tmp[nans] = 0.
            nonlin[cof, :, :] = tmp

        # # Crop to appropriate subarray - ALREADY DONE IN read_cal_file
        # if "FULL" not in self.params['Readout']['array_name']:
        #     nonlin = self.crop_to_subarray(nonlin)
        return nonlin

    def get_nonlinearity_coeffs(self):
        """Wrapper around get_nonlin_coeffs. If the file can't
        be opened, or no file is given, the code falls back to some
        average non-linearity coefficients. This would probably be
        bad to use...
        """
        if self.params['Reffiles']['linearity'] is not None:
            try:
                nonlin = self.get_nonlin_coeffs(self.params['Reffiles']['linearity'])
            except:
                print("Unable to read in non-linearity correction coefficients")
                print("from {}.".format(self.params['Reffiles']['linearity']))
                print("Using a set of mean coefficients.")
                nonlin = np.array([0., 1.0, 9.69903112e-07, 3.85263835e-11,
                                   1.09267058e-16, -5.30613939e-20, 9.27963411e-25])
        else:
            print("No linearity coefficient file provided. Proceeding using a")
            print("set of mean coefficients derived from CV3 data.")
            nonlin = np.array([0., 1.0, 9.69903112e-07, 3.85263835e-11,
                               1.09267058e-16, -5.30613939e-20, 9.27963411e-25])
        # print('Nonlinearity coefficients: ', nonlin)
        return nonlin

    def invert_ipc_kernel(self, kern):
        """
        Invert the IPC kernel such that it goes from being used to remove
        IPC effects from data, to being used to add IPC effects to data,
        or vice versa.

        Parameters
        ----------
        kern : obj
            numpy ndarray, either 2D or 4D, containing the kernel

        Returns
        -------
        returns : obj
            numpy ndarray containing iInverted" kernel
        """
        shape = kern.shape
        ys = 0
        ye = shape[-2]
        xs = 0
        xe = shape[-1]
        if shape[-1] == 2048:
            xs = 4
            xe = 2044
        if shape[-2] == 2048:
            ys = 4
            ye = 2044
        if len(shape) == 2:
            subkernel = kern[ys:ye, xs:xe]
        elif len(shape) == 4:
            subkernel = kern[:, :, ys:ye, xs:xe]

        dims = subkernel.shape
        # Force subkernel to be 4D to make the function cleaner
        # Dimensions are (kernely, kernelx, detectory, detectorx)
        if len(dims) == 2:
            subkernel = np.expand_dims(subkernel, axis=3)
            subkernel = np.expand_dims(subkernel, axis=4)
        dims = subkernel.shape

        delta = subkernel * 0.
        nyc = dims[0] // 2
        nxc = dims[1] // 2
        delta[nyc, nxc, :, :] = 1.

        a1 = np.fft.fft2(subkernel, axes=(0, 1))
        a2 = np.fft.fft2(delta, axes=(0, 1))
        aout = a2 / a1
        imout = np.fft.ifft2(aout, axes=(0, 1))
        imout1 = np.fft.fftshift(imout, axes=(0, 1))
        realout1 = np.real(imout1)

        # If the input kernel was 2D, make the output 2D
        # If the input was 4D and had reference pixels, then
        # surround the inverted kernel with reference pixels
        if len(shape) == 2:
            newkernel = realout1[:, :, 0, 0]
        elif len(shape) == 4:
            newkernel = np.copy(kern)
            newkernel[:, :, ys:ye, xs:xe] = realout1

        # Save the inverted kernel for future simulator runs
        h0 = fits.PrimaryHDU()
        h1 = fits.ImageHDU(newkernel)
        h1.header["DETECTOR"] = self.detector
        h1.header["INSTRUME"] = self.params["Inst"]["instrument"]
        hlist = fits.HDUList([h0, h1])
        indir, infile = os.path.split(self.params["Reffiles"]["ipc"])
        outname = os.path.join(indir, "Kernel_to_add_IPC_effects_from_" + infile)
        hlist.writeto(outname, overwrite=True)
        print(("Inverted IPC kernel saved to {} for future simulator "
               "runs.".format(outname)))
        return newkernel

    def mask_refpix(self, ramp, zero):
        """Make sure that reference pixels have no signal
        in the simulated source ramp

        Parameters
        ----------
        ramp : numpy.ndarray
            Array containing exposure data

        zero : numpy.ndarray
            Zeroth frame data

        Returns
        -------
        ramp : numpy.ndarray
            Exposure data with reference pixels zeroed out

        zero : numpy.ndarray
            Zeroth frame data with reference pixels zeroed out
        """
        maskimage = np.zeros((self.ffsize, self.ffsize), dtype=np.int)
        maskimage[4:self.ffsize - 4, 4:self.ffsize - 4] = 1.

        # Crop the mask to match the requested output array
        if "FULL" not in self.params['Readout']['array_name']:
            maskimage = self.crop_to_subarray(maskimage)

        ramp *= maskimage
        zero *= maskimage
        return ramp, zero

    def open_cr_list_file(self, filename, hits):
        """Open a new file and print header info. This file
        that will contain the list and positions of inserted
        cosmic rays.

        Parameters
        ----------
        filename : str
            Name of ascii file to contain the summary of added cosmic rays

        hits : int
            Number of cosmic ray hits per frame

        Returns
        -------
        None
        """
        self.cosmicraylist = open(filename, "w")
        self.cosmicraylist.write("# Cosmic ray list (file set %s random seed %d)\n" %
                                 (self.crfile, self.params['cosmicRay']['seed']))
        self.cosmicraylist.write('# Cosmic ray rate per frame: %13.6e (scale factor %f)\n' %
                                 (hits, self.params['cosmicRay']['scale']))
        self.cosmicraylist.write(("Image_x    Image_y    Group   Frame   CR_File_Index   CR_file_frame   "
                                  "Max_CR_Signal\n"))

    def path_check(self, p):
        """
        Check for the existence of the input path.
        Assume first that the path is in relation to
        the directory tree specified by the MIRAGE_DATA
        environment variable

        Parameters
        ----------
        p : tup
            Nested keys that point to a directory in self.params

        Returns
        -------
        Nothing
        """
        pth = self.params[p[0]][p[1]]
        c1 = os.path.exists(pth)
        if not c1:
            raise NotADirectoryError(("WARNING: Unable to find the requested path "
                                      "{}. Not present in directory tree specified by "
                                      "the {} environment variable."
                                      .format(pth, self.env_var)))

    def populate_group_table(self, starttime, grouptime, ramptime, numint, numgroup, ny, nx):
        """Create some reasonable values to fill the GROUP extension table.
        These will not be completely correct because access to other ssb
        scripts and more importantly, databses, is necessary. But they should be
        close.

        Parameters
        ----------
        starttime : astropy.time.Time
            Starting time of exposure

        grouptime : float
            Exposure time of a single group (seconds)

        ramptime : float
            Exposure tiem of the entire exposure (seconds)

        numint : int
            Number of integrations in data

        numgroup : int
            Number of groups per integration

        ny : int
            Number of pixels in the y dimension

        nx : int
            Number of pixels in the x dimension

        Returns
        -------
        grouptable : numpy.ndarray
            Group extension data for all groups in the exposure
        """
        # Create the table with a first row populated by garbage
        grouptable = self.create_group_entry(999, 999, 0, 0, 0, 'void', 0, 0, 0, 0, 'void', 1., 1.)

        # Quantities that are fixed for all exposures
        compcode = 0
        comptext = 'Normal Completion'
        numgap = 0
        baseday = Time('2000-01-01T00:00:00')

        # Integration start times
        rampdelta = TimeDelta(ramptime, format='sec')
        groupdelta = TimeDelta(grouptime, format='sec')
        intstarts = starttime + (np.arange(numint)*rampdelta)

        for integ in range(numint):
            groups = np.arange(1, numgroup+1)
            groupends = intstarts[integ] + (np.arange(1, numgroup+1)*groupdelta)
            endday = (groupends - baseday).jd

            # If the integration has a single group, force endday to be an array
            if isinstance(endday, float):
                endday = np.array([endday])
            enddayint = [np.int(s) for s in endday]

            # Now to get end_milliseconds, we need milliseconds from the beginning
            # of the day
            inday = TimeDelta(endday - enddayint, format='jd')
            endmilli = inday.sec * 1000.

            # Submilliseconds - just use a random number
            endsubmilli = np.random.randint(0, 1000, len(endmilli))

            # Group end time. need to remove : and - and make lowercase t
            groupending = groupends.isot

            # Approximate these as just the group end time in mjd
            barycentric = groupends.mjd
            heliocentric = groupends.mjd

            # For the case of an integration with a single group, force quantities to be
            # arrays so that everything is consistent
            if isinstance(groupending, str):
                groupending = np.array([groupending])
                barycentric = np.array([barycentric])
                heliocentric = np.array([heliocentric])

            for grp, day, milli, submilli, grpstr, bary, helio in zip(groups, endday, endmilli,
                                                                      endsubmilli, groupending,
                                                                      barycentric, heliocentric):
                entry = self.create_group_entry(integ+1, grp, day, milli, submilli, grpstr, nx, ny,
                                                numgap, compcode, comptext, bary, helio)
                grouptable = np.vstack([grouptable, entry])

        # Now remove the top garbage row from the table
        grouptable = grouptable[1:]
        return grouptable

    def read_cal_file(self, filename):
        """Read in the specified calibration fits file. This is for files that contain
        images (e.g. flats, superbias, etc)

        Parameters
        ----------
        filename : str
            Name of file to be opened

        Returns
        -------
        image : numpy.ndarray
            Array data from input file

        header : list
            Information from file header
        """
        try:
            with fits.open(filename) as h:
                image = h[1].data
                header = h[0].header
        except FileNotFoundError:
            print("WARNING: Unable to open {}".format(filename))

        # extract the appropriate subarray if necessary
        if ((self.subarray_bounds[0] != 0) or
           (self.subarray_bounds[2] != (self.ffsize - 1)) or
           (self.subarray_bounds[1] != 0) or
           (self.subarray_bounds[3] != (self.ffsize - 1))):

            if len(image.shape) == 2:
                image = image[self.subarray_bounds[1]:self.subarray_bounds[3] + 1,
                              self.subarray_bounds[0]:self.subarray_bounds[2] + 1]

            if len(image.shape) == 3:
                image = image[:, self.subarray_bounds[1]:self.subarray_bounds[3] + 1,
                              self.subarray_bounds[0]:self.subarray_bounds[2] + 1]

        return image, header

    def read_cr_files(self):
        """Read in the 10 files that comprise the cosmic ray library"""
        self.cosmicrays = []
        self.cosmicraysheader = []
        for i in range(10):
            idx = '_%2.2d_' % (i)
            str1 = idx + self.params['cosmicRay']['suffix'] + '.fits'
            name = self.crfile + str1
            with fits.open(name) as h:
                im = h[1].data
                head = h[0].header
            self.cosmicrays.append(im)
            self.cosmicraysheader.append(head)

    def read_crosstalk_file(self, file, detector):
        """Read in appropriate line from the xtalk coefficients
        file for the given detector and return the coeffs

        Parameters
        ----------
        file : str
            Name of ascii file containing the crosstalk coefficients

        detector : str
            Name of the detector being simulated

        Returns
        -------
        xtcoeffs : list
            Collection of crosstalk coefficients associated with detector
        """
        xtcoeffs = ascii.read(file, header_start=0)

        coeffs = []
        mtch = xtcoeffs['Det'] == detector.upper()
        if np.any(mtch) is False:
            raise ValueError('Detector {} not found in xtalk file {}'.format(detector, file))

        return xtcoeffs[mtch]

    def read_dark_file(self, filename):
        """Read in a prepared dark current exposure

        Parameters
        ----------
        filename : str
            Name of fits file containing dark current data

        Returns
        -------
        obj : read_fits object
            obj contains: obj.data, obj.sbAndRefpix,
                          obj.zeroframe, obj.zero_sbAndRefpix,
                          obj.header
            Values are None for objects that don't exist
        """
        obj = read_fits.Read_fits()
        obj.file = filename
        obj.read_astropy()
        return obj

    def read_gain_map(self):
        """Read in the gain map. This will be used to
        translate signals from e/s to ADU/sec
        """
        if self.runStep['gain']:
            self.gainim, self.gainhead = self.read_cal_file(self.params['Reffiles']['gain'])
            # set any NaN's to 1.0
            bad = ((~np.isfinite(self.gainim)) | (self.gainim == 0))
            self.gainim[bad] = 1.0

            # Pixels that have a gain value of 0
            # will be reset to have values of 1.0
            # zs = gainim == 0
            # gainim[zs] = 1.0

    def read_parameter_file(self):
        """Read in the yaml parameter file (main input to Mirage"""
        try:
            with open(self.paramfile, 'r') as infile:
                self.params = yaml.load(infile)
        except FileNotFoundError as e:
            print("WARNING: unable to open {}".format(self.paramfile))

    def read_saturation_file(self):
        """Read in saturation map from fits file"""
        if self.runStep['saturation_lin_limit']:
            try:
                self.satmap, self.satheader = self.read_cal_file(self.params['Reffiles']['saturation'])
                bad = ~np.isfinite(self.satmap)
                self.satmap[bad] = 1.e6
            except Exception:
                print(('WARNING: unable to open saturation file {}.'
                       .format(self.params['Reffiles']['saturation'])))
                print(("Please provide a valid file, or place 'none' "
                       "in the saturation entry in the parameter file, "))
                print(("in which case the nonlin limit value in the "
                       "parameter file ({}) will be used for all pixels."
                       .format(self.params['nonlin']['limit'])))
        else:
            print(('CAUTION: no saturation map provided. Using '
                   '{} for all pixels.'.format(self.params['nonlin']['limit'])))
            dy, dx = self.dark.data.shape[2:]
            self.satmap = np.zeros((dy, dx)) + self.params['nonlin']['limit']

    def read_seed(self, filename):
        """Read in the fits file containing the seed image/ramp

        Parameters
        ----------
        filename : str
            Fits file containing the seed image

        Returns
        -------
        seed : numpy.ndarray
            Seed image

        segmap : numnpy.ndarray
            Segmentation map

        seedheader : list
            Information from the header of the seed image file
        """
        with fits.open(filename) as h:
            seed = h[1].data
            seedheader = h[0].header
            try:
                segmap = h[2].data
            except:
                segmap = None
        return seed, segmap, seedheader

    def read_superbias_file(self):
        """Read in superbias from fits file"""
        if self.runStep['superbias']:
            try:
                self.superbias, self.superbiasheader = self.read_cal_file(self.params['Reffiles']['superbias'])
            except:
                raise IOError(("WARNING: unable to open superbias file {}. "
                               "Please provide a valid file in the superbias "
                               "entry in the parameter file."
                               .format(self.params['Reffiles']['superbias'])))
        else:
            raise ValueError('CAUTION: no superbias provided. Quitting.')

    def readpattern_check(self):
        """Check the readout pattern that's entered and set number of used frames and
        number of skipped frames per group, from the readout pattern definition file
        """
        self.params['Readout']['readpatt'] = self.params['Readout']['readpatt'].upper()

        # Read in readout pattern definition file
        # and make sure the possible readout patterns are in upper case
        self.readpatterns = ascii.read(self.params['Reffiles']['readpattdefs'])
        self.readpatterns['name'] = [s.upper() for s in self.readpatterns['name']]

        # If the requested readout pattern is in the table of options,
        # then adopt the appropriate nframe and nskip
        if self.params['Readout']['readpatt'] in self.readpatterns['name']:
            mtch = self.params['Readout']['readpatt'] == self.readpatterns['name']
            self.params['Readout']['nframe'] = self.readpatterns['nframe'][mtch].data[0]
            self.params['Readout']['nskip'] = self.readpatterns['nskip'][mtch].data[0]
            print(('Requested readout pattern {} is valid. '
                  'Using nframe = {} and nskip = {}'
                   .format(self.params['Readout']['readpatt'],
                           self.params['Readout']['nframe'],
                           self.params['Readout']['nskip'])))
        else:
            # If the read pattern is not present in the definition file
            # then quit.
            raise ValueError(("WARNING: the {} readout pattern is not defined in {}."
                              .format(self.params['Readout']['readpatt'],
                                      self.params['Reffiles']['readpattdefs'])))

    def readpattern_compatible(self):
        """Make sure the input dark has a readout pattern
        that is compatible with the requested output
        readout pattern. The dark must be a flavor of RAPID,
        or have a readout pattern that matches the output.
        """
        rapids = ["RAPID", "NISRAPID", "FGSRAPID"]
        darkpatt = self.linDark.header['READPATT']
        if ((darkpatt != self.params['Readout']['readpatt']) &
           (darkpatt not in rapids)):
            raise ValueError(("WARNING: Unable to convert input dark with a "
                              "readout pattern of {}, to the requested readout "
                              "pattern of {}. The readout pattern of the dark "
                              "must be RAPID, NISRAPID, FGSRAPID, or match the requested output "
                              "readout pattern.".format(darkpatt, self.params['Readout']['readpatt'])))

    def ref_check(self, rele):
        """
        Check for the existence of the input reference file
        Assume first that the file is in the directory tree
        specified by the MIRAGE_DATA environment variable.

        Parameters
        ----------
        rele : tup
            Nested keys that point to the refrence file of
            interest. These come from the yaml input file

        Reutrns:
        -------
        Nothing
        """
        rfile = self.params[rele[0]][rele[1]]
        if rfile.lower() != 'none':
            rfile = os.path.abspath(rfile)
            c1 = os.path.isfile(rfile)
            if not c1:
                raise FileNotFoundError(("WARNING: Unable to locate the {}, {} "
                                         "input file! Not present in {}"
                                         .format(rele[0], rele[1], rfile)))

    def save_DMS(self, ramp, zeroframe, filename, mod='1b', err_ext=None,
                group_dq=None, pixel_dq=None):
        """Save the new, simulated integration in DMS format (i.e. DMS orientation
        rather than raw fitswriter orientation) using JWST data models

        Parameters
        ----------
        ramp : numpy.ndarray
            Array containing the exposure to be saved

        zeroframe : numpy.ndarray
            The zeroth frame(s) for the exposure

        filename : str
            Name of output file

        mod : str
            Format in which to save the data. Can be '1b' or 'ramp'
            '1b' will save the file in JWST Level 1B format. 'ramp'
            will save the data as if it has gone beyond level 1b, and
            contains the error and dq extensions

        err_ext : numpy.ndarray
            Array containing error values to save in error extension, if
            using mod='ramp'

        group_dq : numpy.ndarray
            Array containing group data quality values. Used only if mod='ramp'

        pixel_dq : numpy.ndarray
            Array containing pixel data quality values. Used only if mod='ramp'

        Returns
        -------
        None
        """
        if mod == '1b':
            from jwst.datamodels import Level1bModel as DataModel
        elif mod == 'ramp':
            from jwst.datamodels import RampModel as DataModel
        else:
            raise ValueError(("Model type to use for saving output is "
                              "not recognized. Must be either '1b' or 'ramp'."))
        outModel = DataModel()

        # make sure the ramp to be saved has the right number of dimensions
        imshape = ramp.shape
        if len(imshape) == 3:
            ramp = np.expand_dims(ramp, axis=0)

        # insert data into model
        outModel.data = ramp

        if mod == 'ramp':
            outModel.err = err_ext
            outModel.groupdq = group_dq
            outModel.pixeldq = pixel_dq

        # if saving the zeroth frame is requested, insert into the model instance
        if zeroframe is not None:
            # if the zeroframe is a 2D image, then add a dimension,
            # as the model expects 3D
            if len(zeroframe.shape) == 2:
                zeroframe = np.expand_dims(zeroframe, 0)
            outModel.zeroframe = zeroframe
        else:
            print("Zeroframe not present. Setting to all zeros")
            numint, numgroup, ys, xs = ramp.shape
            outModel.zeroframe = np.zeros((numint, ys, xs))

        # EXPTYPE OPTIONS
        # exptypes = ['NRC_IMAGE', 'NRC_WFSS', 'NRC_TACQ', 'NRC_CORON',
        #            'NRC_DARK', 'NRC_TSIMAGE', 'NRC_TSGRISM']
        # nrc_tacq and nrc_coron are not currently implemented.

        exptype = {"nircam": {"imaging": "NRC_IMAGE", "ts_imaging": "NRC_TSIMAGE",
<<<<<<< HEAD
                              "wfss": "NRC_WFSS", "ts_wfss": "NRC_TSGRISM"},
                   "niriss": {"imaging": "NIS_IMAGE"},
=======
                              "wfss": "NRC_GRISM", "ts_wfss": "NRC_TSGRISM"},
                   "niriss": {"imaging": "NIS_IMAGE", "ami": "NIS_IIMAGE", "pom": "NIS_IMAGE"},
>>>>>>> 5a29acbc
                   "fgs": {"imaging": "FGS_IMAGE"}}

        try:
            outModel.meta.exposure.type = exptype[self.params['Inst']['instrument'].lower()]\
                [self.params['Inst']['mode'].lower()]
        except:
            raise ValueError('EXPTYPE mapping not complete for this!!! FIX ME!')

        # update various header keywords
        dims = outModel.data.shape
        dtor = radians(1.)

        current_time = datetime.datetime.utcnow()
        start_time_string = self.params['Output']['date_obs'] + 'T' + self.params['Output']['time_obs']
        ct = Time(start_time_string)

        outModel.meta.date = start_time_string
        outModel.meta.telescope = 'JWST'
        outModel.meta.instrument.name = self.params['Inst']['instrument'].upper()
        if self.instrument.upper() == 'NIRCAM':
            outModel.meta.instrument.module = self.detector[3]
            channel = 'SHORT'
            if 'LONG' in self.detector:
                channel = 'LONG'
            outModel.meta.instrument.channel = channel

        outModel.meta.instrument.detector = self.detector
        outModel.meta.coordinates.reference_frame = 'ICRS'

        outModel.meta.subarray.fastaxis = self.fastaxis
        outModel.meta.subarray.slowaxis = self.slowaxis

        outModel.meta.origin = 'STScI'
        outModel.meta.filename = filename
        outModel.meta.filetype = 'raw'
        outModel.meta.observation.obs_id = self.params['Output']['obs_id']
        outModel.meta.observation.visit_id = self.params['Output']['visit_id']
        outModel.meta.observation.visit_number = self.params['Output']['visit_number']
        outModel.meta.observation.program_number = self.params['Output']['program_number']
        outModel.meta.observation.observation_number = self.params['Output']['observation_number']
        outModel.meta.observation.observation_label = self.params['Output']['observation_label']
        outModel.meta.observation.visit_group = self.params['Output']['visit_group']
        outModel.meta.observation.sequence_id = self.params['Output']['sequence_id']
        outModel.meta.observation.activity_id = self.params['Output']['activity_id']
        outModel.meta.observation.exposure_number = self.params['Output']['exposure_number']

        outModel.meta.program.pi_name = self.params['Output']['PI_Name']
        outModel.meta.program.title = self.params['Output']['title']
        outModel.meta.program.category = self.params['Output']['Proposal_category']
        outModel.meta.program.sub_category = 'UNKNOWN'
        outModel.meta.program.science_category = self.params['Output']['Science_category']
        outModel.meta.program.continuation_id = 0

        outModel.meta.target.catalog_name = 'UNKNOWN'
        outModel.meta.coordinates.reference_frame = 'ICRS'

        outModel.meta.wcsinfo.wcsaxes = 2
        outModel.meta.wcsinfo.crval1 = self.ra
        outModel.meta.wcsinfo.crval2 = self.dec
        outModel.meta.wcsinfo.crpix1 = self.siaf.XSciRef
        outModel.meta.wcsinfo.crpix2 = self.siaf.YSciRef
        outModel.meta.wcsinfo.ctype1 = 'RA---TAN'
        outModel.meta.wcsinfo.ctype2 = 'DEC--TAN'
        outModel.meta.wcsinfo.cunit1 = 'deg'
        outModel.meta.wcsinfo.cunit2 = 'deg'
        outModel.meta.wcsinfo.v2_ref = self.siaf.V2Ref
        outModel.meta.wcsinfo.v3_ref = self.siaf.V3Ref
        outModel.meta.wcsinfo.vparity = self.siaf.VIdlParity
        outModel.meta.wcsinfo.v3yangle = self.siaf.V3IdlYAngle
        outModel.meta.wcsinfo.cdelt1 = self.siaf.XSciScale / 3600.
        outModel.meta.wcsinfo.cdelt2 = self.siaf.YSciScale / 3600.
        outModel.meta.wcsinfo.roll_ref = self.local_roll
        outModel.meta.target.ra = self.ra
        outModel.meta.target.dec = self.dec

        # ra_v1, dec_v1, and pa_v3 are not used by the level 2 pipelines
        outModel.meta.pointing.ra_v1 = self.ra
        outModel.meta.pointing.dec_v1 = self.dec
        outModel.meta.pointing.pa_v3 = self.params['Telescope']['rotation']

        ramptime = self.frametime * (1 + self.params['Readout']['ngroup'] *
                                     (self.params['Readout']['nframe'] + self.params['Readout']['nskip']))
        # Add time for the reset frame....
        rampexptime = self.frametime * (self.params['Readout']['ngroup'] *
                                        (self.params['Readout']['nframe']+self.params['Readout']['nskip']))

        outModel.meta.observation.date = self.params['Output']['date_obs']
        outModel.meta.observation.time = self.params['Output']['time_obs']

        if self.runStep['fwpw']:
            fwpw = ascii.read(self.params['Reffiles']['filtpupilcombo'])
        else:
            print(("WARNING: Filter wheel element/pupil wheel element combo reffile not specified. "
                   "Proceeding by saving {} in FILTER keyword, and {} in PUPIL keyword".
                   format(self.params['Readout']['filter'], self.params['Readout']['pupil'])))
            fwpw = Table()
            fwpw['filter_wheel'] = self.params['Readout']['filter']
            fwpw['pupil_wheel'] = self.params['Readout']['pupil']

        # get the proper filter wheel and pupil wheel values for the header
        if ((self.params['Inst']['instrument'].lower() == 'nircam') and
           (self.params['Inst']['mode'].lower() not in ['wfss', 'ts_wfss'])):
            mtch = fwpw['filter'] == self.params['Readout']['filter'].upper()
            fw = str(fwpw['filter_wheel'].data[mtch][0])
            pw = str(fwpw['pupil_wheel'].data[mtch][0])
        else:
            pw = self.params['Readout']['pupil']
            fw = self.params['Readout']['filter']

        # Get FGS filter/pupil in proper format
        if fw == 'NA':
            fw = 'N/A'
        if pw == 'NA':
            pw = 'N/A'

        outModel.meta.instrument.filter = fw
        outModel.meta.instrument.pupil = pw

        outModel.meta.dither.primary_type = self.params['Output']['primary_dither_type'].upper()
        outModel.meta.dither.position_number = self.params['Output']['primary_dither_position']
        outModel.meta.dither.total_points = self.params['Output']['total_primary_dither_positions']
        outModel.meta.dither.pattern_size = 0.0
        outModel.meta.dither.subpixel_type = self.params['Output']['subpix_dither_type']
        outModel.meta.dither.subpixel_number = self.params['Output']['subpix_dither_position']
        outModel.meta.dither.subpixel_total_points = self.params['Output']['total_subpix_dither_positions']
        outModel.meta.dither.xoffset = self.params['Output']['xoffset']
        outModel.meta.dither.yoffset = self.params['Output']['yoffset']

        # pixel coordinates in FITS header start from 1 not from 0
        xc = (self.subarray_bounds[2] + self.subarray_bounds[0])/2.+1.
        yc = (self.subarray_bounds[3] + self.subarray_bounds[1])/2.+1.

        outModel.meta.exposure.readpatt = self.params['Readout']['readpatt']

        # The subarray name needs to come from the "Name" column in the
        # subarray definitions dictionary
        mtch = self.subdict["AperName"] == self.params["Readout"]['array_name']
        outModel.meta.subarray.name = str(self.subdict["Name"].data[mtch][0])

        # subarray_bounds indexed to zero, but values in header should be
        # indexed to 1.
        outModel.meta.subarray.xstart = self.subarray_bounds[0]+1
        outModel.meta.subarray.ystart = self.subarray_bounds[1]+1
        outModel.meta.subarray.xsize = self.subarray_bounds[2]-self.subarray_bounds[0]+1
        outModel.meta.subarray.ysize = self.subarray_bounds[3]-self.subarray_bounds[1]+1

        nlrefpix = max(4-self.subarray_bounds[0], 0)
        nbrefpix = max(4-self.subarray_bounds[1], 0)
        nrrefpix = max(self.subarray_bounds[2]-(self.ffsize-4), 0)
        ntrefpix = max(self.subarray_bounds[3]-(self.ffsize-4), 0)

        outModel.meta.exposure.nframes = self.params['Readout']['nframe']
        outModel.meta.exposure.ngroups = self.params['Readout']['ngroup']
        outModel.meta.exposure.nints = self.params['Readout']['nint']

        outModel.meta.exposure.sample_time = 10
        outModel.meta.exposure.frame_time = self.frametime
        outModel.meta.exposure.group_time = self.frametime * (self.params['Readout']['nframe'] +
                                                              self.params['Readout']['nskip'])
        outModel.meta.exposure.groupgap = self.params['Readout']['nskip']

        outModel.meta.exposure.nresets_at_start = 1
        outModel.meta.exposure.nresets_between_ints = 1
        outModel.meta.exposure.integration_time = rampexptime
        outModel.meta.exposure.exposure_time = rampexptime * self.params['Readout']['nint']
        outModel.meta.model_type = 'RampModel'

        # set the exposure start time
        outModel.meta.exposure.start_time = ct.mjd
        endingTime = ct.mjd + outModel.meta.exposure.exposure_time/3600./24.
        outModel.meta.exposure.end_time = endingTime
        outModel.meta.exposure.mid_time = ct.mjd + outModel.meta.exposure.exposure_time/3600./24./2.
        outModel.meta.exposure.duration = ramptime

        # populate the GROUP extension table
        n_int, n_group, n_y, n_x = outModel.data.shape
        outModel.group = self.populate_group_table(ct, outModel.meta.exposure.group_time, rampexptime,
                                                   n_int, n_group, n_y, n_x)

        outModel.save(filename)

        # Now we need to adjust the datamodl header keyword
        # If we leave it as Level1bModel, the pipeline doesn't
        # work properly
        if mod == '1b':
            temp = fits.open(filename, mode='update')
            temp[0].header['DATAMODL'] = 'RampModel'
            temp.flush()
        return

    def save_fits(self, ramp, zeroframe, filename, mod='1b', err_ext=None,
                 group_dq=None, pixel_dq=None):
        """Save the new, simulated integration in DMS format (i.e. DMS orientation
        rather than raw fitswriter orientation) using astropy rather than
        JWST data models

        Parameters
        ----------
        ramp : numpy.ndarray
            Array containing the exposure to be saved

        zeroframe : numpy.ndarray
            The zeroth frame(s) for the exposure

        filename : str
            Name of output file

        mod : str
            Format in which to save the data. Can be '1b' or 'ramp'
            '1b' will save the file in JWST Level 1B format. 'ramp'
            will save the data as if it has gone beyond level 1b, and
            contains the error and dq extensions

        err_ext : numpy.ndarray
            Array containing error values to save in error extension, if
            using mod='ramp'

        group_dq : numpy.ndarray
            Array containing group data quality values. Used only if mod='ramp'

        pixel_dq : numpy.ndarray
            Array containing pixel data quality values. Used only if mod='ramp'

        Returns
        -------
        filename : str
            Same as input filename
        """
        # Make sure the ramp to be saved has the right number of dimensions
        imshape = ramp.shape
        if len(imshape) == 3:
            ramp = np.expand_dims(ramp, axis=0)

        if mod == '1b':
            toohigh = ramp > 65535
            ramp[toohigh] = 65535

        # If saving the zeroth frame is requested, insert into the model instance
        if zeroframe is not None:
            # If the zeroframe is a 2D image, then add a dimension
            if len(zeroframe.shape) == 2:
                zeroframe = np.expand_dims(zeroframe, 0)
        else:
            print("Zeroframe not present. Setting to all zeros")
            numint, numgroup, ys, xs = ramp.shape

        # Place the arrays in the correct extensions of the HDUList
        # using int16 below causes problems! anything set to 65535
        # gets reset to -1, which screws up saturation flagging
        # I think the answer is to save as uint16...

        if mod == 'ramp':
            ex0 = fits.PrimaryHDU()
            ex1 = fits.ImageHDU(ramp.astype(np.float32), name='SCI')
            ex2 = fits.ImageHDU(pixel_dq.astype(np.uint32), name='PIXELDQ')
            ex3 = fits.ImageHDU(group_dq.astype(np.uint8), name='GROUPDQ')
            ex4 = fits.ImageHDU(err_ext.astype(np.float32), name='ERR')
            ex5 = fits.ImageHDU(zeroframe.astype(np.float32), name='ZEROFRAME')
            ex6 = fits.BinTableHDU(name='GROUP')
            outModel = fits.HDUList([ex0, ex1, ex2, ex3, ex4, ex5, ex6])
            groupextnum = 6

        elif mod == '1b':
            ex0 = fits.PrimaryHDU()
            ex1 = fits.ImageHDU(ramp.astype(np.uint16), name='SCI')
            ex2 = fits.ImageHDU(zeroframe.astype(np.uint16), name='ZEROFRAME')
            ex3 = fits.BinTableHDU(name='GROUP')
            outModel = fits.HDUList([ex0, ex1, ex2, ex3])
            groupextnum = 3

        exptype = {"nircam": {"imaging": "NRC_IMAGE", "ts_imaging": "NRC_TSIMAGE",
                              "wfss": "NRC_WFSS", "ts_wfss": "NRC_TSGRISM"},
                   "niriss": {"imaging": "NIS_IMAGE"},
                   "fgs": {"imaging": "FGS_IMAGE"}}

        try:
            outModel[0].header['EXP_TYPE'] = exptype[self.params['Inst']['instrument'].lower()]\
                                             [self.params['Inst']['mode'].lower()]
        except:
            raise ValueError('EXPTYPE mapping not complete for this!!! FIX ME!')

        # update various header keywords
        dims = outModel[1].data.shape
        dtor = radians(1.)

        current_time = datetime.datetime.utcnow()
        start_time_string = self.params['Output']['date_obs'] + 'T' + self.params['Output']['time_obs']
        ct = Time(start_time_string)

        outModel[0].header['DATE'] = start_time_string
        outModel[0].header['TELESCOP'] = 'JWST'

        outModel[0].header['INSTRUME'] = self.params['Inst']['instrument'].upper()
        outModel[0].header['DETECTOR'] = self.detector

        if self.instrument.upper() == 'NIRCAM':
            outModel[0].header['MODULE'] = self.detector[3]
            channel = 'SHORT'
            if 'LONG' in self.detector:
                channel = 'LONG'
            outModel[0].header['CHANNEL'] = channel

        outModel[0].header['FASTAXIS'] = self.fastaxis
        outModel[0].header['SLOWAXIS'] = self.slowaxis

        outModel[1].header['RADESYS'] = 'ICRS'

        outModel[0].header['ORIGIN'] = 'STScI'
        outModel[0].header['FILENAME'] = os.path.split(filename)[1]
        outModel[0].header['FILETYPE'] = 'raw'
        outModel[0].header['OBS_ID'] = self.params['Output']['obs_id']
        outModel[0].header['VISIT_ID'] = self.params['Output']['visit_id']
        outModel[0].header['VISIT'] = self.params['Output']['visit_number']
        outModel[0].header['PROGRAM'] = self.params['Output']['program_number']
        outModel[0].header['OBSERVTN'] = self.params['Output']['observation_number']
        outModel[0].header['OBSLABEL'] = self.params['Output']['observation_label']
        outModel[0].header['VISITGRP'] = self.params['Output']['visit_group']
        outModel[0].header['SEQ_ID'] = self.params['Output']['sequence_id']
        outModel[0].header['ACT_ID'] = self.params['Output']['activity_id']
        outModel[0].header['EXPOSURE'] = self.params['Output']['exposure_number']

        outModel[0].header['PI_NAME'] = self.params['Output']['PI_Name']
        outModel[0].header['TITLE'] = self.params['Output']['title']
        outModel[0].header['CATEGORY'] = self.params['Output']['Proposal_category']
        outModel[0].header['SUBCAT'] = 'UNKNOWN'
        outModel[0].header['SCICAT'] = self.params['Output']['Science_category']
        outModel[0].header['CONT_ID'] = 0

        outModel[0].header['TARGNAME'] = 'UNKNOWN'

        outModel[1].header['WCSAXES'] = 2
        outModel[1].header['CRVAL1'] = self.ra
        outModel[1].header['CRVAL2'] = self.dec
        outModel[1].header['CRPIX1'] = self.siaf.XSciRef
        outModel[1].header['CRPIX2'] = self.siaf.YSciRef
        outModel[1].header['CTYPE1'] = 'RA---TAN'
        outModel[1].header['CTYPE2'] = 'DEC--TAN'
        outModel[1].header['CUNIT1'] = 'deg'
        outModel[1].header['CUNIT2'] = 'deg'
        outModel[1].header['V2_REF'] = self.siaf.V2Ref
        outModel[1].header['V3_REF'] = self.siaf.V3Ref
        outModel[1].header['VPARITY'] = self.siaf.VIdlParity
        outModel[1].header['V3I_YANG'] = self.siaf.V3IdlYAngle
        outModel[1].header['CDELT1'] = self.siaf.XSciScale / 3600.
        outModel[1].header['CDELT2'] = self.siaf.YSciScale / 3600.
        outModel[1].header['ROLL_REF'] = self.local_roll
        outModel[0].header['TARG_RA'] = self.ra  # not correct
        outModel[0].header['TARG_DEC'] = self.dec  # not correct

        # ra_v1, dec_v1, and pa_v3 are not used by the level 2 pipelines
        outModel[0].header['RA_V1'] = self.ra
        outModel[0].header['DEC_V1'] = self.dec
        outModel[0].header['PA_V3'] = self.params['Telescope']['rotation']

        ramptime = self.frametime * (1 + self.params['Readout']['ngroup'] *
                                     (self.params['Readout']['nframe'] + self.params['Readout']['nskip']))
        # Add time for the reset frame....
        rampexptime = self.frametime * (self.params['Readout']['ngroup'] * (self.params['Readout']['nframe'] +
                                                                            self.params['Readout']['nskip']))

        # elapsed time from the end and from the start of the supposid ramp, in seconds
        # put the end of the ramp 1 second before the time the file is written
        # these only go in the fake ramp, not in the signal images....
        outModel[0].header['DATE-OBS'] = self.params['Output']['date_obs']
        outModel[0].header['TIME-OBS'] = self.params['Output']['time_obs']

        if self.runStep['fwpw']:
            fwpw = ascii.read(self.params['Reffiles']['filtpupilcombo'])
        else:
            print(("WARNING: Filter wheel element/pupil wheel element combo reffile not specified. "
                   "Proceeding by saving {} in FILTER keyword, and {} in PUPIL keyword".
                   format(self.params['Readout']['filter'], self.params['Readout']['pupil'])))
            fwpw = Table()
            fwpw['filter_wheel'] = self.params['Readout']['filter']
            fwpw['pupil_wheel'] = self.params['Readout']['pupil']

        # get the proper filter wheel and pupil wheel values for the header
        if self.params['Inst']['mode'].lower() not in ['wfss', 'ts_wfss']:
            mtch = fwpw['filter'] == self.params['Readout']['filter'].upper()
            fw = str(fwpw['filter_wheel'].data[mtch][0])
            pw = str(fwpw['pupil_wheel'].data[mtch][0])
        else:
            pw = self.params['Readout']['pupil']
            fw = self.params['Readout']['filter']

        # Get FGS filter/pupil in proper format
        if fw == 'NA':
            fw = 'N/A'
        if pw == 'NA':
            pw = 'N/A'

        outModel[0].header['FILTER'] = fw
        outModel[0].header['PUPIL'] = pw

        outModel[0].header['PATTTYPE'] = self.params['Output']['primary_dither_type']
        outModel[0].header['PATT_NUM'] = self.params['Output']['primary_dither_position']
        outModel[0].header['NUMDTHPT'] = self.params['Output']['total_primary_dither_positions']
        outModel[0].header['PATTSIZE'] = 0.0
        outModel[0].header['SUBPXTYP'] = self.params['Output']['subpix_dither_type']
        outModel[0].header['SUBPXNUM'] = self.params['Output']['subpix_dither_position']
        outModel[0].header['SUBPXPNS'] = self.params['Output']['total_subpix_dither_positions']
        outModel[0].header['XOFFSET'] = self.params['Output']['xoffset']
        outModel[0].header['YOFFSET'] = self.params['Output']['yoffset']

        # pixel coordinates in FITS header start from 1 not from 0
        xc = (self.subarray_bounds[2]+self.subarray_bounds[0])/2.+1.
        yc = (self.subarray_bounds[3]+self.subarray_bounds[1])/2.+1.

        outModel[0].header['READPATT'] = self.params['Readout']['readpatt']

        # The subarray name needs to come from the "Name" column in the
        # subarray definitions dictionary
        mtch = self.subdict["AperName"] == self.params["Readout"]['array_name']
        outModel[0].header['SUBARRAY'] = str(self.subdict["Name"].data[mtch][0])

        # subarray_bounds indexed to zero, but values in header should be
        # indexed to 1.
        outModel[0].header['SUBSTRT1'] = self.subarray_bounds[0]+1
        outModel[0].header['SUBSTRT2'] = self.subarray_bounds[1]+1
        outModel[0].header['SUBSIZE1'] = self.subarray_bounds[2]-self.subarray_bounds[0]+1
        outModel[0].header['SUBSIZE2'] = self.subarray_bounds[3]-self.subarray_bounds[1]+1

        nlrefpix = max(4-self.subarray_bounds[0], 0)
        nbrefpix = max(4-self.subarray_bounds[1], 0)
        nrrefpix = max(self.subarray_bounds[2]-(self.ffsize-4), 0)
        ntrefpix = max(self.subarray_bounds[3]-(self.ffsize-4), 0)

        outModel[0].header['NFRAMES'] = self.params['Readout']['nframe']
        outModel[0].header['NGROUPS'] = self.params['Readout']['ngroup']
        outModel[0].header['NINTS'] = self.params['Readout']['nint']

        outModel[0].header['TSAMPLE'] = 10
        outModel[0].header['TFRAME'] = self.frametime
        outModel[0].header['TGROUP'] = self.frametime * (self.params['Readout']['nframe'] +
                                                         self.params['Readout']['nskip'])
        outModel[0].header['GROUPGAP'] = self.params['Readout']['nskip']

        outModel[0].header['NRSTSTRT'] = 1
        outModel[0].header['NRESETS'] = 1
        outModel[0].header['EFFINTTM'] = rampexptime
        outModel[0].header['EFFEXPTM'] = rampexptime * self.params['Readout']['nint']

        # set the exposure start time as the current time
        outModel[0].header['EXPSTART'] = ct.mjd
        outModel[0].header['EXPEND'] = ct.mjd + outModel[0].header['EFFEXPTM']/3600./24.
        outModel[0].header['EXPMID'] = ct.mjd + outModel[0].header['EFFEXPTM']/3600./24./2.

        outModel[0].header['DURATION'] = ramptime

        # populate the GROUP extension table
        n_int, n_group, n_y, n_x = outModel[1].data.shape
        outModel[groupextnum].data = self.populate_group_table(ct, outModel[0].header['TGROUP'], rampexptime,
                                                               n_int, n_group, n_y, n_x)
        outModel.writeto(filename, overwrite=True)
        return filename

    def simple_get_image(self, name):
        """Read in an array from a fits file and crop using subarray_bounds

        Parameters
        ----------
        name : str
            Name of fits file to be read in

        Returns
        -------
        image : numpy.ndarray
            Array populated with the file contents
        """
        try:
            image, header = fits.getdata(name, header=True)
        except:
            raise FileNotFoundError('WARNING: unable to read in {}'.format(name))

        # assume that the input is 2D, since we are using it to build a signal rate frame
        imageshape = image.shape
        if len(imageshape) != 2:
            self.printfunc("Error: image %s is not two-dimensional" % (name))
            return None, None

        imageshape = image.shape

        try:
            image = image[self.subarray_bounds[1]:self.subarray_bounds[3]+1,
                          self.subarray_bounds[0]:self.subarray_bounds[2]+1]
        except:
            raise ValueError("Unable to crop image from {}".format(name))

        return image

    def add_options(self, parser=None, usage=None):
        if parser is None:
            parser = argparse.ArgumentParser(usage=usage,
                                             description='Simulate JWST ramp')
        parser.add_argument("paramfile", help=('File describing the input parameters and instrument '
                                               'settings to use. (YAML format).'))
        parser.add_argument("linDark", help='File containing linearized dark ramp.')
        parser.add_argument("seed", help='File containing seed image and segmentation map')
        return parser


if __name__ == '__main__':

    usagestring = ('USAGE: obs_generator.py inputs.yaml '
                   'lindark.fits seedimg.fits')

    obs = Observation()
    parser = obs.add_options(usage=usagestring)
    args = parser.parse_args(namespace=obs)
    obs.create()<|MERGE_RESOLUTION|>--- conflicted
+++ resolved
@@ -2429,13 +2429,8 @@
         # nrc_tacq and nrc_coron are not currently implemented.
 
         exptype = {"nircam": {"imaging": "NRC_IMAGE", "ts_imaging": "NRC_TSIMAGE",
-<<<<<<< HEAD
                               "wfss": "NRC_WFSS", "ts_wfss": "NRC_TSGRISM"},
-                   "niriss": {"imaging": "NIS_IMAGE"},
-=======
-                              "wfss": "NRC_GRISM", "ts_wfss": "NRC_TSGRISM"},
-                   "niriss": {"imaging": "NIS_IMAGE", "ami": "NIS_IIMAGE", "pom": "NIS_IMAGE"},
->>>>>>> 5a29acbc
+                   "niriss": {"imaging": "NIS_IMAGE", "ami": "NIS_IMAGE", "pom": "NIS_IMAGE"},
                    "fgs": {"imaging": "FGS_IMAGE"}}
 
         try:
