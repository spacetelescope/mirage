--- conflicted
+++ resolved
@@ -877,11 +877,7 @@
                 f_match = self.params['Readout']['filter'] == fw_positions['Name']
                 p_match = self.params['Readout']['pupil'] == fw_positions['Name']
             elif self.instrument.upper() == 'NIRCAM':
-<<<<<<< HEAD
-                if '5' in self.detector or 'LONG' in self.detector:
-=======
                 if '5' in self.detector or 'LONG' in self.detector.upper():
->>>>>>> 640a55a4
                     channel = 'LW'
                 else:
                     channel = 'SW'
