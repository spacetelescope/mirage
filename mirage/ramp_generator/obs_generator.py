#! /usr/bin/env python

"""
Create a final simulated exposure.

This module contains code that will combine a seed image and a
dark current exposure into a final simulated exposure. Cosmic rays,
Poisson noise, and other detector effects are addded. This is the
final step when creating simulated data with Mirage. It can be run
after catalog_Seed_image.py and dark_prep.py

Authors:
--------

    - Bryan Hilbert, Kevin Volk

Use:
----

    This module can be imported as such:

    ::

        from mirage.ramp_generator.obs_generator import Observation
        ob = Observation()
        ob.paramfile = 'my_parameters.yaml'
        ob.create()
"""

import sys
import os
import random
import copy
from math import radians
import datetime

import yaml
import pkg_resources
import numpy as np
from astropy.io import fits, ascii
from astropy.table import Table
from astropy.time import Time, TimeDelta
import pysiaf

from mirage.ramp_generator import unlinearize
from mirage.reference_files import crds_tools
from mirage.utils import read_fits, utils, siaf_interface
from mirage.utils import set_telescope_pointing_separated as stp
from mirage.utils.constants import EXPTYPES
from mirage import version

MIRAGE_VERSION = version.__version__

INST_LIST = ['nircam', 'niriss', 'fgs']
MODES = {"nircam": ["imaging", "ts_imaging", "wfss", "ts_wfss"],
         "niriss": ["imaging", "ami", "pom", "wfss"],
         "fgs": ["imaging"]}


class Observation():
    def __init__(self, offline=False):
        """Instantiate the Observation class

        Parameters
        ----------
        offline : bool
            If True, the check for the existence of the MIRAGE_DATA
            directory is skipped. This is primarily for Travis testing
        """
        self.linDark = None
        self.seed = None
        self.segmap = None
        self.seedheader = None
        self.seedunits = 'ADU/sec'
        self.offline = offline

        # self.coord_adjust contains the factor by which the
        # nominal output array size needs to be increased
        # (used for WFSS mode), as well as the coordinate
        # offset between the nominal output array coordinates.
        self.coord_adjust = {'x': 1., 'xoffset': 0., 'y': 1., 'yoffset': 0.}

        # Locate the module files, so that we know where to look
        # for config subdirectory
        self.modpath = pkg_resources.resource_filename('mirage', '')

        # Get the location of the MIRAGE_DATA environment
        # variable, so we know where to look for darks, CR,
        # PSF files, etc later
        self.env_var = 'MIRAGE_DATA'
        datadir = utils.expand_environment_variable(self.env_var, offline=offline)

        # Check that CRDS-related environment variables are set correctly
        self.crds_datadir = crds_tools.env_variables()

    def add_crosstalk(self, exposure):
        """Add crosstalk effects to the input exposure

        Parameters
        ----------
        exposure : numpy.ndarray
            Always 4D

        Returns
        -------
        exposure : numpy.ndarray
            Exposure with crosstalk effects added
        """
        ints, groups, yd, xd = exposure.shape
        if self.params['Readout']['namp'] == 4:
            if self.instrument.upper() == 'NIRCAM':
                xdet = self.detector[3:5].upper()
                if xdet[1] == 'L':
                    xdet = xdet[0] + '5'
            else:
                xdet = self.detector
            xtcoeffs = self.read_crosstalk_file(self.params['Reffiles']['crosstalk'], xdet)
            # Only sources on the detector will create crosstalk.
            # If signalimage is larger than full frame
            # because we are creating a grism image, then extract the
            # pixels corresponding to the actual
            # detector, and only create crosstalk values for those.
            xs = 0
            xe = xd
            ys = 0
            ye = yd

            for integ in range(ints):
                for group in range(groups):
                    xtinput = exposure[integ, group, ys:ye, xs:xe]
                    xtimage = self.crosstalk_image(xtinput, xtcoeffs)

                    # Now add the crosstalk image to the signalimage
                    exposure[integ, group, ys:ye, xs:xe] += xtimage
        else:
            print("Crosstalk calculation requested, but the chosen subarray")
            print("is read out using only 1 amplifier.")
            print("Therefore there will be no crosstalk. Skipping this step.")
        return exposure

    def add_crs_and_noise(self, seed):
        """Given a noiseless seed ramp, add cosmic
        rays and poisson noise

        Paramters:
        ----------
        seed : numpy.ndarray
            Exposure to add CRs and noise to

        Returns
        --------
        sim_exposure : numpy.ndarray
            Exposure with CRs and noise added

        sim_zero : numpy.ndarray
            Zeroth read(s) of exposure
        """
        yd, xd = seed.shape[-2:]
        seeddim = len(seed.shape)

        # Run one integration at a time
        # because each needs its own collection
        # of cosmic rays and poisson noise realization
        nint = self.params['Readout']['nint']
        ngroups = self.params['Readout']['ngroup']
        sim_exposure = np.zeros((nint, ngroups, yd, xd))
        sim_zero = np.zeros((nint, yd, xd))

        for integ in range(nint):
            print("Integration {}:".format(integ))
            if seeddim == 2:
                inseed = seed
            elif seeddim == 4:
                inseed = seed[integ, :, :, :]
            if self.runStep['cosmicray']:
                ramp, rampzero = self.frame_to_ramp(inseed)
            else:
                ramp, rampzero = self.frame_to_ramp_no_cr(inseed)
            sim_exposure[integ, :, :, :] = ramp
            sim_zero[integ, :, :] = rampzero
        return sim_exposure, sim_zero

    def add_detector_effects(self, ramp):
        """Add detector-based effects to input data.
        Currently only crosstalk effects are added.

        Parameters
        ----------
        ramp : numpy.ndarray
            Array containing the exposure

        Returns
        -------
        ramp : numpy.ndarray
            Exposure with effects added
        """
        if self.runStep['crosstalk']:
            ramp = self.add_crosstalk(ramp)
        return ramp

    def add_flatfield_effects(self, ramp):
        """Add flat field effects to the exposure

        Paramters:
        ----------
        ramp : numpy.ndarray
            Array containing exposure

        Returns
        --------
        ramp : numpy.ndarray
            Exposure with flat field applied
        """
        # ILLUMINATION FLAT
        if self.runStep['illuminationflat']:
            illuminationflat, illuminationflatheader = self.read_cal_file(self.params['Reffiles']['illumflat'])
            ramp *= illuminationflat

        # PIXEL FLAT
        if self.runStep['pixelflat']:
            pixelflat, pixelflatheader = self.read_cal_file(self.params['Reffiles']['pixelflat'])
            ramp *= pixelflat
        return ramp

    def add_ipc(self, data):
        """
        Add interpixel capacitance effects to the data. This is done by
        convolving the data with a kernel. The kernel is read in from the
        file specified by self.params['Reffiles']['ipc']. The core of this
        function was copied from the IPC correction step in the JWST
        calibration pipeline.

        Parameters
        ----------
        data : obj
            4d numpy ndarray containing the data to which the
            IPC effects will be added

        Returns
        -------
        returns : obj
            4d numpy ndarray of the modified data
        """
        output_data = np.copy(data)
        # Shape of the data, which may include reference pix
        shape = output_data.shape

        # Find the number of reference pixel rows and columns
        # in output_data
        if self.subarray_bounds[0] < 4:
            left_columns = 4 - self.subarray_bounds[0]
        else:
            left_columns = 0
        if self.subarray_bounds[2] > 2043:
            right_columns = 4 - (2047 - self.subarray_bounds[2])
        else:
            right_columns = 0
        if self.subarray_bounds[1] < 4:
            bottom_rows = 4 - self.subarray_bounds[1]
        else:
            bottom_rows = 0
        if self.subarray_bounds[3] > 2043:
            top_rows = 4 - (2047 - self.subarray_bounds[3])
        else:
            top_rows = 0

        # Get IPC kernel data
        try:
            # If add_ipc has already been called, then the correct
            # IPC kernel already exists, in self.kernel
            kernel = np.copy(self.kernel)
        except:
            # If add_ipc has not been called yet, then read in the
            # kernel from the specified file.
            kernel = fits.getdata(self.params['Reffiles']['ipc'])
            # Invert the kernel if requested, to go from a kernel
            # designed to remove IPC effects to one designed to
            # add IPC effects
            if self.params['Reffiles']['invertIPC']:
                print("Inverting IPC kernel prior to convolving with image")
                kernel = self.invert_ipc_kernel(kernel)
            self.kernel = np.copy(kernel)
        kshape = kernel.shape

        # These axes lengths exclude reference pixels, if there are any.
        ny = shape[-2] - (bottom_rows + top_rows)
        nx = shape[-1] - (left_columns + right_columns)

        # The temporary array temp is larger than the science part of
        # output_data by a border (set to zero) that's about half of the
        # kernel size, so the convolution can be done without checking for
        # out of bounds.
        # b_b, t_b, l_b, and r_b are the widths of the borders on the
        # bottom, top, left, and right, respectively.
        b_b = kshape[0] // 2
        t_b = kshape[0] - b_b - 1
        l_b = kshape[1] // 2
        r_b = kshape[1] - l_b - 1
        tny = ny + b_b + t_b
        yoff = bottom_rows           # offset in output_data
        tnx = nx + l_b + r_b
        xoff = left_columns          # offset in output_data

        # Loop over integrations and groups
        for integration in range(shape[0]):
            for group in range(shape[1]):

                # Copy the science portion (not the reference pixels) of
                # output_data to this temporary array, then make
                # subsequent changes in-place to output_data.
                temp = np.zeros((tny, tnx), dtype=output_data.dtype)
                temp[b_b:b_b + ny, l_b:l_b + nx] = \
                    output_data[integration, group, yoff:yoff + ny, xoff:xoff + nx].copy()

                # After setting this slice to zero, we'll incrementally add
                # to it.
                output_data[integration, group, yoff:yoff + ny, xoff:xoff + nx] = 0.

                if len(kshape) == 2:
                    # 2-D IPC kernel.  Loop over pixels of the deconvolution
                    # kernel. In this section, `part` has the same shape
                    # as `temp`.
                    middle_j = kshape[0] // 2
                    middle_i = kshape[1] // 2
                    for j in range(kshape[0]):
                        jstart = kshape[0] - j - 1
                        for i in range(kshape[1]):
                            if i == middle_i and j == middle_j:
                                continue  # the middle pixel is done last
                            part = kernel[j, i] * temp
                            istart = kshape[1] - i - 1
                            output_data[integration, group, yoff:yoff + ny, xoff:xoff + nx] += \
                                part[jstart:jstart + ny, istart:istart + nx]
                    # The middle pixel of the IPC kernel is expected to be
                    # the largest, so add that last.
                    part = kernel[middle_j, middle_i] * temp
                    output_data[integration, group, yoff:yoff + ny, xoff:xoff + nx] += \
                        part[middle_j:middle_j + ny, middle_i:middle_i + nx]

                else:
                    # 4-D IPC kernel.  Extract a subset of the kernel:
                    # all of the first two axes, but only the portion
                    # of the last two axes corresponding to the science
                    # data (i.e. possibly a subarray,
                    # and certainly excluding reference pixels).
                    k_temp = np.zeros((kshape[0], kshape[1], tny, tnx),
                                      dtype=kernel.dtype)
                    k_temp[:, :, b_b:b_b + ny, l_b:l_b + nx] = \
                        kernel[:, :, yoff:yoff + ny, xoff:xoff + nx]

                    # In this section, `part` has shape (ny, nx), which is
                    # smaller than `temp`.
                    middle_j = kshape[0] // 2
                    middle_i = kshape[1] // 2
                    for j in range(kshape[0]):
                        jstart = kshape[0] - j - 1
                        for i in range(kshape[1]):
                            if i == middle_i and j == middle_j:
                                continue   # the middle pixel is done last
                            istart = kshape[1] - i - 1
                            # The slice of k_temp includes different pixels
                            # for the first or second axes within each loop,
                            # but the same slice for the last two axes.
                            # The slice of temp (a copy of the science data)
                            # includes a different offset for each loop.
                            part = k_temp[j, i, b_b:b_b + ny, l_b:l_b + nx] * \
                                temp[jstart:jstart + ny, istart:istart + nx]
                            output_data[integration, group, yoff:yoff + ny, xoff:xoff + nx] += part
                    # Add the product for the middle pixel last.
                    part = k_temp[middle_j, middle_i, b_b:b_b + ny, l_b:l_b + nx] * \
                        temp[middle_j:middle_j + ny, middle_i:middle_i + nx]
                    output_data[integration, group, yoff:yoff + ny, xoff:xoff + nx] += part
        return output_data

    def add_mirage_info(self):
        """Place Mirage-related information in a FITS hdulist so that it can
        be saved with the output data

        Returns
        -------
        hdulist : astroy.io.fits.HDUList
            HDU List containing Mirage-related info in the primary header
        """
        hdulist = fits.HDUList([fits.PrimaryHDU(), fits.ImageHDU()])
        hdulist[0].header['MRGEVRSN'] = (MIRAGE_VERSION, 'Mirage version used')
        hdulist[0].header['YAMLFILE'] = (self.paramfile, 'Mirage input yaml file')
        hdulist[0].header['GAINFILE'] = (self.params['Reffiles']['gain'], 'Gain file used by Mirage')
        hdulist[0].header['DISTORTN'] = (self.params['Reffiles']['astrometric'],
                                         'Distortion reffile used by Mirage')
        hdulist[0].header['IPC'] = (self.params['Reffiles']['ipc'], 'IPC kernel used by Mirage')
        hdulist[0].header['PIXARMAP'] = (self.params['Reffiles']['pixelAreaMap'],
                                         'Pixel area map used by Mirage')
        hdulist[0].header['CROSSTLK'] = (self.params['Reffiles']['crosstalk'],
                                         'Crosstalk file used by Mirage')
        hdulist[0].header['FLUX_CAL'] = (self.params['Reffiles']['flux_cal'],
                                         'Flux calibration file used by Mirage')
        hdulist[0].header['FTHRUPUT'] = (self.params['Reffiles']['filter_throughput'],
                                         'Filter throughput file used by Mirage')
        hdulist[0].header['PTSRCCAT'] = (self.params['simSignals']['pointsource'],
                                         'Point source catalog used by Mirage')
        hdulist[0].header['GALAXCAT'] = (self.params['simSignals']['galaxyListFile'],
                                         'Galaxy source catalog used by Mirage')
        hdulist[0].header['EXTNDCAT'] = (self.params['simSignals']['extended'],
                                         'Extended source catalog used by Mirage')
        hdulist[0].header['MTPTSCAT'] = (self.params['simSignals']['movingTargetList'],
                                         'Moving point source catalog used by Mirage')
        hdulist[0].header['MTSERSIC'] = (self.params['simSignals']['movingTargetSersic'],
                                         'Moving Sersic catalog used by Mirage')
        hdulist[0].header['MTEXTEND'] = (self.params['simSignals']['movingTargetExtended'],
                                         'Moving extended target catalog used by Mirage')
        hdulist[0].header['NONSDRAL'] = (self.params['simSignals']['movingTargetToTrack'],
                                         'Non-Sidereal catalog used by Mirage')
        hdulist[0].header['BKGDRATE'] = (self.params['simSignals']['bkgdrate'],
                                         'Background rate used by Mirage')
        hdulist[0].header['TRACKING'] = (self.params['Telescope']['tracking'],
                                         'Telescope tracking type for Mirage')
        hdulist[0].header['POISSON'] = (self.params['simSignals']['poissonseed'],
                                        'Random num generator seed for Poisson noise in Mirage')
        hdulist[0].header['PSFWFE'] = (self.params['simSignals']['psfwfe'],
                                       'WebbPSF Wavefront error used by Mirage')
        hdulist[0].header['PSFWFGRP'] = (self.params['simSignals']['psfwfegroup'],
                                         'WebbPSF wavefront error group used by Mirage')
        hdulist[0].header['CRLIB'] = (self.params['cosmicRay']['library'],
                                      'Cosmic ray library used by Mirage')
        hdulist[0].header['CRSCALE'] = (self.params['cosmicRay']['scale'],
                                        'Cosmic ray rate scaling factor used by Mirage')
        hdulist[0].header['CRSEED'] = (self.params['cosmicRay']['seed'],
                                       'Random number generator seed for cosmic rays in Mirage')
        return hdulist

    def add_pam(self, signalramp):
        """ Apply Pixel Area Map to exposure

        Paramters:
        ----------
        signalramp : numpy.ndarray
            Array containing exposure

        Returns
        --------
        signalramp : numpy.ndarary
            Array after multiplying by the pixel area map
        """
        pixAreaMap = self.simple_get_image(self.params['Reffiles']['pixelAreaMap'])

        # If we are making a grism direct image, we need to embed the true pixel area
        # map in an array of the appropriate dimension, where any pixels outside the
        # actual aperture are set to 1.0
        if self.params['Output']['grism_source_image']:
            mapshape = pixAreaMap.shape
            g, yd, xd = signalramp.shape
            pam = np.ones((yd, xd))
            ys = self.coord_adjust['yoffset']
            xs = self.coord_adjust['xoffset']
            pam[ys:ys+mapshape[0], xs:xs+mapshape[1]] = np.copy(pixAreaMap)
            pixAreaMap = pam

        signalramp *= pixAreaMap
        return signalramp

    def add_superbias_and_refpix(self, ramp, sbref):
        """Add superbias and reference pixel-associated
        signal to the input ramp

        Parameters
        ----------
        ramp : numpy.ndarray
            Array containing exposure data

        sbref : numpy.ndarray
            Array containing superbias and reference pixel associated signal

        Returns
        -------
        newramp : numpy.ndarray
            Ramp with superbias and refpix signal added
        """
        rampdim = ramp.shape
        sbrefdim = sbref.shape
        if len(rampdim) != len(sbrefdim):
            if len(rampdim) == (len(sbrefdim) + 1):
                newramp = ramp + sbref
            else:
                raise ValueError(("WARNING: input ramp and superbias+refpix "
                                  "arrays have different dimensions. Cannot combine. "
                                  "Ramp dim: {}, SBRef dim: {}"
                                  .format(len(rampdim), len(sbrefdim))))
        else:
            # Inputs arrays have the same number of dimensions
            newramp = ramp + sbref
        return newramp

    def add_synthetic_to_dark(self, synthetic, dark, syn_zeroframe=None):
        """Add the synthetic data (now an exposure) to the dark current
        exposure.

        If zeroframe is provided, the function uses that to create the
        dark+synthetic zeroframe that is returned. If not provided, the
        function attempts to use the 0th frame of the input synthetic ramp

        Combine the cube of synthetic signals to the real dark current ramp.
        Be sure to adjust the dark current ramp if nframe/nskip is different
        than the nframe/nskip values that the dark was taken with.

        Only RAPID, NISRAPID, FGSRAPID darks will be re-averaged into different
        readout patterns. But a BRIGHT2 dark can be used to create a
        BRIGHT2 simulated ramp

        Arguments:
        ----------
        synthetic : numpy.ndarray
            simulated signals, 4D array

        dark : numpy.ndarray
            dark current exposure, 4D array

        syn_zeroframe : numpy.ndarray
            zeroframe data associated with simulated data

        Returns
        --------
        synthetic : numpy.ndarray
            4D exposure containing combined simulated + dark data
        zeroframe : numpy.ndarray
            Zeroth read(s) of simulated + dark data
        reorder_sbandref : numpy.ndarray
            superbias and refpix signal from the dark
        """
        # Get the info for the dark integration
        darkpatt = dark.header['READPATT']
        dark_nframe = dark.header['NFRAMES']
        mtch = self.readpatterns['name'].data == darkpatt
        dark_nskip = self.readpatterns['nskip'].data[mtch][0]

        # If the zeroframes for the dark and the synthetic data
        # are present, combine. Otherwise the zeroframe will be
        # None.
        zeroframe = None
        if ((syn_zeroframe is not None) & (dark.zeroframe is not None)):
            zeroframe = dark.zeroframe + syn_zeroframe

        # To hold reordered superbias + refpix signals from the dark
        reorder_sbandref = np.zeros_like(synthetic)

        # We have already guaranteed that either the readpatterns match
        # or the dark is RAPID, so no need to worry about checking for
        # other cases here.
        rapids = ["RAPID", "NISRAPID", "FGSRAPID"]
        if ((darkpatt in rapids) and (self.params['Readout']['readpatt'] not in rapids)):
            deltaframe = self.params['Readout']['nskip'] + \
                         self.params['Readout']['nframe']
            frames = np.arange(0, self.params['Readout']['nframe'])
            accumimage = np.zeros_like(synthetic[0, :, :], dtype=np.int32)
            sbaccumimage = np.zeros_like(synthetic[0, :, :], dtype=np.int32)

            # Loop over integrations
            for integ in range(self.params['Readout']['nint']):

                # Loop over groups
                for i in range(self.params['Readout']['ngroup']):
                    # average together the appropriate frames,
                    # skip the appropriate frames
                    print(('Averaging dark current ramp in add_synthetic_to_dark.'
                           'Frames {}, to become group {}'.format(frames, i)))

                    # If averaging needs to be done
                    if self.params['Readout']['nframe'] > 1:
                        accumimage = np.mean(dark.data[integ, frames, :, :], axis=0)
                        sbaccumimage = np.mean(dark.sbAndRefpix[integ, frames, :, :],
                                               axis=0)

                        # If no averaging needs to be done
                    else:
                        accumimage = dark.data[integ, frames[0], :, :]
                        sbaccumimage = dark.sbAndRefpix[integ, frames[0], :, :]

                    # Now add the averaged dark frame to the synthetic data,
                    # which has already been placed into the correct readout pattern
                    synthetic[integ, i, :, :] += accumimage
                    reorder_sbandref[integ, i, :, :] = sbaccumimage

                    # Increment the frame indexes
                    frames = frames + deltaframe

        elif (darkpatt == self.params['Readout']['readpatt']):
            # If the input dark is not RAPID, or if the readout pattern
            # of the input dark and the output ramp match, then no averaging
            # needs to be done and we can simply add the synthetic groups to
            # the dark current groups.
            synthetic = synthetic + dark.data[:, 0:self.params['Readout']['ngroup'], :, :]
            reorder_sbandref = dark.sbAndRefpix
        return synthetic, zeroframe, reorder_sbandref

    def apply_lincoeff(self, data, cof):
        """Linearize the input data
        cof[0] + num*cof[1] + cof[2]*num**2 + cof[3]*num**3 +...

        Parameters
        ----------
        data : numpy.ndarray
            data will be 2d

        cof : numpy.ndarray
            Non-linearity coefficients. cof will be 3d, or 1d

        Returns
        -------
        apply : numpy.ndarray
            Linearized data
        """
        apply = 0.
        if len(cof.shape) == 1:
            for i in range(len(cof)):
                apply += (cof[i] * data**i)
        elif len(cof.shape) == 3:
            for i in range(len(cof[:, 0, 0])):
                apply += (cof[i, :, :] * data**i)
        return apply

    def check_param_val(self, value, typ, vmin, vmax, default):
        """Make sure the input value is a float and between given min and max

        Parameters
        ----------
        value : float
            Value to be checked

        typ : str
            Description of variable contents

        vmin : float
            Minimum acceptible value

        vmax : float
            Maximum acceptible value

        default : float
            Value to set value if it is outside accepible bounds

        Returns
        -------
        value : float
            Acceptible value of value
        """
        try:
            value = float(value)
        except ValueError:
            print("WARNING: {} for {} is not a float.".format(value, typ))

        if ((value >= vmin) & (value <= vmax)):
            return value
        else:
            print(("ERROR: {} for {} is not within reasonable bounds. "
                   "Setting to {}".format(value, typ, default)))
            return default

    def check_params(self):
        """Check that the values of various input parameters are acceptible"""
        # check instrument name
        if self.params['Inst']['instrument'].lower() not in INST_LIST:
            raise ValueError(("WARNING: instrument {} not in the list of "
                              "available instruments: {}"
                              .format(self.params['Inst']['instrument'].lower(), INST_LIST)))

        # check output filename - make sure it's fits
        if self.params['Output']['file'][-5:].lower() != '.fits':
            self.params['Output']['file'] += '.fits'

        # check mode:
        possibleModes = MODES[self.params['Inst']['instrument'].lower()]
        self.params['Inst']['mode'] = self.params['Inst']['mode'].lower()
        if self.params['Inst']['mode'] in possibleModes:
            pass
        else:
            raise ValueError(("WARNING: unrecognized mode {}. Must be one of: {}"
                              .format(self.params['Inst']['mode'], possibleModes)))

        # Make sure input readout pattern, nframe/nkip combination
        # is valid
        self.readpattern_check()

        # Check that readout patterns of input dark and requested output
        # are compatible
        self.readpattern_compatible()

        # Make sure ngroup and nint are integers
        try:
            self.params['Readout']['ngroup'] = int(self.params['Readout']['ngroup'])
        except:
            raise ValueError("WARNING: Input value of ngroup is not an integer.")

        try:
            self.params['Readout']['nint'] = int(self.params['Readout']['nint'])
        except:
            raise ValueError("WARNING: Input value of nint is not an integer.")

        # If instrument is FGS, then force filter to be 'N/A'
        if self.params['Inst']['instrument'].lower() == 'fgs':
            self.params['Readout']['filter'] = 'NA'
            self.params['Readout']['pupil'] = 'NA'

        # Make sure that the requested number of groups is less than or
        # equal to the maximum allowed.
        # For full frame science operations, ngroup is going to be limited
        # to 10 for all readout patterns
        # except for the DEEP patterns, which can go to 20.
        match = self.readpatterns['name'] == self.params['Readout']['readpatt'].upper()
        if sum(match) == 1:
            if 'FULL' in self.params['Readout']['array_name']:
                maxgroups = self.readpatterns['maxgroups'].data[match][0]
            else:
                # I'm not sure what the limit is for subarrays, if any
                maxgroups = 999

        if (self.params['Readout']['ngroup'] > maxgroups):
            print(("WARNING: {} is limited to a maximum of {} groups. "
                   "Proceeding with ngroup = {}."
                   .format(self.params['Readout']['readpatt'], maxgroups, maxgroups)))
            self.params['Readout']['readpatt'] = maxgroups

        # Check for entries in the parameter file that are None or blank,
        # indicating the step should be skipped. Create a dictionary of steps
        # and populate with True or False
        self.runStep = {}
        self.runStep['superbias'] = self.check_run_step(self.params['Reffiles']['superbias'])
        self.runStep['nonlin'] = self.check_run_step(self.params['Reffiles']['linearity'])
        self.runStep['gain'] = self.check_run_step(self.params['Reffiles']['gain'])
        # self.runStep['phot'] = self.check_run_step(self.params['Reffiles']['phot'])
        self.runStep['pixelflat'] = self.check_run_step(self.params['Reffiles']['pixelflat'])
        self.runStep['illuminationflat'] = self.check_run_step(self.params['Reffiles']['illumflat'])
        self.runStep['astrometric'] = self.check_run_step(self.params['Reffiles']['astrometric'])
        self.runStep['ipc'] = self.check_run_step(self.params['Reffiles']['ipc'])
        self.runStep['crosstalk'] = self.check_run_step(self.params['Reffiles']['crosstalk'])
        self.runStep['occult'] = self.check_run_step(self.params['Reffiles']['occult'])
        self.runStep['pointsource'] = self.check_run_step(self.params['simSignals']['pointsource'])
        self.runStep['galaxies'] = self.check_run_step(self.params['simSignals']['galaxyListFile'])
        self.runStep['extendedsource'] = self.check_run_step(self.params['simSignals']['extended'])
        self.runStep['movingTargets'] = self.check_run_step(self.params['simSignals']['movingTargetList'])
        self.runStep['movingTargetsSersic'] = self.check_run_step(self.params['simSignals']['movingTargetSersic'])
        self.runStep['movingTargetsExtended'] = self.check_run_step(self.params['simSignals']['movingTargetExtended'])
        self.runStep['MT_tracking'] = self.check_run_step(self.params['simSignals']['movingTargetToTrack'])
        self.runStep['zodiacal'] = self.check_run_step(self.params['simSignals']['zodiacal'])
        self.runStep['scattered'] = self.check_run_step(self.params['simSignals']['scattered'])
        self.runStep['linearity'] = self.check_run_step(self.params['Reffiles']['linearity'])
        self.runStep['cosmicray'] = self.check_run_step(self.params['cosmicRay']['path'])
        self.runStep['saturation_lin_limit'] = self.check_run_step(self.params['Reffiles']['saturation'])
        self.runStep['fwpw'] = self.check_run_step(self.params['Reffiles']['filtpupilcombo'])
        self.runStep['linearized_darkfile'] = self.check_run_step(self.params['Reffiles']['linearized_darkfile'])
        self.runStep['badpixfile'] = self.check_run_step(self.params['Reffiles']['badpixmask'])
        self.runStep['pixelAreaMap'] = self.check_run_step(self.params['Reffiles']['pixelAreaMap'])

        # NON-LINEARITY
        # Make sure the input accuracy is a float with reasonable bounds
        self.params['nonlin']['accuracy'] = self.check_param_val(self.params['nonlin']['accuracy'],
                                                               'nlin accuracy', 1e-12, 1e-6, 1e-6)
        self.params['nonlin']['maxiter'] = self.check_param_val(self.params['nonlin']['maxiter'],
                                                              'nonlin max iterations', 5, 40, 10)
        self.params['nonlin']['limit'] = self.check_param_val(self.params['nonlin']['limit'],
                                                            'nonlin max value', 30000., 1.e6, 66000.)

        # Make sure the CR random number seed is an integer
        try:
            self.params['cosmicRay']['seed'] = int(self.params['cosmicRay']['seed'])
        except:
            self.params['cosmicRay']['seed'] = 66231289
            print(("ERROR: cosmic ray random number generator seed is bad. "
                   "Using the default value of {}."
                   .format(self.params['cosmicRay']['seed'])))

        # Also make sure the poisson random number seed is an integer
        try:
            self.params['simSignals']['poissonseed'] = int(self.params['simSignals']['poissonseed'])
        except:
            self.params['simSignals']['poissonseed'] = 815813492
            print(("ERROR: cosmic ray random number generator seed is bad. "
                   "Using the default value of {}."
                   .format(self.params['simSignals']['poissonseed'])))

        # COSMIC RAYS:
        # Generate the name of the actual CR file to use
        if self.params['cosmicRay']['path'] is None:
            self.crfile = None
        else:
            if self.params['cosmicRay']['path'][-1] != '/':
                self.params['cosmicRay']['path'] += '/'
            if self.params['cosmicRay']["library"].upper() in ["SUNMAX", "SUNMIN", "FLARES"]:
                self.crfile = os.path.join(self.params['cosmicRay']['path'],
                                           "CRs_MCD1.7_" + self.params['cosmicRay']["library"].upper())
            else:
                self.crfile = None
                raise FileNotFoundError(("Warning: unrecognised cosmic ray library {}"
                                         .format(self.params['cosmicRay']["library"])))

        # Read in distortion and WCS-related data. These will be placed
        # in the header of the output file.
        ap_name = self.params['Readout']['array_name']

        # Convert the input RA and Dec of the pointing position into floats
        # check to see if the inputs are in decimal units or hh:mm:ss strings
        try:
            self.ra = float(self.params['Telescope']['ra'])
            self.dec = float(self.params['Telescope']['dec'])
        except:
            self.ra, self.dec = utils.parse_RA_Dec(self.params['Telescope']['ra'],
                                                   self.params['Telescope']['dec'])

        #if abs(self.dec) > 90. or self.ra < 0. or self.ra > 360. or self.ra is None or self.dec is None:
        if abs(self.dec) > 90. or self.ra is None or self.dec is None:
            raise ValueError("WARNING: bad requested RA and Dec {} {}".format(self.ra, self.dec))

        # Make sure the rotation angle is a float
        try:
            self.params['Telescope']["rotation"] = float(self.params['Telescope']["rotation"])
        except:
            print(("ERROR: bad rotation value {}, setting to zero."
                   .format(self.params['Telescope']["rotation"])))
            self.params['Telescope']["rotation"] = 0.

        # Get SIAF-related information and subarray bounds
        siaf_inst = self.params['Inst']['instrument']
        if siaf_inst.lower() == 'nircam':
            siaf_inst = 'NIRCam'
        instrument_siaf = siaf_interface.get_instance(siaf_inst)
        self.siaf = instrument_siaf[self.params['Readout']['array_name']]
        self.local_roll, self.attitude_matrix, self.ffsize, \
            self.subarray_bounds = siaf_interface.get_siaf_information(instrument_siaf,
                                                                       self.params['Readout']['array_name'],
                                                                       self.ra, self.dec,
                                                                       self.params['Telescope']['rotation'])

        # Check that the various scaling factors are floats and
        # within a reasonable range
        self.params['cosmicRay']['scale'] = self.check_param_val(self.params['cosmicRay']['scale'],
                                                                 'cosmicRay', 0, 100, 1)
        self.params['simSignals']['extendedscale'] = self.check_param_val(self.params['simSignals']
                                                                                     ['extendedscale'],
                                                                          'extendedEmission', 0, 10000, 1)
        self.params['simSignals']['zodiscale'] = self.check_param_val(self.params['simSignals']['zodiscale'],
                                                                      'zodi', 0, 10000, 1)
        self.params['simSignals']['scatteredscale'] = self.check_param_val(self.params['simSignals']
                                                                                      ['scatteredscale'],
                                                                           'scatteredLight', 0, 10000, 1)

        # Make sure the requested output format is an allowed value
        if self.params['Output']['format'] not in ['DMS']:
            raise NotImplemmentedError(("WARNING: unsupported output format {} requested. "
                                        "Possible options are {}."
                                        .format(self.params['Output']['format'], ['DMS'])))

        # Check the output metadata, including visit and observation
        # numbers, obs_id, etc
        kwchecks = ['program_number', 'visit_number', 'visit_group',
                    'sequence_id', 'activity_id', 'exposure_number',
                    'observation_number', 'obs_id', 'visit_id']
        for quality in kwchecks:
            try:
                self.params['Output'][quality] = str(self.params['Output'][quality])
            except ValueError:
                print(("WARNING: unable to convert {} to string. "
                       "This is required.".format(self.params['Output'][quality])))

    def check_run_step(self, filename):
        """Check to see if a filename exists in the parameter file.

        Parameters
        ----------
        filename : str
            Name of file to be checked

        Returns
        -------
        state : bool
            Indicates whether or not filename is 'none'
        """
        if ((len(filename) == 0) or (filename.lower() == 'none')):
            return False
        else:
            return True

    def convert_mask(self, inmask, dq_table):
        """Convert a bad pixel mask to contain values used
        by the JWST pipeline

        Parameters
        ----------
        inmask : numpy.ndarray
            Input bad pixel mask

        dq_table : astropy.fits.record
            Table containing data quality definitions

        Returns
        -------
        dqmask : numpy.ndarray
            Data quality array modified to use values in dq_table
        """
        from jwst.datamodels import dqflags

        # Get the DQ array and the flag definitions
        if (dq_table is not None and
           not np.isscalar(dq_table) and
           len(dq_table.shape) and
           len(dq_table)):
            #
            # Make an empty mask
            dqmask = np.zeros(inmask.shape, dtype=np.uint32)
            for record in dq_table:
                bitplane = record['VALUE']
                dqname = record['NAME'].strip()
                try:
                    standard_bitvalue = dqflags.pixel[dqname]
                except KeyError:
                    print(('Keyword {} does not correspond to an existing DQ '
                           'mnemonic, so will be ignored'.format(dqname)))
                    continue
                just_this_bit = np.bitwise_and(inmask, bitplane)
                pixels = np.where(just_this_bit != 0)
                dqmask[pixels] = np.bitwise_or(dqmask[pixels], standard_bitvalue)
        else:
            dqmask = inmask

        return dqmask

    def cr_funcs(self, npix, seed=4242):
        """Set up functions that will be used to generate
        cosmic ray hits

        Parameters
        ----------
        npix : int
            Number of pixels across which we are generating a collection of CR hits

        seed : int
            Seed value for random number generator

        Returns
        -------
        crhits : int
            Number of cosmic ray hits in the given number of pixels and time

        crs_perframe L numpy.ndarray
            Array of random values from Poisson distribution for the cosmic ray hits
            per readout frame
        """
        crhits = npix * self.crrate * self.params['cosmicRay']['scale'] * self.frametime
        np.random.seed(seed)

        # Need a set of CRs for all frames, including those
        # that are skipped, in order for the rate of CRs to
        # be consistent.
        crs_perframe = np.random.poisson(crhits, self.params['Readout']['nint'] *
                                         self.params['Readout']['ngroup'] *
                                         (self.params['Readout']['nframe']+self.params['Readout']['nskip']))
        return crhits, crs_perframe

    def create(self):
        """MAIN FUNCTION"""
        print("\nRunning observation generator....\n")

        # Read in the parameter file
        self.read_parameter_file()

        # Create dictionary to use when looking in CRDS for reference files
        self.crds_dict = crds_tools.dict_from_yaml(self.params)

        # Expand param entries to full paths where appropriate
        self.pararms = utils.full_paths(self.params, self.modpath, self.crds_dict, offline=self.offline)

        self.file_check()

        # Get the input dark if a filename is supplied
        if self.linDark is None:
            self.linDark = self.params['Reffiles']['linearized_darkfile']
            print('Reading in dark file: {}'.format(self.linDark))
        if isinstance(self.linDark, str):
            print('Reading in dark file: {}'.format(self.linDark))
            self.linDark = self.read_dark_file(self.linDark)

        # Finally, collect information about the detector,
        # which will be needed for astrometry later
        self.detector = self.linDark.header['DETECTOR']
        self.instrument = self.linDark.header['INSTRUME']
        self.fastaxis = self.linDark.header['FASTAXIS']
        self.slowaxis = self.linDark.header['SLOWAXIS']

        # Get the input seed image if a filename is supplied
        if isinstance(self.seed, str):
            self.seed, self.segmap, self.seedheader = self.read_seed(self.seed)

        # Some basic checks on the inputs to make sure
        # the script won't have to abort due to bad inputs
        # self.check_params()
        self.subdict = utils.read_subarray_definition_file(self.params['Reffiles']['subarray_defs'])
        self.params = utils.get_subarray_info(self.params, self.subdict)

        self.check_params()

        # Read in cosmic ray library files if
        # CRs are to be added to the data later
        if self.runStep['cosmicray']:
            self.read_cr_files()

        # Read in gain map to be used for adding Poisson noise
        # and to scale CRs to be in ADU
        self.read_gain_map()

        # If seed image is in units of electrons/sec then divide
        # by the gain to put in ADU/sec
        if 'units' in self.seedheader.keys():
            if self.seedheader['units'] in ["e-/sec", "e-"]:
                print(("Seed image is in units of {}. Dividing by gain."
                       .format(self.seedheader['units'])))
                self.seed /= self.gainim
        else:
            raise ValueError(("'units' keyword not present in header of "
                              "seed image. Unable to determine whether the "
                              "seed image is in units of ADU or electrons."))

        # Calculate the exposure time of a single frame, based on
        # the size of the subarray
        tmpy, tmpx = self.seed.shape[-2:]
        self.frametime = utils.calc_frame_time(self.instrument, self.params['Readout']['array_name'],
                                               tmpx, tmpy, self.params['Readout']['namp'])
        print("Frametime is {}".format(self.frametime))

        # Calculate the rate of cosmic ray hits expected per frame
        self.get_cr_rate()

        # Read in saturation file
        if self.params['Reffiles']['saturation'] is not None:
            self.read_saturation_file()
        else:
            print('CAUTION: no saturation map provided. Using')
            print('{} for all pixels.'.format(self.params['nonlin']['limit']))
            dy, dx = self.dark.data.shape[2:]
            self.satmap = np.zeros((dy, dx)) + self.params['nonlin']['limit']

        # Translate to ramp if necessary,
        # Add poisson noise and cosmic rays
        # Rearrange into requested read pattern
        # All done in one function to save memory
        simexp, simzero = self.add_crs_and_noise(self.seed)

        # Multiply flat fields
        simexp = self.add_flatfield_effects(simexp)
        simzero = self.add_flatfield_effects(np.expand_dims(simzero, axis=1))[:, 0, :, :]

        # Mask any reference pixels
        if self.params['Output']['grism_source_image'] is False:
            simexp, simzero = self.mask_refpix(simexp, simzero)

        # Add IPC effects
        # (Dark current ramp already has IPC in it)
        if self.runStep['ipc']:
            simexp = self.add_ipc(simexp)
            simzero = self.add_ipc(np.expand_dims(simzero, axis=1))[:, 0, :, :]

        # Add the simulated source ramp to the dark ramp
        lin_outramp, lin_zeroframe, lin_sbAndRefpix = self.add_synthetic_to_dark(simexp,
                                                                                 self.linDark,
                                                                                 syn_zeroframe=simzero)

        # Add other detector effects (Crosstalk/PAM)
        lin_outramp = self.add_detector_effects(lin_outramp)
        lin_zeroframe = self.add_detector_effects(np.expand_dims(lin_zeroframe, axis=1))[:, 0, :, :]

        # Read in non-linearity correction coefficients. We need these
        # regardless of whether we are saving the linearized data or going
        # on to make raw data
        nonlincoeffs = self.get_nonlinearity_coeffs()

        # We need to first subtract superbias and refpix signals from the
        # original saturation limits, and then linearize them
        # Refpix signals will vary from group to group, but only by a few
        # ADU. So let's cheat and just use the refpix signals from group 0

        # Create a linearized saturation map
        limits = np.zeros_like(self.satmap) + 1.e6

        if self.linDark.sbAndRefpix is not None:
            lin_satmap = unlinearize.nonLinFunc(self.satmap - self.linDark.sbAndRefpix[0, 0, :, :],
                                                nonlincoeffs, limits)
        elif ((self.linDark.sbAndRefpix is None) & (self.runStep['superbias'])):
            # If the superbias and reference pixel signal is not available
            # but the superbias reference file is, then just use that.
            self.read_superbias_file()
            lin_satmap = unlinearize.nonLinFunc(self.satmap - self.superbias,
                                                nonlincoeffs, limits)

        elif ((self.linDark.sbAndRefpix is None) & (self.runStep['superbias'] is False)):
            # If superbias and refpix signal is not available and
            # the superbias reffile is also not available, fall back to
            # a superbias value that is roughly correct. Error in this value
            # will cause errors in saturation flagging for the highest signal
            # pixels.
            manual_sb = np.zeros_like(self.satmap) + 12000.
            lin_satmap = unlinearize.nonLinFunc(self.satmap - manual_sb,
                                                nonlincoeffs, limits)

        # Save the ramp if requested. This is the linear ramp,
        # ready to go into the Jump step of the pipeline
        self.linear_output = None
        if 'linear' in self.params['Output']['datatype'].lower():
            # Output filename: append 'linear'
            if 'uncal' in self.params['Output']['file']:
                linearrampfile = self.params['Output']['file'].replace('uncal', 'linear')
            else:
                linearrampfile = self.params['Output']['file'].replace('.fits', '_linear.fits')

            # Full path of output file
            linearrampfile = linearrampfile.split('/')[-1]
            linearrampfile = os.path.join(self.params['Output']['directory'], linearrampfile)

            # Saturation flagging - to create the pixeldq extension
            # and make data ready for ramp fitting
            # Since we subtracted the superbias and refpix signal from the
            # saturation map prior to linearizing, we can now compare that map
            # to lin_outramp, which also does not include superbias nor refpix
            # signal, and is linear.
            groupdq = self.flag_saturation(lin_outramp, lin_satmap)

            # Create the error and groupdq extensions
            err, pixeldq = self.create_other_extensions(copy.deepcopy(lin_outramp))

            if self.params['Inst']['use_JWST_pipeline']:
                self.save_DMS(lin_outramp, lin_zeroframe, linearrampfile, mod='ramp',
                             err_ext=err, group_dq=groupdq, pixel_dq=pixeldq)
            else:
                self.save_fits(lin_outramp, lin_zeroframe, linearrampfile, mod='ramp',
                              err_ext=err, group_dq=groupdq, pixel_dq=pixeldq)

            stp.add_wcs(linearrampfile, roll=self.params['Telescope']['rotation'])
            print("Final linearized exposure saved to:")
            print("{}".format(linearrampfile))
            self.linear_output = linearrampfile

        # If the raw version is requested, we need to unlinearize
        # the ramp
        self.raw_output = None
        if 'raw' in self.params['Output']['datatype'].lower():
            if self.linDark.sbAndRefpix is not None:
                if self.params['Output']['save_intermediates']:
                    base_name = self.params['Output']['file'].split('/')[-1]
                    ofile = os.path.join(self.params['Output']['directory'],
                                         base_name[0:-5] + '_doNonLin_accuracy.fits')
                    savefile = True
                else:
                    ofile = None
                    savefile = False

                raw_outramp = unlinearize.unlinearize(lin_outramp, nonlincoeffs, self.satmap,
                                                      lin_satmap,
                                                      maxiter=self.params['nonlin']['maxiter'],
                                                      accuracy=self.params['nonlin']['accuracy'],
                                                      save_accuracy_map=savefile,
                                                      accuracy_file=ofile)
                raw_zeroframe = unlinearize.unlinearize(lin_zeroframe, nonlincoeffs, self.satmap,
                                                        lin_satmap,
                                                        maxiter=self.params['nonlin']['maxiter'],
                                                        accuracy=self.params['nonlin']['accuracy'],
                                                        save_accuracy_map=False)

                # Add the superbias and reference pixel signal back in
                raw_outramp = self.add_superbias_and_refpix(raw_outramp, lin_sbAndRefpix)
                raw_zeroframe = self.add_superbias_and_refpix(raw_zeroframe, self.linDark.zero_sbAndRefpix)

                # Make sure all signals are < 65535
                raw_outramp[raw_outramp > 65535] = 65535
                raw_zeroframe[raw_zeroframe > 65535] = 65535

                # Save the raw ramp
                base_name = self.params['Output']['file'].split('/')[-1]
                rawrampfile = os.path.join(self.params['Output']['directory'], base_name)
                if self.params['Inst']['use_JWST_pipeline']:
                    self.save_DMS(raw_outramp, raw_zeroframe, rawrampfile, mod='1b')
                else:
                    self.save_fits(raw_outramp, raw_zeroframe, rawrampfile, mod='1b')
                stp.add_wcs(rawrampfile, roll=self.params['Telescope']['rotation'])
                print("Final raw exposure saved to")
                print("{}".format(rawrampfile))
                self.raw_output = rawrampfile
            else:
                raise ValueError(("WARNING: raw output ramp requested, but the signal associated "
                                  "with the superbias and reference pixels is not present in "
                                  "the dark current data object. Quitting."))

        print("Observation generation complete.")

    def create_group_entry(self, integration, groupnum, endday, endmilli, endsubmilli, endgroup,
                           xd, yd, gap, comp_code, comp_text, barycentric, heliocentric):
        """Add the GROUP extension to the output file
        From an example Mark Kyprianou sent:

        Parameters
        ----------
        integration : int
            Integration number

        group_number : int
            Group number

        endday : int
            Days since Jan 1 2000

        endmilli : integer
            Milliseconds of the day for given time

        endsubmilli : int
            Time since last millisecond?

        endgroup : str
            End group time, e.g. '2016-01-18T02:43:26.061'

        xd : int
            Number_of_columns e.g. 2048

        yd : int
            Number_of_rows e.g. 2048

        gap : int
            Number of gaps in telemetry

        comp_code : int
            Completion code number e.g. 0 (nominal?)

        comp_text : str
            Completion code text e.g. 'COMPLETE'-from howard
                                      'Normal Completion' - from mark

        barycentric : float
            Barycentric end time (mjd) 57405.11165225

        heliocentric : float
            Heliocentric end time (mjd) 57405.1163058

        Returns
        -------
        group : nump.ndarray
            Input values organized into format needed for group entry in
            JWST formatted file
        """
        group = np.ndarray(
            (1, ),
            dtype=[
                ('integration_number', '<i2'),
                ('group_number', '<i2'),
                ('end_day', '<i2'),
                ('end_milliseconds', '<i4'),
                ('end_submilliseconds', '<i2'),
                ('group_end_time', 'S26'),
                ('number_of_columns', '<i2'),
                ('number_of_rows', '<i2'),
                ('number_of_gaps', '<i2'),
                ('completion_code_number', '<i2'),
                ('completion_code_text', 'S36'),
                ('bary_end_time', '<f8'),
                ('helio_end_time', '<f8')
            ]
        )
        group[0]['integration_number'] = integration
        group[0]['group_number'] = groupnum
        group[0]['end_day'] = endday
        group[0]['end_milliseconds'] = endmilli
        group[0]['end_submilliseconds'] = endsubmilli
        group[0]['group_end_time'] = endgroup
        group[0]['number_of_columns'] = xd
        group[0]['number_of_rows'] = yd
        group[0]['number_of_gaps'] = gap
        group[0]['completion_code_number'] = comp_code
        group[0]['completion_code_text'] = comp_text
        group[0]['bary_end_time'] = barycentric
        group[0]['helio_end_time'] = heliocentric
        return group

    def create_other_extensions(self, data):
        """If the linearized version of the file is to be saved, we
        need to create the error, pixel dq, and group dq extensions

        Parameters
        ----------
        data : numpy.ndarray
            Array containing the exposure data

        Returns
        -------
        err : numpy.ndarray
            Array containing error values

        pixeldq : numpy.ndarray
            Array containing data quality flags
        """
        # error extension - keep it simple. sqrt of signal
        toolow = data < 0.
        data[toolow] = 0.
        err = np.sqrt(data)

        # pixel dq extension - populate using the mask reference file
        if self.runStep['badpixfile']:
            mask_hdu = fits.open(self.params['Reffiles']['badpixmask'])
            mask = mask_hdu[1].data
            dqdef = mask_hdu[2].data
            mask_hdu.close()

            # Crop to match output subarray size
            if "FULL" not in self.params['Readout']['array_name']:
                mask = self.crop_to_subarray(mask)

            # If the JWST pipeline is available,
            # convert mask values to those used by the pipeline
            # based on the names in dq_def. This function is basically
            # a copy of the dynamic_mask function in dynamicdq.py
            # in the JWST pipeline
            if self.params['Inst']['use_JWST_pipeline']:
                pixeldq = self.convert_mask(mask, dqdef)
            else:
                # If the pipeline is not to be used, then the
                # best we can do is assume that the input bad
                # pixel value definitions match what the pipeline
                # expects, and keep the mask as read in.
                pixeldq = mask
        else:
            print("No bad pixel mask provided. Setting all pixels in")
            print("pixel data quality extension to 0, indicating they")
            print("are good.")
            pixeldq = np.zeros(data.shape[2:]).astype(np.uint32)

        return err, pixeldq

    def crop_to_subarray(self, data):
        """Crop the given (full frame) array to specified subarray

        Parameters
        ----------
        data : numpy.ndarray
            Array containing exposure data

        Returns
        -------
        data : numpy.ndarray
            Array cropped to requested size, using self.subarray_bounds
        """
        return data[self.subarray_bounds[1]:self.subarray_bounds[3] + 1,
                    self.subarray_bounds[0]:self.subarray_bounds[2] + 1]

    def crosstalk_image(self, orig, coeffs):
        """Using Xtalk coefficients, generate an image of the crosstalk signal

        Parameters
        ----------
        orig : numpy.ndarray
            Array to add crosstalk to

        coeffs : numpy.ndarray
            Crosstalk coefficients from the input coefficint file

        Returns
        -------
        xtalk_corr_im : numpy.ndarray
            Input data modified to have crosstalk
        """
        xtalk_corr_im = np.zeros_like(orig)
        subamp_shift = {"0": 1, "1": -1, "2": 1, "3": -1}

        # List of starting columns for all quadrants.
        xtqstart = [0, 512, 1024, 1536, 2048]

        for amp in range(4):
            to_mult = orig[:, xtqstart[amp]:xtqstart[amp+1]]
            receivers = []
            for i in range(4):
                if i != amp:
                    receivers.append(i)
            # Reverse the values to multply if the amps being used
            # are adjacent or 3 amps apart
            for subamp in receivers:
                index = 'xt'+str(amp+1)+str(subamp+1)
                if ((np.absolute(amp-subamp) == 1) | (np.absolute(amp-subamp) == 3)):
                    corr_amp = np.fliplr(to_mult) * coeffs[index]
                if (np.absolute(amp-subamp) == 2):
                    corr_amp = to_mult * coeffs[index]

                xtalk_corr_im[:, xtqstart[subamp]:xtqstart[subamp+1]] += corr_amp

            # Per Armin's instructions, now repeat the process
            # using his xt??post coefficients, but shift the arrays
            # by one pixel according to readout direction.
            for subamp in receivers:
                index = 'xt'+str(amp+1)+str(subamp+1)+'post'
                if ((np.absolute(amp-subamp) == 1) | (np.absolute(amp-subamp) == 3)):
                    corr_amp = np.fliplr(to_mult) * coeffs[index]
                    corr_amp = np.roll(corr_amp, subamp_shift[str(subamp)], axis=1)
                if (np.absolute(amp-subamp) == 2):
                    corr_amp = to_mult * coeffs[index]
                    corr_amp = np.roll(corr_amp, subamp_shift[str(subamp)])

                xtalk_corr_im[:, xtqstart[subamp]:xtqstart[subamp+1]] += corr_amp

        # Save the crosstalk correction image
        if self.params['Output']['save_intermediates'] is True:
            phdu = fits.PrimaryHDU(xtalk_corr_im)
            base_name = self.params['Output']['file'].split('/')[-1]
            xtalkout = os.path.join(self.params['Output']['directory'], base_name[0:-5] +
                                    '_xtalk_correction_image.fits')
            phdu.writeto(xtalkout, overwrite=True)

        return xtalk_corr_im

    def do_cosmic_rays(self, image, ngroup, iframe, ncr, seedval):
        """Add cosmic rays to input data

        Parameters
        ----------
        image : numpy.ndarray
            2D array containing exposure data to add cosmic rays to

        ngroup : int
            Group number of the image. Only used when writing out summary info

        iframe : int
            Frame number of the image. Only used when writing out summary info

        ncr : int
            Number of cosmic rays to add to the frame

        seedval : int
            Seed to use for random number generator

        Returns
        -------
        image : numpy.ndarray
            Input image with cosmic rays added
        """
        # Change the seed each time this is run, or else simulated
        # exposures that have more than 1 integration will have the
        # same cosmic rays in each integration
        self.generator1 = random.Random()
        self.generator1.seed(seedval)

        # Add cosmic rays to a frame
        nray = int(ncr)

        i = 0
        dims = image.shape
        while i < nray:
            i = i+1
            j = int(self.generator1.random()*dims[0])
            k = int(self.generator1.random()*dims[1])
            n = int(self.generator1.random()*10.0)
            m = int(self.generator1.random()*1000.0)
            crimage = np.copy(self.cosmicrays[n][m, :, :])
            i1 = max(j-10, 0)
            i2 = min(j+11, dims[0])
            j1 = max(k-10, 0)
            j2 = min(k+11, dims[1])
            k1 = 10-(j-i1)
            k2 = 10+(i2-j)
            l1 = 10-(k-j1)
            l2 = 10+(j2-k)

            # Insert cosmic ray (divided by gain to put into ADU)
            image[i1:i2, j1:j2] = image[i1:i2, j1:j2] + crimage[k1:k2, l1:l2] / self.gainim[k1:k2, l1:l2]

            self.cosmicraylist.write("{} {} {} {} {} {} {}\n".format((j2-j1)/2+j1, (i2-i1)/2+i1, ngroup,
                                     iframe, n, m, np.max(crimage[k1:k2, l1:l2])))
        return image

    def do_poisson(self, signalimage, seedval):
        """Add poisson noise to an input image. Input is assumed
        to be in units of ADU, meaning it must be multiplied by
        the gain when calcuating Poisson noise. Then divide by the
        gain in order for the returned image to also be in ADU

        Parameters
        ----------
        signalimage : numpy.ndarray
            2D array of signals in ADU

        seedval : int
            Seed value for the random number generator

        Returns
        -------
        newimage : numpy.ndarray
            signalimage with Poisson noise added
        """
        # Set the seed
        np.random.seed(seedval)

        # Find the appropriate quantum yield value for the filter
        # if self.params['simSignals']['photonyield']:
        #    try:
        #        if self.params['Readout']['pupil'][0].upper() == 'F':
        #            usefilt = 'pupil'
        #        else:
        #            usefilt = 'filter'
        #        pym1=self.qydict[self.params['Readout'][usefilt]] - 1.
        #    except:
        #        pym1=0.

        # Quantum yield is 1.0 for all NIRCam filters
        pym1 = 0.

        # Can't add Poisson noise to pixels with negative values
        # Set those to zero when adding noise, then replace with
        # original value
        signalgain = signalimage * self.gainim
        highpix = np.where(signalgain == np.nanmax(signalgain))
        if np.nanmin(signalgain) < 0.:
            neg = signalgain < 0.
            negatives = copy.deepcopy(signalgain)
            negatives[neg] = signalgain[neg]
            signalgain[neg] = 0.

        # Add poisson noise
        newimage = np.random.poisson(signalgain, signalgain.shape).astype(np.float)

        if np.nanmin(signalgain) < 0.:
            newimage[neg] = negatives[neg]

        newimage /= self.gainim

        # Quantum yield for NIRCam is always 1.0 (so psym1=0)
        # if self.params['simSignals']['photonyield'] and pym1 > 0.000001 and newimage[i, j] > 0:
        #    if self.params['simSignals']['pymethod']:
        #        # Calculate the values to make the poisson
        #        # results the same with/without photon
        #        # Yield (but not for pymethod true and false)
        #        # ...use yield -1 because the value
        #        # cannot be less than 1
        #        values = np.random.poisson(pym1, newimage[i, j])
        #        newimage[i, j] = newimage[i, j] + values.sum()
        #    else:
        #        newimage[i, j] = newimage[i, j] * self.qydict[self.params['Readout'][usefilt]]
        #        fract = newimage[i, j] - int(newimage[i, j])
        #        if self.generator2.random() < fract:
        #            newimage[i, j] = newimage[i, j] + 1
        return newimage

    def file_check(self):
        """
        Make sure the requested input files exist
        For reference files, assume first that they are located in
        the directory tree under the datadir (from the MIRAGE_DATA
        environment variable). If not, assume the input is a full path
        and check there.
        """
        rlist = [['Reffiles', 'badpixmask'],
                 ['Reffiles', 'linearity'],
                 ['Reffiles', 'saturation'],
                 ['Reffiles', 'ipc'],
                 ['Reffiles', 'pixelAreaMap'],
                 ['Reffiles', 'gain']]
        plist = [['cosmicRay', 'path']]
        for ref in rlist:
            self.ref_check(ref)
        for path in plist:
            print('\n\n\n{}\n\n\n'.format(path))
            self.path_check(path)

    def flag_saturation(self, data, sat):
        """Flag saturated pixels in intput data. Return a dq map
        with the appropriate dq value (2) for saturation

        Parameters
        ----------
        data : numpy.ndarray
            Exposure data

        sat : numpy.ndarray
            2D Saturation map

        Returns
        -------
        satmap : numpy.ndarray
            Map containing flagged saturated pixels
        """
        satmap = (data > sat).astype(np.uint32)
        satmap[satmap > 0] = 2
        return satmap

    def frame_to_ramp(self, data):
        """Convert rate image to ramp, add poisson noise
        and cosmic rays

        Parameters
        ----------
        data : numpy.ndarray
            Seed image. Should be a 2d frame or 3d integration.
            If the original seed image is a 4d exposure, call frame_to_ramp
            with one integration at a time.

        Returns
        -------
        outramp : numpy.ndarray
            3d integration with cosmic rays and poisson noise

        zeroframe : numpy.ndarray
            2d zeroth frame
        """
        # Output ramp will be in requested readout pattern!
        ndim = len(data.shape)

        if ndim == 4:
            raise ValueError("Seed image shouldn't be 4D!")
            nintin, ngroupin, yd, xd = data.shape
        elif ndim == 3:
            ngroupin, yd, xd = data.shape
        elif ndim == 2:
            yd, xd = data.shape

        # If a ramp is given, create a -1st frame that is all zeros
        # so that we can create deltaframes for all frames later
        # This should be the case only for data containing
        # moving targets.
        if ndim == 3:
            print('Moving target data shape', data.shape, yd, xd)
            data = np.vstack((np.zeros((1, yd, xd)), data))

        outramp = np.zeros((self.params['Readout']['ngroup'], yd, xd), dtype=np.float)

        # Set up functions to apply cosmic rays later
        # Need the total number of active pixels in the
        # output array to multiply the CR rate by
        if self.runStep['cosmicray']:
            npix = int(yd * xd + 0.02)

            # Reinitialize the cosmic ray functions for each integration
            crhits, crs_perframe = self.cr_funcs(npix, seed=self.params['cosmicRay']['seed'])

            # open output file to contain the list of cosmic rays
            base_name = self.params['Output']['file'].split('/')[-1]
            crlistout = os.path.join(self.params['Output']['directory'], base_name[0:-5] + '_cosmicrays.list')
            self.open_cr_list_file(crlistout, crhits)

        # Difference between the latest outimage frame and the
        # latest newsignalimage frame. This is important when nframe>1
        if ndim == 2:
            totalsignalimage = data
        elif ndim == 3:
            totalsignalimage = data[1, :, :]

        # Define signal in the previous frame
        # Needed in loop below
        previoussignal = np.zeros((yd, xd))

        # Container for zeroth frame
        zeroframe = None

        # Total frames per group (including skipped frames)
        framesPerGroup = self.params['Readout']['nframe']+self.params['Readout']['nskip']

        # Loop over each group
        for i in range(self.params['Readout']['ngroup']):

            # Hold the averaged group signal
            accumimage = np.zeros((yd, xd))

            # Group 0: the initial nskip frames don't exist,
            # so adjust indexes accordingly
            rstart = 0
            if i == 0:
                rstart = self.params['Readout']['nskip']

            # Loop over frames within each group if necessary
            for j in range(rstart, framesPerGroup):
                # Frame index number in input data
                frameindex = (i * framesPerGroup) + j - self.params['Readout']['nskip']

                # Signal only since previous frame
                if ndim == 3:
                    deltaframe = data[frameindex+1] - data[frameindex]
                elif ndim == 2:
                    deltaframe = data * self.frametime

                # Add poisson noise
                poissonsignal = self.do_poisson(deltaframe, self.params['simSignals']['poissonseed'])

                # Increment poisson seed value so that the next frame doesn't have identical
                # noise
                self.params['simSignals']['poissonseed'] += 1

                # Create the frame by adding the delta signal
                # and poisson noise associated with the delta signal
                # to the previous frame
                framesignal = previoussignal + poissonsignal

                # Add cosmic rays
                if self.runStep['cosmicray']:
                    framesignal = self.do_cosmic_rays(framesignal, i, j,
                                                    crs_perframe[frameindex],
                                                    self.params['cosmicRay']['seed'])
                    # Increment the seed, so that every frame doesn't have identical
                    # cosmic rays
                    self.params['cosmicRay']['seed'] += 1

                # Keep track of the total signal in the ramp,
                # so that we don't neglect signal which comes
                # in during the frames that are skipped.
                previoussignal = copy.deepcopy(framesignal)

                if ((i == 0) & (j == 0)):
                    zeroframe = copy.deepcopy(framesignal)

                # Add the frame to the group signal image
                if j >= self.params['Readout']['nskip']:
                    print('    Averaging frame {} into group {}'.format(frameindex, i))
                    accumimage += framesignal
                elif j < self.params['Readout']['nskip']:
                    print('    Skipping frame {}'.format(frameindex))

            # divide by nframes if > 1
            if self.params['Readout']['nframe'] > 1:
                accumimage /= self.params['Readout']['nframe']
            outramp[i, :, :] = accumimage

        if self.runStep['cosmicray']:
            # Close the cosmic ray list file
            self.cosmicraylist.close()

        return outramp, zeroframe

    def frame_to_ramp_no_cr(self, data):
        """Convert input seed image/ramp to a
        ramp that includes poisson noise. No
        cosmic rays are added

        Parameters
        ----------
        data : numpy.ndarray
            Seed image. Should be a 2d frame or 3d integration.
            If the original seed image is a 4d exposure, call frame_to_ramp
            with one integration at a time.

        Returns
        -------
        outramp : numpy.ndarray
            3d integration with cosmic rays and poisson noise

        zeroframe : numpy.ndarray
            2d zeroth frame
        """
        # Output ramp will be in requested readout pattern!
        ndim = len(data.shape)

        if ndim == 3:
            ngroupin, yd, xd = data.shape
        elif ndim == 2:
            yd, xd = data.shape

        # Define output ramp
        outramp = np.zeros((self.params['Readout']['ngroup'], yd, xd))

        # If a ramp is given, create a -1st frame that is all zeros
        # so that we can create deltaframes for all frames later
        if ndim == 3:
            data = np.vstack(np.zeros((1, yd, xd)), data)

        # Container for zeroth frame
        zeroframe = None

        if ndim == 2:
            totalsignal = np.zeros((yd, xd))

        # Total frames per group (including skipped frames)
        framesPerGroup = self.params['Readout']['nframe']+self.params['Readout']['nskip']
        # Loop over each group
        for i in range(self.params['Readout']['ngroup']):
            accumimage = np.zeros((yd, xd))

            # Loop over frames within each group if necessary
            # create each frame
            for j in range(framesPerGroup):

                # Frame index number in input data
                frameindex = (i * framesPerGroup) + j

                # Add poisson noise
                if ndim == 3:
                    framesignal = self.do_poisson(data[frameindex+1],
                                                 self.params['simSignals']['poissonseed'])
                elif ndim == 2:
                    framesignal = self.do_poisson(data*frameindex,
                                                 self.params['simSignals']['poissonseed'])

                # Increment poisson seed value so that the next frame doesn't have identical
                # noise
                self.params['simSignals']['poissonseed'] += 1

                if ((i == 0) & (j == 0)):
                    zeroframe = copy.deepcopy(framesignal)

                # Add the frame to the group signal image
                if ((self.params['Readout']['nskip'] > 0) & (j >= self.params['Readout']['nskip'])):
                    print('    Averaging frame {} into group {}'.format(frameindex, i))
                    accumimage += framesignal
                elif ((self.params['Readout']['nskip'] > 0) & (j < self.params['Readout']['nskip'])):
                    print('    Skipping frame {}'.format(frameindex))

            # divide by nframes if > 1
            if self.params['Readout']['nframe'] > 1:
                accumimage /= self.params['Readout']['nframe']
            outramp[i, :, :] = accumimage
        return outramp, zeroframe

    def get_cr_rate(self):
        """Get the base cosmic ray impact probability.

        The following values are based on JWST-STScI-001928, "A library of simulated cosmic ray events impacting
        JWST HgCdTe detectors by Massimo Robberto", Table 1, times the pixel area of 18 microns square = 3.24e-06
        square cm.  Values are in nucleon events per pixel per second.  Corresponding values from the report are
        4.8983 nucleons/cm^2/second, 1.7783 nucleons/cm^2/second, and 3046.83 nucleons/cm^2/second.  The expected
        rates per full frame read (10.73677 seconds) over the whole set of 2048x2048 pixels are 715, 259, and
        444609 events respectively.

        Note that the SUNMIN rate is lower than the SUNMAX rate.  The MIN and MAX labels refer to the solar activity,
        and the galactic cosmic ray contribution at L2 is reduced at solar maximum compared to solar minimum.  The
        FLARE case is for the largest solar flare event on record (see the Robberto report) and corresponds to conditions
        under which JWST would presumably not be operating.
        """
        self.crrate = 0.
        # The previous values were per full frame read and there was a transcription issue in Volk's code.  These
        # have been corrected.  Values are cosmic ray "hit" rates per pixel per second.
        if "SUNMIN" in self.params["cosmicRay"]["library"]:
            self.crrate = 1.587e-05
        if "SUNMAX" in self.params["cosmicRay"]["library"]:
            self.crrate = 5.762e-06
        if "FLARES" in self.params["cosmicRay"]["library"]:
            self.crrate = 0.0098729

        if self.crrate > 0.:
            print("Base cosmic ray probability per pixel per second: {}".format(self.crrate))

    def get_nonlin_coeffs(self, linfile):
        """Read in non-linearity coefficients from given file

        Parameters
        ----------
        linfile : str
            Name of fits file containing linearity coefficients

        Returns
        -------
        nonlin : numpy.ndarray
            Collection of nonlinearity correction coefficients
        """
        nonlin, nonlinheader = self.read_cal_file(linfile)
        # Set NaN coefficients such that no correction will be made
        nans = np.isnan(nonlin[1, :, :])
        numnan = np.sum(nans)
        if numnan > 0:
            print(("The linearity coefficients of {} pixels are NaNs. "
                   "Setting these coefficients such that no linearity "
                   "correction is made.".format(numnan)))

        for i, cof in enumerate(range(nonlin.shape[0])):
            tmp = nonlin[cof, :, :]
            if i == 1:
                tmp[nans] = 1.
            else:
                tmp[nans] = 0.
            nonlin[cof, :, :] = tmp

        # # Crop to appropriate subarray - ALREADY DONE IN read_cal_file
        # if "FULL" not in self.params['Readout']['array_name']:
        #     nonlin = self.crop_to_subarray(nonlin)
        return nonlin

    def get_nonlinearity_coeffs(self):
        """Wrapper around get_nonlin_coeffs. If the file can't
        be opened, or no file is given, the code falls back to some
        average non-linearity coefficients. This would probably be
        bad to use...
        """
        if self.params['Reffiles']['linearity'] is not None:
            try:
                nonlin = self.get_nonlin_coeffs(self.params['Reffiles']['linearity'])
            except:
                print("Unable to read in non-linearity correction coefficients")
                print("from {}.".format(self.params['Reffiles']['linearity']))
                print("Using a set of mean coefficients.")
                nonlin = np.array([0., 1.0, 9.69903112e-07, 3.85263835e-11,
                                   1.09267058e-16, -5.30613939e-20, 9.27963411e-25])
        else:
            print("No linearity coefficient file provided. Proceeding using a")
            print("set of mean coefficients derived from CV3 data.")
            nonlin = np.array([0., 1.0, 9.69903112e-07, 3.85263835e-11,
                               1.09267058e-16, -5.30613939e-20, 9.27963411e-25])
        # print('Nonlinearity coefficients: ', nonlin)
        return nonlin

    def invert_ipc_kernel(self, kern):
        """
        Invert the IPC kernel such that it goes from being used to remove
        IPC effects from data, to being used to add IPC effects to data,
        or vice versa.

        Parameters
        ----------
        kern : obj
            numpy ndarray, either 2D or 4D, containing the kernel

        Returns
        -------
        returns : obj
            numpy ndarray containing iInverted" kernel
        """
        shape = kern.shape
        ys = 0
        ye = shape[-2]
        xs = 0
        xe = shape[-1]
        if shape[-1] == 2048:
            xs = 4
            xe = 2044
        if shape[-2] == 2048:
            ys = 4
            ye = 2044
        if len(shape) == 2:
            subkernel = kern[ys:ye, xs:xe]
        elif len(shape) == 4:
            subkernel = kern[:, :, ys:ye, xs:xe]

        dims = subkernel.shape
        # Force subkernel to be 4D to make the function cleaner
        # Dimensions are (kernely, kernelx, detectory, detectorx)
        if len(dims) == 2:
            subkernel = np.expand_dims(subkernel, axis=2)
            subkernel = np.expand_dims(subkernel, axis=3)
        dims = subkernel.shape

        delta = subkernel * 0.
        nyc = dims[0] // 2
        nxc = dims[1] // 2
        delta[nyc, nxc, :, :] = 1.

        a1 = np.fft.fft2(subkernel, axes=(0, 1))
        a2 = np.fft.fft2(delta, axes=(0, 1))
        aout = a2 / a1
        imout = np.fft.ifft2(aout, axes=(0, 1))
        imout1 = np.fft.fftshift(imout, axes=(0, 1))
        realout1 = np.real(imout1)

        # If the input kernel was 2D, make the output 2D
        # If the input was 4D and had reference pixels, then
        # surround the inverted kernel with reference pixels
        if len(shape) == 2:
            newkernel = realout1[:, :, 0, 0]
        elif len(shape) == 4:
            newkernel = np.copy(kern)
            newkernel[:, :, ys:ye, xs:xe] = realout1

        # Save the inverted kernel for future simulator runs
        h0 = fits.PrimaryHDU()
        h1 = fits.ImageHDU(newkernel)
        h1.header["DETECTOR"] = self.detector
        h1.header["INSTRUME"] = self.params["Inst"]["instrument"]
        hlist = fits.HDUList([h0, h1])
        indir, infile = os.path.split(self.params["Reffiles"]["ipc"])
        outname = os.path.join(indir, "Kernel_to_add_IPC_effects_from_" + infile)
        hlist.writeto(outname, overwrite=True)
        print(("Inverted IPC kernel saved to {} for future simulator "
                "runs.".format(outname)))
        return newkernel

    def mask_refpix(self, ramp, zero):
        """Make sure that reference pixels have no signal
        in the simulated source ramp

        Parameters
        ----------
        ramp : numpy.ndarray
            Array containing exposure data

        zero : numpy.ndarray
            Zeroth frame data

        Returns
        -------
        ramp : numpy.ndarray
            Exposure data with reference pixels zeroed out

        zero : numpy.ndarray
            Zeroth frame data with reference pixels zeroed out
        """
        maskimage = np.zeros((self.ffsize, self.ffsize), dtype=np.int)
        maskimage[4:self.ffsize - 4, 4:self.ffsize - 4] = 1.

        # Crop the mask to match the requested output array
        if "FULL" not in self.params['Readout']['array_name']:
            maskimage = self.crop_to_subarray(maskimage)

        ramp *= maskimage
        zero *= maskimage
        return ramp, zero

    def open_cr_list_file(self, filename, hits):
        """Open a new file and print header info. This file
        that will contain the list and positions of inserted
        cosmic rays.

        Parameters
        ----------
        filename : str
            Name of ascii file to contain the summary of added cosmic rays

        hits : int
            Number of cosmic ray hits per frame

        Returns
        -------
        None
        """
        self.cosmicraylist = open(filename, "w")
        self.cosmicraylist.write("# Cosmic ray list (file set %s random seed %d)\n" %
                                 (self.crfile, self.params['cosmicRay']['seed']))
        self.cosmicraylist.write('# Cosmic ray rate per frame: %13.6e (scale factor %f)\n' %
                                 (hits, self.params['cosmicRay']['scale']))
        self.cosmicraylist.write(("Image_x    Image_y    Group   Frame   CR_File_Index   CR_file_frame   "
                                  "Max_CR_Signal\n"))

    def path_check(self, p):
        """
        Check for the existence of the input path.
        Assume first that the path is in relation to
        the directory tree specified by the MIRAGE_DATA
        environment variable

        Parameters
        ----------
        p : tup
            Nested keys that point to a directory in self.params

        Returns
        -------
        Nothing
        """
        pth = self.params[p[0]][p[1]]

        print(pth)

        c1 = os.path.exists(pth)
        if not c1:
            raise NotADirectoryError(("WARNING: Unable to find the requested path "
                                      "{}. Not present in directory tree specified by "
                                      "the {} environment variable."
                                      .format(pth, self.env_var)))

    def populate_group_table(self, starttime, grouptime, ramptime, numint, numgroup, ny, nx):
        """Create some reasonable values to fill the GROUP extension table.
        These will not be completely correct because access to other ssb
        scripts and more importantly, databses, is necessary. But they should be
        close.

        Parameters
        ----------
        starttime : astropy.time.Time
            Starting time of exposure

        grouptime : float
            Exposure time of a single group (seconds)

        ramptime : float
            Exposure tiem of the entire exposure (seconds)

        numint : int
            Number of integrations in data

        numgroup : int
            Number of groups per integration

        ny : int
            Number of pixels in the y dimension

        nx : int
            Number of pixels in the x dimension

        Returns
        -------
        grouptable : numpy.ndarray
            Group extension data for all groups in the exposure
        """
        # Create the table with a first row populated by garbage
        grouptable = self.create_group_entry(999, 999, 0, 0, 0, 'void', 0, 0, 0, 0, 'void', 1., 1.)

        # Quantities that are fixed for all exposures
        compcode = 0
        comptext = 'Normal Completion'
        numgap = 0
        baseday = Time('2000-01-01T00:00:00')

        # Integration start times
        rampdelta = TimeDelta(ramptime, format='sec')
        groupdelta = TimeDelta(grouptime, format='sec')
        intstarts = starttime + (np.arange(numint)*rampdelta)

        for integ in range(numint):
            groups = np.arange(1, numgroup+1)
            groupends = intstarts[integ] + (np.arange(1, numgroup+1)*groupdelta)
            endday = (groupends - baseday).jd

            # If the integration has a single group, force endday to be an array
            if isinstance(endday, float):
                endday = np.array([endday])
            enddayint = [np.int(s) for s in endday]

            # Now to get end_milliseconds, we need milliseconds from the beginning
            # of the day
            inday = TimeDelta(endday - enddayint, format='jd')
            endmilli = inday.sec * 1000.

            # Submilliseconds - just use a random number
            endsubmilli = np.random.randint(0, 1000, len(endmilli))

            # Group end time. need to remove : and - and make lowercase t
            groupending = groupends.isot

            # Approximate these as just the group end time in mjd
            barycentric = groupends.mjd
            heliocentric = groupends.mjd

            # For the case of an integration with a single group, force quantities to be
            # arrays so that everything is consistent
            if isinstance(groupending, str):
                groupending = np.array([groupending])
                barycentric = np.array([barycentric])
                heliocentric = np.array([heliocentric])

            for grp, day, milli, submilli, grpstr, bary, helio in zip(groups, endday, endmilli,
                                                                      endsubmilli, groupending,
                                                                      barycentric, heliocentric):
                entry = self.create_group_entry(integ+1, grp, day, milli, submilli, grpstr, nx, ny,
                                                numgap, compcode, comptext, bary, helio)
                grouptable = np.vstack([grouptable, entry])

        # Now remove the top garbage row from the table
        grouptable = grouptable[1:]
        return grouptable

    def read_cal_file(self, filename):
        """Read in the specified calibration fits file. This is for files that contain
        images (e.g. flats, superbias, etc)

        Parameters
        ----------
        filename : str
            Name of file to be opened

        Returns
        -------
        image : numpy.ndarray
            Array data from input file

        header : list
            Information from file header
        """
        try:
            with fits.open(filename) as h:
                image = h[1].data
                header = h[0].header
        except FileNotFoundError:
            print("WARNING: Unable to open {}".format(filename))

        # extract the appropriate subarray if necessary
        if ((self.subarray_bounds[0] != 0) or
           (self.subarray_bounds[2] != (self.ffsize - 1)) or
           (self.subarray_bounds[1] != 0) or
           (self.subarray_bounds[3] != (self.ffsize - 1))):

            if len(image.shape) == 2:
                image = image[self.subarray_bounds[1]:self.subarray_bounds[3] + 1,
                              self.subarray_bounds[0]:self.subarray_bounds[2] + 1]

            if len(image.shape) == 3:
                image = image[:, self.subarray_bounds[1]:self.subarray_bounds[3] + 1,
                              self.subarray_bounds[0]:self.subarray_bounds[2] + 1]

        return image, header

    def read_cr_files(self):
        """Read in the 10 files that comprise the cosmic ray library"""
        self.cosmicrays = []
        self.cosmicraysheader = []
        for i in range(10):
            idx = '_%2.2d_' % (i)
            str1 = idx + self.params['cosmicRay']['suffix'] + '.fits'
            name = self.crfile + str1
            with fits.open(name) as h:
                im = h[1].data
                head = h[0].header
            self.cosmicrays.append(im)
            self.cosmicraysheader.append(head)

    def read_crosstalk_file(self, file, detector):
        """Read in appropriate line from the xtalk coefficients
        file for the given detector and return the coeffs

        Parameters
        ----------
        file : str
            Name of ascii file containing the crosstalk coefficients

        detector : str
            Name of the detector being simulated

        Returns
        -------
        xtcoeffs : list
            Collection of crosstalk coefficients associated with detector
        """
        xtcoeffs = ascii.read(file, header_start=0)

        coeffs = []
        mtch = xtcoeffs['Det'] == detector.upper()
        if np.any(mtch) is False:
            raise ValueError('Detector {} not found in xtalk file {}'.format(detector, file))

        return xtcoeffs[mtch]

    def read_dark_file(self, filename):
        """Read in a prepared dark current exposure

        Parameters
        ----------
        filename : str
            Name of fits file containing dark current data

        Returns
        -------
        obj : read_fits object
            obj contains: obj.data, obj.sbAndRefpix,
                          obj.zeroframe, obj.zero_sbAndRefpix,
                          obj.header
            Values are None for objects that don't exist
        """
        obj = read_fits.Read_fits()
        obj.file = filename
        obj.read_astropy()
        return obj

    def read_gain_map(self):
        """Read in the gain map. This will be used to
        translate signals from e/s to ADU/sec
        """
        if self.runStep['gain']:
            self.gainim, self.gainhead = self.read_cal_file(self.params['Reffiles']['gain'])
            # set any NaN's to 1.0
            bad = ((~np.isfinite(self.gainim)) | (self.gainim == 0))
            self.gainim[bad] = 1.0

            # Pixels that have a gain value of 0
            # will be reset to have values of 1.0
            # zs = gainim == 0
            # gainim[zs] = 1.0

    def read_parameter_file(self):
        """Read in the yaml parameter file (main input to Mirage)."""
        try:
            with open(self.paramfile, 'r') as infile:
<<<<<<< HEAD
                self.params = yaml.load(infile, Loader=yaml.FullLoader)
=======
                self.params = yaml.safe_load(infile)
>>>>>>> 6f70a674
        except FileNotFoundError as e:
            print("WARNING: unable to open {}".format(self.paramfile))
        if self.params['Inst']['instrument'].lower() == 'niriss':
            newfilter,newpupil = utils.check_niriss_filter(self.params['Readout']['filter'],self.params['Readout']['pupil'])
            self.params['Readout']['filter'] = newfilter
            self.params['Readout']['pupil'] = newpupil

    def read_saturation_file(self):
        """Read in saturation map from fits file"""
        if self.runStep['saturation_lin_limit']:
            try:
                self.satmap, self.satheader = self.read_cal_file(self.params['Reffiles']['saturation'])
                bad = ~np.isfinite(self.satmap)
                self.satmap[bad] = 1.e6
            except Exception:
                print(('WARNING: unable to open saturation file {}.'
                       .format(self.params['Reffiles']['saturation'])))
                print(("Please provide a valid file, or place 'none' "
                       "in the saturation entry in the parameter file, "))
                print(("in which case the nonlin limit value in the "
                       "parameter file ({}) will be used for all pixels."
                       .format(self.params['nonlin']['limit'])))
        else:
            print(('CAUTION: no saturation map provided. Using '
                   '{} for all pixels.'.format(self.params['nonlin']['limit'])))
            dy, dx = self.dark.data.shape[2:]
            self.satmap = np.zeros((dy, dx)) + self.params['nonlin']['limit']

    def read_seed(self, filename):
        """Read in the fits file containing the seed image/ramp

        Parameters
        ----------
        filename : str
            Fits file containing the seed image

        Returns
        -------
        seed : numpy.ndarray
            Seed image

        segmap : numnpy.ndarray
            Segmentation map

        seedheader : list
            Information from the header of the seed image file
        """
        with fits.open(filename) as h:
            seed = h[1].data
            seedheader = h[0].header
            try:
                segmap = h[2].data
            except:
                segmap = None
        return seed, segmap, seedheader

    def read_superbias_file(self):
        """Read in superbias from fits file"""
        if self.runStep['superbias']:
            try:
                self.superbias, self.superbiasheader = self.read_cal_file(self.params['Reffiles']['superbias'])
            except:
                raise IOError(("WARNING: unable to open superbias file {}. "
                               "Please provide a valid file in the superbias "
                               "entry in the parameter file."
                               .format(self.params['Reffiles']['superbias'])))
        else:
            raise ValueError('CAUTION: no superbias provided. Quitting.')

    def readpattern_check(self):
        """Check the readout pattern that's entered and set number of used frames and
        number of skipped frames per group, from the readout pattern definition file
        """
        self.params['Readout']['readpatt'] = self.params['Readout']['readpatt'].upper()

        # Read in readout pattern definition file
        # and make sure the possible readout patterns are in upper case
        self.readpatterns = ascii.read(self.params['Reffiles']['readpattdefs'])
        self.readpatterns['name'] = [s.upper() for s in self.readpatterns['name']]

        # If the requested readout pattern is in the table of options,
        # then adopt the appropriate nframe and nskip
        if self.params['Readout']['readpatt'] in self.readpatterns['name']:
            mtch = self.params['Readout']['readpatt'] == self.readpatterns['name']
            self.params['Readout']['nframe'] = self.readpatterns['nframe'][mtch].data[0]
            self.params['Readout']['nskip'] = self.readpatterns['nskip'][mtch].data[0]
            print(('Requested readout pattern {} is valid. '
                  'Using nframe = {} and nskip = {}'
                   .format(self.params['Readout']['readpatt'],
                           self.params['Readout']['nframe'],
                           self.params['Readout']['nskip'])))
        else:
            # If the read pattern is not present in the definition file
            # then quit.
            raise ValueError(("WARNING: the {} readout pattern is not defined in {}."
                              .format(self.params['Readout']['readpatt'],
                                      self.params['Reffiles']['readpattdefs'])))

    def readpattern_compatible(self):
        """Make sure the input dark has a readout pattern
        that is compatible with the requested output
        readout pattern. The dark must be a flavor of RAPID,
        or have a readout pattern that matches the output.
        """
        rapids = ["RAPID", "NISRAPID", "FGSRAPID"]
        darkpatt = self.linDark.header['READPATT']
        if ((darkpatt != self.params['Readout']['readpatt']) &
           (darkpatt not in rapids)):
            raise ValueError(("WARNING: Unable to convert input dark with a "
                              "readout pattern of {}, to the requested readout "
                              "pattern of {}. The readout pattern of the dark "
                              "must be RAPID, NISRAPID, FGSRAPID, or match the requested output "
                              "readout pattern.".format(darkpatt, self.params['Readout']['readpatt'])))

    def ref_check(self, rele):
        """
        Check for the existence of the input reference file
        Assume first that the file is in the directory tree
        specified by the MIRAGE_DATA environment variable.

        Parameters
        ----------
        rele : tup
            Nested keys that point to the refrence file of
            interest. These come from the yaml input file

        Reutrns:
        -------
        Nothing
        """
        rfile = self.params[rele[0]][rele[1]]
        if rfile.lower() != 'none':
            rfile = os.path.abspath(rfile)
            c1 = os.path.isfile(rfile)
            if not c1:
                raise FileNotFoundError(("WARNING: Unable to locate the {}, {} "
                                         "input file! Not present in {}"
                                         .format(rele[0], rele[1], rfile)))

    def save_DMS(self, ramp, zeroframe, filename, mod='1b', err_ext=None,
                group_dq=None, pixel_dq=None):
        """Save the new, simulated integration in DMS format (i.e. DMS orientation
        rather than raw fitswriter orientation) using JWST data models

        Parameters
        ----------
        ramp : numpy.ndarray
            Array containing the exposure to be saved

        zeroframe : numpy.ndarray
            The zeroth frame(s) for the exposure

        filename : str
            Name of output file

        mod : str
            Format in which to save the data. Can be '1b' or 'ramp'
            '1b' will save the file in JWST Level 1B format. 'ramp'
            will save the data as if it has gone beyond level 1b, and
            contains the error and dq extensions

        err_ext : numpy.ndarray
            Array containing error values to save in error extension, if
            using mod='ramp'

        group_dq : numpy.ndarray
            Array containing group data quality values. Used only if mod='ramp'

        pixel_dq : numpy.ndarray
            Array containing pixel data quality values. Used only if mod='ramp'

        Returns
        -------
        None
        """
        extra_fits_hdulist = self.add_mirage_info()

        if mod == '1b':
            from jwst.datamodels import Level1bModel as DataModel
        elif mod == 'ramp':
            from jwst.datamodels import RampModel as DataModel
        else:
            raise ValueError(("Model type to use for saving output is "
                              "not recognized. Must be either '1b' or 'ramp'."))
        outModel = DataModel(extra_fits_hdulist)

        # make sure the ramp to be saved has the right number of dimensions
        imshape = ramp.shape
        if len(imshape) == 3:
            ramp = np.expand_dims(ramp, axis=0)

        # insert data into model
        outModel.data = ramp

        if mod == 'ramp':
            outModel.err = err_ext
            outModel.groupdq = group_dq
            outModel.pixeldq = pixel_dq

        # if saving the zeroth frame is requested, insert into the model instance
        if zeroframe is not None:
            # if the zeroframe is a 2D image, then add a dimension,
            # as the model expects 3D
            if len(zeroframe.shape) == 2:
                zeroframe = np.expand_dims(zeroframe, 0)
            outModel.zeroframe = zeroframe
        else:
            print("Zeroframe not present. Setting to all zeros")
            numint, numgroup, ys, xs = ramp.shape
            outModel.zeroframe = np.zeros((numint, ys, xs))

        try:
            outModel.meta.exposure.type = EXPTYPES[self.params['Inst']['instrument'].lower()]\
                [self.params['Inst']['mode'].lower()]
        except:
            raise ValueError('EXPTYPE mapping not complete for this!!! FIX ME!')

        # update various header keywords
        dims = outModel.data.shape
        dtor = radians(1.)

        current_time = datetime.datetime.utcnow()
        start_time_string = self.params['Output']['date_obs'] + 'T' + self.params['Output']['time_obs']
        ct = Time(start_time_string)

        outModel.meta.date = start_time_string
        outModel.meta.telescope = 'JWST'
        outModel.meta.instrument.name = self.params['Inst']['instrument'].upper()
        if self.instrument.upper() == 'NIRCAM':
            outModel.meta.instrument.module = self.detector[3]
            channel = 'SHORT'
            if 'LONG' in self.detector:
                channel = 'LONG'
            outModel.meta.instrument.channel = channel

        outModel.meta.instrument.detector = self.detector
        outModel.meta.coordinates.reference_frame = 'ICRS'

        outModel.meta.subarray.fastaxis = self.fastaxis
        outModel.meta.subarray.slowaxis = self.slowaxis

        outModel.meta.origin = 'STScI'
        outModel.meta.filename = filename
        outModel.meta.filetype = 'raw'
        outModel.meta.observation.obs_id = self.params['Output']['obs_id']
        outModel.meta.observation.visit_id = self.params['Output']['visit_id']
        outModel.meta.observation.visit_number = self.params['Output']['visit_number']
        outModel.meta.observation.program_number = self.params['Output']['program_number']
        outModel.meta.observation.observation_number = self.params['Output']['observation_number']
        outModel.meta.observation.observation_label = self.params['Output']['observation_label']
        outModel.meta.observation.visit_group = self.params['Output']['visit_group']
        outModel.meta.observation.sequence_id = self.params['Output']['sequence_id']
        outModel.meta.observation.activity_id = self.params['Output']['activity_id']
        outModel.meta.observation.exposure_number = self.params['Output']['exposure_number']

        outModel.meta.program.pi_name = self.params['Output']['PI_Name']
        outModel.meta.program.title = self.params['Output']['title']
        outModel.meta.program.category = self.params['Output']['Proposal_category']
        outModel.meta.program.sub_category = 'UNKNOWN'
        outModel.meta.program.science_category = self.params['Output']['Science_category']
        outModel.meta.program.continuation_id = 0

        outModel.meta.target.catalog_name = 'UNKNOWN'
        outModel.meta.coordinates.reference_frame = 'ICRS'

        outModel.meta.wcsinfo.wcsaxes = 2
        outModel.meta.wcsinfo.crval1 = self.ra
        outModel.meta.wcsinfo.crval2 = self.dec
        outModel.meta.wcsinfo.crpix1 = self.siaf.XSciRef
        outModel.meta.wcsinfo.crpix2 = self.siaf.YSciRef
        outModel.meta.wcsinfo.ctype1 = 'RA---TAN'
        outModel.meta.wcsinfo.ctype2 = 'DEC--TAN'
        outModel.meta.wcsinfo.cunit1 = 'deg'
        outModel.meta.wcsinfo.cunit2 = 'deg'
        outModel.meta.wcsinfo.v2_ref = self.siaf.V2Ref
        outModel.meta.wcsinfo.v3_ref = self.siaf.V3Ref
        outModel.meta.wcsinfo.vparity = self.siaf.VIdlParity
        outModel.meta.wcsinfo.v3yangle = self.siaf.V3IdlYAngle
        outModel.meta.wcsinfo.cdelt1 = self.siaf.XSciScale / 3600.
        outModel.meta.wcsinfo.cdelt2 = self.siaf.YSciScale / 3600.
        outModel.meta.wcsinfo.roll_ref = self.local_roll
        outModel.meta.target.ra = self.ra
        outModel.meta.target.dec = self.dec

        # ra_v1, dec_v1, and pa_v3 are not used by the level 2 pipelines
        # compute pointing of V1 axis
        pointing_ra_v1, pointing_dec_v1 = pysiaf.rotations.pointing(self.attitude_matrix, 0., 0.)
        outModel.meta.pointing.ra_v1 = pointing_ra_v1
        outModel.meta.pointing.dec_v1 = pointing_dec_v1
        outModel.meta.pointing.pa_v3 = self.params['Telescope']['rotation']

        ramptime = self.frametime * (1 + self.params['Readout']['ngroup'] *
                                     (self.params['Readout']['nframe'] + self.params['Readout']['nskip']))
        # Add time for the reset frame....
        rampexptime = self.frametime * (self.params['Readout']['ngroup'] *
                                        (self.params['Readout']['nframe']+self.params['Readout']['nskip']))

        outModel.meta.observation.date = self.params['Output']['date_obs']
        outModel.meta.observation.time = self.params['Output']['time_obs']

        if self.runStep['fwpw']:
            fwpw = ascii.read(self.params['Reffiles']['filtpupilcombo'])
        else:
            print(("WARNING: Filter wheel element/pupil wheel element combo reffile not specified. "
                   "Proceeding by saving {} in FILTER keyword, and {} in PUPIL keyword".
                   format(self.params['Readout']['filter'], self.params['Readout']['pupil'])))
            fwpw = Table()
            fwpw['filter_wheel'] = self.params['Readout']['filter']
            fwpw['pupil_wheel'] = self.params['Readout']['pupil']

        # get the proper filter wheel and pupil wheel values for the header
        if ((self.params['Inst']['instrument'].lower() == 'nircam') and
           (self.params['Inst']['mode'].lower() not in ['wfss', 'ts_wfss'])):
            mtch = fwpw['filter'] == self.params['Readout']['filter'].upper()
            fw = str(fwpw['filter_wheel'].data[mtch][0])
            pw = str(fwpw['pupil_wheel'].data[mtch][0])
        else:
            pw = self.params['Readout']['pupil']
            fw = self.params['Readout']['filter']

        # Get FGS filter/pupil in proper format
        if fw == 'NA':
            fw = 'N/A'
        if pw == 'NA':
            pw = 'N/A'

        outModel.meta.instrument.filter = fw
        outModel.meta.instrument.pupil = pw

        outModel.meta.dither.primary_type = self.params['Output']['primary_dither_type'].upper()
        outModel.meta.dither.position_number = self.params['Output']['primary_dither_position']
        outModel.meta.dither.total_points = self.params['Output']['total_primary_dither_positions']
        outModel.meta.dither.pattern_size = 'DEFAULT'
        outModel.meta.dither.subpixel_type = self.params['Output']['subpix_dither_type']
        outModel.meta.dither.subpixel_number = self.params['Output']['subpix_dither_position']
        outModel.meta.dither.subpixel_total_points = self.params['Output']['total_subpix_dither_positions']
        outModel.meta.dither.xoffset = self.params['Output']['xoffset']
        outModel.meta.dither.yoffset = self.params['Output']['yoffset']

        # pixel coordinates in FITS header start from 1 not from 0
        xc = (self.subarray_bounds[2] + self.subarray_bounds[0])/2.+1.
        yc = (self.subarray_bounds[3] + self.subarray_bounds[1])/2.+1.

        outModel.meta.exposure.readpatt = self.params['Readout']['readpatt']

        # The subarray name needs to come from the "Name" column in the
        # subarray definitions dictionary
        mtch = self.subdict["AperName"] == self.params["Readout"]['array_name']
        outModel.meta.subarray.name = str(self.subdict["Name"].data[mtch][0])

        # subarray_bounds indexed to zero, but values in header should be
        # indexed to 1.
        outModel.meta.subarray.xstart = self.subarray_bounds[0]+1
        outModel.meta.subarray.ystart = self.subarray_bounds[1]+1
        outModel.meta.subarray.xsize = self.subarray_bounds[2]-self.subarray_bounds[0]+1
        outModel.meta.subarray.ysize = self.subarray_bounds[3]-self.subarray_bounds[1]+1

        nlrefpix = max(4-self.subarray_bounds[0], 0)
        nbrefpix = max(4-self.subarray_bounds[1], 0)
        nrrefpix = max(self.subarray_bounds[2]-(self.ffsize-4), 0)
        ntrefpix = max(self.subarray_bounds[3]-(self.ffsize-4), 0)

        outModel.meta.exposure.nframes = self.params['Readout']['nframe']
        outModel.meta.exposure.ngroups = self.params['Readout']['ngroup']
        outModel.meta.exposure.nints = self.params['Readout']['nint']

        outModel.meta.exposure.sample_time = 10
        outModel.meta.exposure.frame_time = self.frametime
        outModel.meta.exposure.group_time = self.frametime * (self.params['Readout']['nframe'] +
                                                              self.params['Readout']['nskip'])
        outModel.meta.exposure.groupgap = self.params['Readout']['nskip']

        outModel.meta.exposure.nresets_at_start = 1
        outModel.meta.exposure.nresets_between_ints = 1
        outModel.meta.exposure.integration_time = rampexptime
        outModel.meta.exposure.exposure_time = rampexptime * self.params['Readout']['nint']
        outModel.meta.model_type = 'RampModel'

        # set the exposure start time
        outModel.meta.exposure.start_time = ct.mjd
        endingTime = ct.mjd + outModel.meta.exposure.exposure_time/3600./24.
        outModel.meta.exposure.end_time = endingTime
        outModel.meta.exposure.mid_time = ct.mjd + outModel.meta.exposure.exposure_time/3600./24./2.
        outModel.meta.exposure.duration = ramptime

        # populate the GROUP extension table
        n_int, n_group, n_y, n_x = outModel.data.shape
        outModel.group = self.populate_group_table(ct, outModel.meta.exposure.group_time, rampexptime,
                                                   n_int, n_group, n_y, n_x)

        outModel.save(filename)

        # Now we need to adjust the datamodl header keyword
        # If we leave it as Level1bModel, the pipeline doesn't
        # work properly
        if mod == '1b':
            temp = fits.open(filename, mode='update')
            temp[0].header['DATAMODL'] = 'RampModel'
            temp.flush()
        return

    def save_fits(self, ramp, zeroframe, filename, mod='1b', err_ext=None,
                 group_dq=None, pixel_dq=None):
        """Save the new, simulated integration in DMS format (i.e. DMS orientation
        rather than raw fitswriter orientation) using astropy rather than
        JWST data models

        Parameters
        ----------
        ramp : numpy.ndarray
            Array containing the exposure to be saved

        zeroframe : numpy.ndarray
            The zeroth frame(s) for the exposure

        filename : str
            Name of output file

        mod : str
            Format in which to save the data. Can be '1b' or 'ramp'
            '1b' will save the file in JWST Level 1B format. 'ramp'
            will save the data as if it has gone beyond level 1b, and
            contains the error and dq extensions

        err_ext : numpy.ndarray
            Array containing error values to save in error extension, if
            using mod='ramp'

        group_dq : numpy.ndarray
            Array containing group data quality values. Used only if mod='ramp'

        pixel_dq : numpy.ndarray
            Array containing pixel data quality values. Used only if mod='ramp'

        Returns
        -------
        filename : str
            Same as input filename
        """
        # Make sure the ramp to be saved has the right number of dimensions
        imshape = ramp.shape
        if len(imshape) == 3:
            ramp = np.expand_dims(ramp, axis=0)

        if mod == '1b':
            toohigh = ramp > 65535
            ramp[toohigh] = 65535

        # If saving the zeroth frame is requested, insert into the model instance
        if zeroframe is not None:
            # If the zeroframe is a 2D image, then add a dimension
            if len(zeroframe.shape) == 2:
                zeroframe = np.expand_dims(zeroframe, 0)
        else:
            print("Zeroframe not present. Setting to all zeros")
            numint, numgroup, ys, xs = ramp.shape

        # Place the arrays in the correct extensions of the HDUList
        # using int16 below causes problems! anything set to 65535
        # gets reset to -1, which screws up saturation flagging
        # I think the answer is to save as uint16...

        # Create HDU List of Mirage-centric info
        extra_fits_hdulist = self.add_mirage_info()
        extra_header0 = extra_fits_hdulist[0].header

        if mod == 'ramp':
            ex0 = fits.PrimaryHDU(header=extra_header0)
            ex1 = fits.ImageHDU(ramp.astype(np.float32), name='SCI')
            ex2 = fits.ImageHDU(pixel_dq.astype(np.uint32), name='PIXELDQ')
            ex3 = fits.ImageHDU(group_dq.astype(np.uint8), name='GROUPDQ')
            ex4 = fits.ImageHDU(err_ext.astype(np.float32), name='ERR')
            ex5 = fits.ImageHDU(zeroframe.astype(np.float32), name='ZEROFRAME')
            ex6 = fits.BinTableHDU(name='GROUP')
            outModel = fits.HDUList([ex0, ex1, ex2, ex3, ex4, ex5, ex6])
            groupextnum = 6

        elif mod == '1b':
            ex0 = fits.PrimaryHDU(header=extra_header0)
            ex1 = fits.ImageHDU(ramp.astype(np.uint16), name='SCI')
            ex2 = fits.ImageHDU(zeroframe.astype(np.uint16), name='ZEROFRAME')
            ex3 = fits.BinTableHDU(name='GROUP')
            outModel = fits.HDUList([ex0, ex1, ex2, ex3])
            groupextnum = 3

        try:
            outModel[0].header['EXP_TYPE'] = EXPTYPES[self.params['Inst']['instrument'].lower()]\
                                             [self.params['Inst']['mode'].lower()]
        except:
            raise ValueError('EXPTYPE mapping not complete for this!!! FIX ME!')

        # update various header keywords
        dims = outModel[1].data.shape
        dtor = radians(1.)

        current_time = datetime.datetime.utcnow()
        start_time_string = self.params['Output']['date_obs'] + 'T' + self.params['Output']['time_obs']
        ct = Time(start_time_string)

        outModel[0].header['DATE'] = start_time_string
        outModel[0].header['TELESCOP'] = 'JWST'

        outModel[0].header['INSTRUME'] = self.params['Inst']['instrument'].upper()
        outModel[0].header['DETECTOR'] = self.detector

        if self.instrument.upper() == 'NIRCAM':
            outModel[0].header['MODULE'] = self.detector[3]
            channel = 'SHORT'
            if 'LONG' in self.detector:
                channel = 'LONG'
            outModel[0].header['CHANNEL'] = channel

        outModel[0].header['FASTAXIS'] = self.fastaxis
        outModel[0].header['SLOWAXIS'] = self.slowaxis

        outModel[1].header['RADESYS'] = 'ICRS'

        outModel[0].header['ORIGIN'] = 'STScI'
        outModel[0].header['FILENAME'] = os.path.split(filename)[1]
        outModel[0].header['FILETYPE'] = 'raw'
        outModel[0].header['OBS_ID'] = self.params['Output']['obs_id']
        outModel[0].header['VISIT_ID'] = self.params['Output']['visit_id']
        outModel[0].header['VISIT'] = self.params['Output']['visit_number']
        outModel[0].header['PROGRAM'] = self.params['Output']['program_number']
        outModel[0].header['OBSERVTN'] = self.params['Output']['observation_number']
        outModel[0].header['OBSLABEL'] = self.params['Output']['observation_label']
        outModel[0].header['VISITGRP'] = self.params['Output']['visit_group']
        outModel[0].header['SEQ_ID'] = self.params['Output']['sequence_id']
        outModel[0].header['ACT_ID'] = self.params['Output']['activity_id']
        outModel[0].header['EXPOSURE'] = self.params['Output']['exposure_number']

        outModel[0].header['PI_NAME'] = self.params['Output']['PI_Name']
        outModel[0].header['TITLE'] = self.params['Output']['title']
        outModel[0].header['CATEGORY'] = self.params['Output']['Proposal_category']
        outModel[0].header['SUBCAT'] = 'UNKNOWN'
        outModel[0].header['SCICAT'] = self.params['Output']['Science_category']
        outModel[0].header['CONT_ID'] = 0

        outModel[0].header['TARGNAME'] = 'UNKNOWN'

        outModel[1].header['WCSAXES'] = 2
        outModel[1].header['CRVAL1'] = self.ra
        outModel[1].header['CRVAL2'] = self.dec
        outModel[1].header['CRPIX1'] = self.siaf.XSciRef
        outModel[1].header['CRPIX2'] = self.siaf.YSciRef
        outModel[1].header['CTYPE1'] = 'RA---TAN'
        outModel[1].header['CTYPE2'] = 'DEC--TAN'
        outModel[1].header['CUNIT1'] = 'deg'
        outModel[1].header['CUNIT2'] = 'deg'
        outModel[1].header['V2_REF'] = self.siaf.V2Ref
        outModel[1].header['V3_REF'] = self.siaf.V3Ref
        outModel[1].header['VPARITY'] = self.siaf.VIdlParity
        outModel[1].header['V3I_YANG'] = self.siaf.V3IdlYAngle
        outModel[1].header['CDELT1'] = self.siaf.XSciScale / 3600.
        outModel[1].header['CDELT2'] = self.siaf.YSciScale / 3600.
        outModel[1].header['ROLL_REF'] = self.local_roll
        outModel[0].header['TARG_RA'] = self.ra  # not correct
        outModel[0].header['TARG_DEC'] = self.dec  # not correct

        # ra_v1, dec_v1, and pa_v3 are not used by the level 2 pipelines
        # compute pointing of V1 axis
        pointing_ra_v1, pointing_dec_v1 = pysiaf.rotations.pointing(self.attitude_matrix, 0., 0.)
        outModel[0].header['RA_V1'] = pointing_ra_v1
        outModel[0].header['DEC_V1'] = pointing_dec_v1
        outModel[0].header['PA_V3'] = self.params['Telescope']['rotation']

        ramptime = self.frametime * (1 + self.params['Readout']['ngroup'] *
                                     (self.params['Readout']['nframe'] + self.params['Readout']['nskip']))
        # Add time for the reset frame....
        rampexptime = self.frametime * (self.params['Readout']['ngroup'] * (self.params['Readout']['nframe'] +
                                                                            self.params['Readout']['nskip']))

        # elapsed time from the end and from the start of the supposid ramp, in seconds
        # put the end of the ramp 1 second before the time the file is written
        # these only go in the fake ramp, not in the signal images....
        outModel[0].header['DATE-OBS'] = self.params['Output']['date_obs']
        outModel[0].header['TIME-OBS'] = self.params['Output']['time_obs']

        if self.runStep['fwpw']:
            fwpw = ascii.read(self.params['Reffiles']['filtpupilcombo'])
        else:
            print(("WARNING: Filter wheel element/pupil wheel element combo reffile not specified. "
                   "Proceeding by saving {} in FILTER keyword, and {} in PUPIL keyword".
                   format(self.params['Readout']['filter'], self.params['Readout']['pupil'])))
            fwpw = Table()
            fwpw['filter_wheel'] = self.params['Readout']['filter']
            fwpw['pupil_wheel'] = self.params['Readout']['pupil']

        # get the proper filter wheel and pupil wheel values for the header
        if self.params['Inst']['mode'].lower() not in ['wfss', 'ts_wfss']:
            mtch = fwpw['filter'] == self.params['Readout']['filter'].upper()
            fw = str(fwpw['filter_wheel'].data[mtch][0])
            pw = str(fwpw['pupil_wheel'].data[mtch][0])
        else:
            pw = self.params['Readout']['pupil']
            fw = self.params['Readout']['filter']

        # Get FGS filter/pupil in proper format
        if fw == 'NA':
            fw = 'N/A'
        if pw == 'NA':
            pw = 'N/A'

        outModel[0].header['FILTER'] = fw
        outModel[0].header['PUPIL'] = pw

        outModel[0].header['PATTTYPE'] = self.params['Output']['primary_dither_type']
        outModel[0].header['PATT_NUM'] = self.params['Output']['primary_dither_position']
        outModel[0].header['NUMDTHPT'] = self.params['Output']['total_primary_dither_positions']
        outModel[0].header['PATTSIZE'] = 'DEFAULT'
        outModel[0].header['SUBPXTYP'] = self.params['Output']['subpix_dither_type']
        outModel[0].header['SUBPXNUM'] = self.params['Output']['subpix_dither_position']
        outModel[0].header['SUBPXPNS'] = self.params['Output']['total_subpix_dither_positions']
        outModel[0].header['XOFFSET'] = self.params['Output']['xoffset']
        outModel[0].header['YOFFSET'] = self.params['Output']['yoffset']

        # pixel coordinates in FITS header start from 1 not from 0
        xc = (self.subarray_bounds[2]+self.subarray_bounds[0])/2.+1.
        yc = (self.subarray_bounds[3]+self.subarray_bounds[1])/2.+1.

        outModel[0].header['READPATT'] = self.params['Readout']['readpatt']

        # The subarray name needs to come from the "Name" column in the
        # subarray definitions dictionary
        mtch = self.subdict["AperName"] == self.params["Readout"]['array_name']
        outModel[0].header['SUBARRAY'] = str(self.subdict["Name"].data[mtch][0])

        # subarray_bounds indexed to zero, but values in header should be
        # indexed to 1.
        outModel[0].header['SUBSTRT1'] = self.subarray_bounds[0]+1
        outModel[0].header['SUBSTRT2'] = self.subarray_bounds[1]+1
        outModel[0].header['SUBSIZE1'] = self.subarray_bounds[2]-self.subarray_bounds[0]+1
        outModel[0].header['SUBSIZE2'] = self.subarray_bounds[3]-self.subarray_bounds[1]+1

        nlrefpix = max(4-self.subarray_bounds[0], 0)
        nbrefpix = max(4-self.subarray_bounds[1], 0)
        nrrefpix = max(self.subarray_bounds[2]-(self.ffsize-4), 0)
        ntrefpix = max(self.subarray_bounds[3]-(self.ffsize-4), 0)

        outModel[0].header['NFRAMES'] = self.params['Readout']['nframe']
        outModel[0].header['NGROUPS'] = self.params['Readout']['ngroup']
        outModel[0].header['NINTS'] = self.params['Readout']['nint']

        outModel[0].header['TSAMPLE'] = 10
        outModel[0].header['TFRAME'] = self.frametime
        outModel[0].header['TGROUP'] = self.frametime * (self.params['Readout']['nframe'] +
                                                         self.params['Readout']['nskip'])
        outModel[0].header['GROUPGAP'] = self.params['Readout']['nskip']

        outModel[0].header['NRSTSTRT'] = 1
        outModel[0].header['NRESETS'] = 1
        outModel[0].header['EFFINTTM'] = rampexptime
        outModel[0].header['EFFEXPTM'] = rampexptime * self.params['Readout']['nint']

        # set the exposure start time as the current time
        outModel[0].header['EXPSTART'] = ct.mjd
        outModel[0].header['EXPEND'] = ct.mjd + outModel[0].header['EFFEXPTM']/3600./24.
        outModel[0].header['EXPMID'] = ct.mjd + outModel[0].header['EFFEXPTM']/3600./24./2.

        outModel[0].header['DURATION'] = ramptime

        # populate the GROUP extension table
        n_int, n_group, n_y, n_x = outModel[1].data.shape
        outModel[groupextnum].data = self.populate_group_table(ct, outModel[0].header['TGROUP'], rampexptime,
                                                               n_int, n_group, n_y, n_x)
        outModel.writeto(filename, overwrite=True)
        return filename

    def simple_get_image(self, name):
        """Read in an array from a fits file and crop using subarray_bounds

        Parameters
        ----------
        name : str
            Name of fits file to be read in

        Returns
        -------
        image : numpy.ndarray
            Array populated with the file contents
        """
        try:
            image, header = fits.getdata(name, header=True)
        except:
            raise FileNotFoundError('WARNING: unable to read in {}'.format(name))

        # assume that the input is 2D, since we are using it to build a signal rate frame
        imageshape = image.shape
        if len(imageshape) != 2:
            self.printfunc("Error: image %s is not two-dimensional" % (name))
            return None, None

        imageshape = image.shape

        try:
            image = image[self.subarray_bounds[1]:self.subarray_bounds[3]+1,
                          self.subarray_bounds[0]:self.subarray_bounds[2]+1]
        except:
            raise ValueError("Unable to crop image from {}".format(name))

        return image

    def add_options(self, parser=None, usage=None):
        if parser is None:
            parser = argparse.ArgumentParser(usage=usage,
                                             description='Simulate JWST ramp')
        parser.add_argument("paramfile", help=('File describing the input parameters and instrument '
                                               'settings to use. (YAML format).'))
        parser.add_argument("linDark", help='File containing linearized dark ramp.')
        parser.add_argument("seed", help='File containing seed image and segmentation map')
        return parser


if __name__ == '__main__':

    usagestring = ('USAGE: obs_generator.py inputs.yaml '
                   'lindark.fits seedimg.fits')

    obs = Observation()
    parser = obs.add_options(usage=usagestring)
    args = parser.parse_args(namespace=obs)
    obs.create()<|MERGE_RESOLUTION|>--- conflicted
+++ resolved
@@ -2256,11 +2256,7 @@
         """Read in the yaml parameter file (main input to Mirage)."""
         try:
             with open(self.paramfile, 'r') as infile:
-<<<<<<< HEAD
-                self.params = yaml.load(infile, Loader=yaml.FullLoader)
-=======
                 self.params = yaml.safe_load(infile)
->>>>>>> 6f70a674
         except FileNotFoundError as e:
             print("WARNING: unable to open {}".format(self.paramfile))
         if self.params['Inst']['instrument'].lower() == 'niriss':
