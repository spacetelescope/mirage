#! /usr/bin env python

'''
Reorganization of ramp simulator code. This class is used to construct
a "seed image" from a point source catalog. This seed image is a
noiseless countrate image containing only sources. No noise, no
cosmic rays.
'''

import argparse
import datetime
import sys
import glob
import logging
import os
import copy
import re
import shutil
from yaml.scanner import ScannerError

import math
import yaml
import time
import pkg_resources
import asdf
import scipy.signal as s1
import scipy.special as sp
from scipy.ndimage import rotate
import numpy as np
from photutils import detect_sources
from astropy.coordinates import SkyCoord
from astropy.io import fits, ascii
from astropy.table import Table, Column, vstack
from astropy.modeling.models import Shift, Sersic2D, Sersic1D, Polynomial2D, Mapping
from astropy.stats import sigma_clipped_stats
import astropy.units as u
import pysiaf

from . import moving_targets
from . import segmentation_map as segmap
import mirage
from mirage.catalogs.catalog_generator import ExtendedCatalog, TSO_GRISM_INDEX
from mirage.catalogs.utils import catalog_index_check, determine_used_cats
from mirage.seed_image import tso, ephemeris_tools
from ..ghosts.niriss_ghosts import determine_ghost_stamp_filename, get_ghost, source_mags_to_ghost_mags
from ..logging import logging_functions
from ..reference_files import crds_tools
from ..utils import backgrounds
from ..utils import rotations, polynomial, read_siaf_table, utils
from ..utils import set_telescope_pointing_separated as set_telescope_pointing
from ..utils import siaf_interface, file_io
from ..utils.constants import CRDS_FILE_TYPES, MEAN_GAIN_VALUES, SERSIC_FRACTIONAL_SIGNAL, \
                              SEGMENTATION_MIN_SIGNAL_RATE, SUPPORTED_SEGMENTATION_THRESHOLD_UNITS, \
                              LOG_CONFIG_FILENAME, STANDARD_LOGFILE_NAME, TSO_MODES, NIRISS_GHOST_GAP_FILE
from ..utils.flux_cal import fluxcal_info, sersic_fractional_radius, sersic_total_signal
from ..utils.timer import Timer
from ..psf.psf_selection import get_gridded_psf_library, get_psf_wings
from mirage.utils.file_splitting import find_file_splits, SplitFileMetaData
from ..psf.segment_psfs import (get_gridded_segment_psf_library_list,
                                get_segment_offset, get_segment_library_list)


INST_LIST = ['nircam', 'niriss', 'fgs']
MODES = {'nircam': ["imaging", "ts_imaging", "wfss", "ts_grism"],
         'niriss': ["imaging", "ami", "pom", "wfss"],
         'fgs': ["imaging"]}
TRACKING_LIST = ['sidereal', 'non-sidereal']

inst_abbrev = {'nircam': 'NRC',
               'niriss': 'NIS',
               'fgs': 'FGS'}

ALLOWEDOUTPUTFORMATS = ['DMS']
WFE_OPTIONS = ['predicted', 'requirements']
WFEGROUP_OPTIONS = np.arange(5)


classdir = os.path.abspath(os.path.join(os.path.dirname(__file__), '../'))
log_config_file = os.path.join(classdir, 'logging', LOG_CONFIG_FILENAME)
logging_functions.create_logger(log_config_file, STANDARD_LOGFILE_NAME)


class Catalog_seed():
    def __init__(self, offline=False):
        """Instantiate the Catalog_seed class

        Parameters
        ----------
        offline : bool
            If True, the check for the existence of the MIRAGE_DATA
            directory is skipped. This is primarily for Travis testing
        """
        # Initialize the log using dictionary from the yaml file
        self.logger = logging.getLogger(__name__)

        self.offline = offline

        # Locate the module files, so that we know where to look
        # for config subdirectory
        self.modpath = pkg_resources.resource_filename('mirage', '')

        # Get the location of the MIRAGE_DATA environment
        # variable, so we know where to look for darks, CR,
        # PSF files, etc later
        self.env_var = 'MIRAGE_DATA'
        datadir = utils.expand_environment_variable(self.env_var, offline=offline)

        # Check that CRDS-related environment variables are set correctly
        self.crds_datadir = crds_tools.env_variables()

        # self.coord_adjust contains the factor by which the
        # nominal output array size needs to be increased
        # (used for WFSS mode), as well as the coordinate
        # offset between the nominal output array coordinates,
        # and those of the expanded array. These are needed
        # mostly for WFSS observations, where the nominal output
        # array will not sit centered in the expanded output image.
        self.coord_adjust = {'x': 1., 'xoffset': 0, 'y': 1., 'yoffset': 0}

        # NIRCam rough noise values. Used to make educated guesses when
        # creating segmentation maps
        self.single_ron = 6.  # e-/read
        self.grism_background = 0.25  # e-/sec

        # keep track of the maximum index number of sources
        # in the various catalogs. We don't want to end up
        # with multiple sources having the same index numbers
        self.maxindex = 0

        # Number of sources on the detector
        self.n_pointsources = 0
        self.n_galaxies = 0
        self.n_extend = 0

        # Names of Mirage-created source catalogs containing ghost sources
        self.ghost_catalogs = []

        # Initialize timer
        self.timer = Timer()

    @logging_functions.log_fail
    def make_seed(self):
        """MAIN FUNCTION"""

        # Read in input parameters and quality check
        self.seed_files = []
        self.readParameterFile()

        # Get the log caught up on what's already happened
        self.logger.info('\n\nRunning catalog_seed_image..\n')
        self.logger.info('Reading parameter file: {}\n'.format(self.paramfile))
        self.logger.info('Original log file name: ./{}'.format(STANDARD_LOGFILE_NAME))

        # Quick source catalog index number check. If there are multiple
        # catalogs, raise a warning if there are overlapping source
        # indicies. It may not be a big deal for imaging mode sims,
        # but for WFSS sims where there is an associated hdf5 file,
        # it would mean trouble.
        used_cats = determine_used_cats(self.params['Inst']['mode'], self.params['simSignals'])
        overlapping_indexes, self.max_source_index = catalog_index_check(used_cats)
        if overlapping_indexes:
            error_list = [key for key in used_cats]
            raise ValueError(('At least two of the input source catalogs have overlapping index values. '
                              'Each source across all catalogs should have a unique index value.\n'
                              'Catalogs checked: {}'.format(error_list)))

        # Make filter/pupil values respect the filter/pupil wheel they are in
        self.params['Readout']['filter'], self.params['Readout']['pupil'] = \
            utils.normalize_filters(self.params['Inst']['instrument'], self.params['Readout']['filter'], self.params['Readout']['pupil'])

        # Create dictionary to use when looking in CRDS for reference files
        self.crds_dict = crds_tools.dict_from_yaml(self.params)

        # Expand param entries to full paths where appropriate
        self.params = utils.full_paths(self.params, self.modpath, self.crds_dict, offline=self.offline)
        self.filecheck()
        self.basename = os.path.join(self.params['Output']['directory'],
                                     self.params['Output']['file'][0:-5].split('/')[-1])
        self.params['Output']['file'] = self.basename + self.params['Output']['file'][-5:]
        self.subdict = utils.read_subarray_definition_file(self.params['Reffiles']['subarray_defs'])
        self.check_params()
        self.params = utils.get_subarray_info(self.params, self.subdict)
        self.coord_transform = self.read_distortion_reffile()
        self.expand_catalog_for_segments = bool(self.params['simSignals']['expand_catalog_for_segments'])
        self.add_psf_wings = self.params['simSignals']['add_psf_wings']

        # Read in the transmission file so it can be used later
        self.prepare_transmission_file()

        # Find the factor by which the transmission image is larger than full frame
        self.grism_factor()

        # If the output is a direct image to be dispersed, expand the size
        # of the nominal FOV so the disperser can account for sources just
        # outside whose traces will fall into the FOV
        if (self.params['Output']['grism_source_image']) or (self.params['Inst']['mode'] in ["pom"]):
            self.calcCoordAdjust()

        # Image dimensions
        self.nominal_dims = np.array([self.subarray_bounds[3] - self.subarray_bounds[1] + 1,
                                      self.subarray_bounds[2] - self.subarray_bounds[0] + 1])
        self.output_dims = self.transmission_image.shape
        self.logger.info('XXXXXXXXXXXXXXXXXXXXXXXXXXXXXXXXXXXXXXXXXXXXXXXXXXXX')
        self.logger.info('Seed image output dimensions (x, y) are: ({}, {})'.format(self.output_dims[1], self.output_dims[0]))
        self.logger.info('XXXXXXXXXXXXXXXXXXXXXXXXXXXXXXXXXXXXXXXXXXXXXXXXXXXX')

        # calculate the exposure time of a single frame, based on the size of the subarray
        self.frametime = utils.calc_frame_time(self.params['Inst']['instrument'],
                                               self.params['Readout']['array_name'],
                                               self.nominal_dims[1], self.nominal_dims[0],
                                               self.params['Readout']['namp'])
        self.logger.info("Frametime is {}".format(self.frametime))

        # Get information on the number of frames
        self.get_frame_count_info()

        # If the total number of frames/pixels is larger than the file
        # size cap can handle, then we need to break the exposure up
        # into multiple chunks
        frames_per_group = self.frames_per_integration / self.params['Readout']['ngroup']
        if self.params['Inst']['mode'] in ['ts_imaging']:
            split_seed, group_segment_indexes, integration_segment_indexes = find_file_splits(self.output_dims[1],
                                                                                              self.output_dims[0],
                                                                                              self.frames_per_integration,
                                                                                              self.params['Readout']['nint'],
                                                                                              frames_per_group=frames_per_group)

            # If the file needs to be split, check to see what the splitting
            # would be in the case of groups rather than frames. This will
            # help align the split files between the seed image and the dark
            # object later (which is split by groups).
            if split_seed:
                split_seed_g, self.group_segment_indexes_g, self.file_segment_indexes = find_file_splits(self.output_dims[1],
                                                                                                    self.output_dims[0],
                                                                                                    self.params['Readout']['ngroup'],
                                                                                                    self.params['Readout']['nint'])


                #print('\nOutputs:')
                #print(split_seed, group_segment_indexes, integration_segment_indexes)
                #print(split_seed_g, self.group_segment_indexes_g, self.file_segment_indexes)
                #print(self.file_segment_indexes)
                #print('')

                # In order to avoid the case of having a single integration
                # in the final file, which leads to rate rather than rateints
                # files in the pipeline, check to be sure that the integration
                # splitting indexes indicate the last split isn't a single
                # integration
                if len(self.file_segment_indexes) > 2:
                    delta_int = self.file_segment_indexes[1:] - self.file_segment_indexes[0: -1]
                    if delta_int[-1] == 1 and delta_int[0] != 1:
                        self.file_segment_indexes[-2] -= 1
                        self.logger.debug('Adjusted final seed to avoid single integration: {}'.format(self.file_segment_indexes))

                # More adjustments related to segment numbers. We need to compare
                # the integration indexes for the seed images vs those for the final
                # data and make sure that there are no segments in the final data that
                # have no corresponding integrations from the seed images
                # Example: integration_segment_indexes = [0, 7, 8], and
                # self.file_segment_indexes = [0, 6, 8] - due to applying the adjustment
                # above. In this case as you step through integration_segment_indexes,
                # you see that (skipping 0), 7 and 8 both fall in the 6-8 bin in
                # self.file_segment_indexes. Nothing falls into the 0-7 bin, which
                # corresponds to segment 1. In this case, we need to adjust
                # integration_segment_indexes to make sure that all segments have data
                # associated with them.
                segnum_check = []
                for intnum in integration_segment_indexes[1:]:
                    segnum_check.append(np.where(intnum <= self.file_segment_indexes)[0][0])
                maxseg = max(segnum_check)
                for i in range(1, maxseg + 1):
                    if i not in segnum_check:
                        integration_segment_indexes = copy.deepcopy(self.file_segment_indexes)

            else:
                self.file_segment_indexes = integration_segment_indexes

        else:
            split_seed = False
            group_segment_indexes = [0, self.params['Readout']['ngroup']]
            integration_segment_indexes = [0, self.params['Readout']['nint']]
            self.file_segment_indexes = copy.deepcopy(integration_segment_indexes)
            self.total_seed_segments = 1
            self.segment_number = 1
            self.segment_part_number = 1

        self.total_seed_segments = len(self.file_segment_indexes) - 1
        self.total_seed_segments_and_parts = (len(integration_segment_indexes) - 1) * (len(group_segment_indexes) - 1)

        # Read in the PSF library file corresponding to the detector and filter
        # For WFSS simulations, use the PSF libraries with the appropriate CLEAR element
        self.prepare_psf_entries()

        if not self.expand_catalog_for_segments:
            self.psf_library = get_gridded_psf_library(
                self.params['Inst']['instrument'], self.detector, self.psf_filter, self.psf_pupil,
                self.params['simSignals']['psfwfe'],
                self.params['simSignals']['psfwfegroup'],
                self.params['simSignals']['psfpath'])
            self.psf_library_core_y_dim, self.psf_library_core_x_dim = self.psf_library.data.shape[-2:]
            self.psf_library_oversamp = self.psf_library.oversampling

        # If reading in segment PSFs, use get_gridded_segment_psf_library_list
        # to get a list of photutils.griddedPSFModel objects
        else:
            self.psf_library = get_gridded_segment_psf_library_list(
                self.params['Inst']['instrument'], self.detector, self.psf_filter,
                self.params['simSignals']['psfpath'], pupilname=self.psf_pupil)
            self.psf_library_core_y_dim, self.psf_library_core_x_dim = self.psf_library[0].data.shape[-2:]
            self.psf_library_oversamp = 1

        # Set the psf core dimensions to actually be 2 rows and columns
        # less than the dimensions in the library file. This is because
        # we will later evaluate the library using these core dimensions.
        # If we were to evaluate a library that is 51x51 pixels using a
        # 51x51 pixel grid, then if the source is centered close to the
        # edge of the central pixel, you can end up with an zeroed out
        # edge row or column in the evaluated array. So we do this to be
        # sure that we are evaluating the library with a slightly smaller
        # array than the array in the library.
        self.psf_library_core_x_dim = np.int(self.psf_library_core_x_dim / self.psf_library_oversamp) - \
            self.params['simSignals']['gridded_psf_library_row_padding']
        self.psf_library_core_y_dim = np.int(self.psf_library_core_y_dim / self.psf_library_oversamp) - \
            self.params['simSignals']['gridded_psf_library_row_padding']

        if self.add_psf_wings is True:
            self.psf_wings = get_psf_wings(self.params['Inst']['instrument'], self.detector,
                                           self.psf_filter, self.psf_pupil,
                                           self.params['simSignals']['psfwfe'],
                                           self.params['simSignals']['psfwfegroup'],
                                           os.path.join(self.params['simSignals']['psfpath'], 'psf_wings'))

            # Read in the file that defines PSF array sizes based on magnitude
            self.psf_wing_sizes = ascii.read(self.params['simSignals']['psf_wing_threshold_file'])
            max_wing_size = self.psf_wings.shape[0]
            too_large = np.where(np.array(self.psf_wing_sizes['number_of_pixels']) > max_wing_size)[0]
            if len(too_large) > 0:
                self.logger.info(('Some PSF sizes in {} are larger than the PSF library file dimensions. '
                                  'Resetting these values in the table to be equal to the PSF dimensions'
                                  .format(os.path.basename(self.params['simSignals']['psf_wing_threshold_file']))))
                self.psf_wing_sizes['number_of_pixels'][too_large] = max_wing_size

        # Prepare for saving seed images. Set default values for the
        # keywords that must appear in the headers of any seed image
        # file

        # Attributes related to file splitting, which is done in cases
        # where the data volume is too large. Currently this is only
        # implemented for imaging TSO. The only other mode where it
        # will need to be implemented is moving tagets
        self.segment_number = 1
        self.segment_part_number = 1
        self.segment_frames = self.frames_per_integration  # self.seedimage.shape[1]
        self.segment_ints = self.params['Readout']['nint']  # self.seedimage.shape[0]
        self.segment_frame_start_number = 0
        self.segment_int_start_number = 0
        self.part_int_start_number = 0
        self.part_frame_start_number = 0

        # For imaging mode, generate the countrate image using the catalogs
        if self.params['Telescope']['tracking'].lower() != 'non-sidereal':
            self.logger.info('Creating signal rate image of sidereal synthetic inputs.')
            self.seedimage, self.seed_segmap = self.create_sidereal_image()
            outapp = ''

        # If we are tracking a non-sidereal target, then
        # everything in the catalogs needs to be streaked across
        # the detector
        if self.params['Telescope']['tracking'].lower() == 'non-sidereal':
            self.logger.info('Creating signal ramp of non-sidereal synthetic inputs')
            self.seedimage, self.seed_segmap = self.non_sidereal_seed()
            outapp = '_nonsidereal_target'

        # If non-sidereal targets are requested (KBOs, asteroids, etc,
        # create a RAPID integration which includes those targets
        mov_targs_ramps = []
        if (self.runStep['movingTargets'] | self.runStep['movingTargetsSersic']
                | self.runStep['movingTargetsExtended']):
            self.logger.info(("Creating signal ramp of sources that are moving with "
                              "respect to telescope tracking."))
            trailed_ramp, trailed_segmap = self.make_trailed_ramp()
            outapp += '_trailed_sources'

            # Now we need to expand frameimage into a ramp
            # so we can add the trailed objects
            self.logger.info('Combining trailed object ramp with that containing tracked targets')
            if self.params['Telescope']['tracking'].lower() != 'non-sidereal':
                self.seedimage = self.combineSimulatedDataSources('countrate', self.seedimage, trailed_ramp)
            else:
                self.seedimage = self.combineSimulatedDataSources('ramp', self.seedimage, trailed_ramp)
            self.seed_segmap += trailed_segmap

        # MASK IMAGE
        # Create a mask so that we don't add signal to masked pixels
        # Initially this includes only the reference pixels
        # Keep the mask image equal to the true subarray size, since this
        # won't be used to make a requested grism source image
        if self.params['Inst']['mode'] not in ['wfss', 'ts_grism']:
            self.maskimage = np.zeros((self.ffsize, self.ffsize), dtype=np.int)
            self.maskimage[4:self.ffsize-4, 4:self.ffsize-4] = 1.

            # crop the mask to match the requested output array
            ap_suffix = self.params['Readout']['array_name'].split('_')[1]
            if ap_suffix not in ['FULL', 'CEN']:
                self.maskimage = self.maskimage[self.subarray_bounds[1]:self.subarray_bounds[3] + 1,
                                                self.subarray_bounds[0]:self.subarray_bounds[2] + 1]

        # TSO imaging mode here
        if self.params['Inst']['mode'] in ['ts_imaging']:
            self.create_tso_seed(split_seed=split_seed, integration_splits=integration_segment_indexes,
                                 frame_splits=group_segment_indexes)
        else:

            # For seed images to be dispersed in WFSS mode,
            # embed the seed image in a full frame array. The disperser
            # tool does not work on subarrays
            aperture_suffix = self.params['Readout']['array_name'].split('_')[-1]
            #if ((self.params['Inst']['mode'] in ['wfss', 'ts_grism']) & \
            #   (aperture_suffix not in ['FULL', 'CEN'])):
            #    self.seedimage, self.seed_segmap = self.pad_wfss_subarray(self.seedimage, self.seed_segmap)

            # For NIRISS POM data, extract the central 2048x2048
            if self.params['Inst']['mode'] in ["pom"]:
                # Expose the full-sized pom seed image
                self.logger.info('Multiplying seed by POM transmission image.')
                self.seedimage *= self.transmission_image
                self.pom_seed = copy.deepcopy(self.seedimage)
                self.pom_segmap = copy.deepcopy(self.seed_segmap)

                # Save the full-sized pom seed image to a file
                self.pom_file = os.path.join(self.basename + '_' + self.params['Readout'][self.usefilt] + '_pom_seed_image.fits')
                self.saveSeedImage(self.pom_seed, self.pom_segmap, self.pom_file)
                self.logger.info('Full POM seed image saved as: {}'.format(self.pom_file))
                self.seedimage, self.seed_segmap = self.extract_full_from_pom(self.seedimage, self.seed_segmap)

            if self.params['Inst']['mode'] not in ['wfss', 'ts_grism', 'pom']:
                # Multiply the mask by the seed image and segmentation map in
                # order to reflect the fact that reference pixels have no signal
                # from external sources. Seed images to be dispersed do not have
                # this step applied.
                self.seedimage *= self.maskimage
                self.seed_segmap *= self.maskimage

            # For data that will not be dispersed, multiply by the transmission image
            # pom data have already been multiplied by the transmission image above
            if self.params['Inst']['mode'] not in ['wfss', 'ts_grism', 'pom']:
                self.logger.info('Multiplying seed by POM transmission image.')
                self.seedimage *= self.transmission_image

            # Save the combined static + moving targets ramp
            if self.params['Inst']['instrument'].lower() != 'fgs':
                self.seed_file = '{}_{}_{}_final_seed_image.fits'.format(self.basename, self.params['Readout']['filter'],
                                                                         self.params['Readout']['pupil'])
            else:
                self.seed_file = '{}_final_seed_image.fits'.format(self.basename)

            # Define self.seed_files for non-TSO observations
            if len(self.seed_files) == 0:
                self.seed_files = [self.seed_file]

            self.saveSeedImage(self.seedimage, self.seed_segmap, self.seed_file)
            self.logger.info("Final seed image and segmentation map saved as {}".format(self.seed_file))
            self.logger.info("Seed image, segmentation map, and metadata available as:")
            self.logger.info("self.seedimage, self.seed_segmap, self.seedinfo.\n\n")

        # Return info in a tuple
        # return (self.seedimage, self.seed_segmap, self.seedinfo)

        # In the case where the user is running only catalog_seed_image,
        # we want to make a copy of the log file, rename
        # it to something unique and move it to a logical location.
        #
        # If the user has called (e.g. imaging_simulator), in which case
        # dark_prep will be run next, dark_prep will re-initialize the
        # logger with the same handler and file destination, so it will
        # append to the original log file created here.
        logging_functions.move_logfile_to_standard_location(self.paramfile, STANDARD_LOGFILE_NAME,
                                                            yaml_outdir=self.params['Output']['directory'],
                                                            log_type='catalog_seed')

    def create_tso_seed(self, split_seed=False, integration_splits=-1, frame_splits=-1):
        """Create a seed image for time series sources. Just like for moving
        targets, the seed image will be 4-dimensional

        Parameters
        ----------
        split_seed : bool
            Whether or not the seed image will be split between multiple files

        integration_splits : list
            List containing the first integration number within each of the
            split files. In addition, the final number in the list should be
            the index of the final integration.

        frame_splits : list
            Similar to ``integration_splits`` but for frame numbers. This will
            be used in the case where the readout pattern contains many frames
            per group

        Returns
        -------
        seed : numpy.ndarray
            4D array seed image.

        segmap : numpy.ndarray
            2D segmentation map
        """
        # Read in the TSO catalog. This is only for TSO mode, not
        # grism TSO, which will need a different catalog format.
        if self.params['Inst']['mode'].lower() == 'ts_imaging':
            tso_cat, _ = self.get_point_source_list(self.params['simSignals']['tso_imaging_catalog'], source_type='ts_imaging')

            # Create lists of seed images and segmentation maps for all
            # TSO objects
            tso_seeds = []
            tso_segs = []
            tso_lightcurves = []
            for source in tso_cat:
                # Let's set the TSO source to be a unique index number.
                # Otherwise the index number will be modified to be one
                # greater than the max value after working on the background
                # sources
                source['index'] = TSO_GRISM_INDEX

                # Place row in an empty table
                t = tso_cat[:0].copy()
                t.add_row(source)

                # Create the seed image contribution from each source
                ptsrc_seed, ptsrc_seg = self.make_point_source_image(t)

                # Add to the list of sources (even though the list will
                # always have only one item)
                tso_seeds.append(copy.deepcopy(ptsrc_seed))
                tso_segs.append(copy.deepcopy(ptsrc_seg))

                # Under the assumption that there will always be only one
                # TSO source, let's assume that the dataset number in the
                # lightcurve file is always 1. This seems easiest for the
                # users when creating the file.
                lightcurve = tso.read_lightcurve(source['lightcurve_file'], 1)
                tso_lightcurves.append(lightcurve)

            if not split_seed:
                # Add the TSO sources to the seed image and segmentation map
                seed, segmap = tso.add_tso_sources(self.seedimage, self.seed_segmap, tso_seeds, tso_segs,
                                                   tso_lightcurves, self.frametime, self.total_frames,
                                                   self.total_frames, self.frames_per_integration,
                                                   self.params['Readout']['nint'],
                                                   self.params['Readout']['resets_bet_ints'],
                                                   samples_per_frametime=5)

                self.segment_number = 1
                self.segment_part_number = 1
                self.segment_frames = seed.shape[1]
                self.segment_ints = seed.shape[0]
                self.segment_frame_start_number = 0
                self.segment_int_start_number = 0
                self.part_int_start_number = 0
                self.part_frame_start_number = 0

                # Zero out the reference pixels
                seed *= self.maskimage
                segmap *= self.maskimage

                # Multiply by the transmission image
                self.logger.info('Multiplying seed by POM transmission image.')
                seed *= self.transmission_image

                # Save the seed image segment to a file
                if self.total_seed_segments_and_parts == 1:
                    self.seed_file = '{}_{}_{}_seed_image.fits'.format(self.basename, self.params['Readout']['filter'],
                                                                       self.params['Readout']['pupil'])
                else:
                    raise ValueError("ERROR: TSO seed file should not be split at this point.")
                    seg_string = str(self.segment_number).zfill(3)
                    part_string = str(self.segment_part_number).zfill(3)
                    self.seed_file = '{}_{}_{}_seg{}_part{}_seed_image.fits'.format(self.basename, self.params['Readout']['filter'],
                                                                                    self.params['Readout']['pupil'], seg_string, part_string)

                self.seed_files.append(self.seed_file)
                self.saveSeedImage(seed, segmap, self.seed_file)

            else:
                split_meta = SplitFileMetaData(integration_splits, frame_splits,
                                               self.file_segment_indexes, self.group_segment_indexes_g,
                                               self.frames_per_integration, self.frames_per_group, self.frametime)

                counter = 0
                i = 1
                for int_start in integration_splits[:-1]:
                    int_end = integration_splits[i]

                    j = 1
                    previous_frame = np.zeros(self.seedimage.shape)
                    for initial_frame in frame_splits[:-1]:
                        total_frames = split_meta.total_frames[counter]
                        total_ints = split_meta.total_ints[counter]
                        time_start = split_meta.time_start[counter]
                        frame_start = split_meta.frame_start[counter]
                        seed, segmap = tso.add_tso_sources(self.seedimage, self.seed_segmap,
                                                                           tso_seeds, tso_segs,
                                                                           tso_lightcurves, self.frametime,
                                                                           total_frames, self.total_frames,
                                                                           self.frames_per_integration,
                                                                           total_ints,
                                                                           self.params['Readout']['resets_bet_ints'],
                                                                           starting_time=time_start,
                                                                           starting_frame=frame_start,
                                                                           samples_per_frametime=5)
                        seed += previous_frame
                        previous_frame = seed[-1, -1, :, :]

                        # Zero out the reference pixels
                        seed *= self.maskimage
                        segmap *= self.maskimage

                        # Multiply by the transmission image
                        self.logger.info('Multiplying seed by POM transmission image.')
                        seed *= self.transmission_image

                        # Get metadata values to save in seed image header
                        self.segment_number = split_meta.segment_number[counter]
                        self.segment_ints = split_meta.segment_ints[counter]
                        self.segment_frames = split_meta.segment_frames[counter]
                        self.segment_part_number = split_meta.segment_part_number[counter]
                        self.segment_frame_start_number = split_meta.segment_frame_start_number[counter]
                        self.segment_int_start_number = split_meta.segment_int_start_number[counter]
                        self.part_int_start_number = split_meta.part_int_start_number[counter]
                        self.part_frame_start_number = split_meta.part_frame_start_number[counter]
                        counter += 1

                        # Save the seed image segment to a file
                        self.logger.debug('\n\n\nTotal_seed_segments_and_parts: {}'.format(self.total_seed_segments_and_parts))
                        seg_string = str(self.segment_number).zfill(3)
                        part_string = str(self.segment_part_number).zfill(3)
                        self.seed_file = '{}_{}_{}_seg{}_part{}_seed_image.fits'.format(self.basename, self.params['Readout']['filter'],
                                                                                        self.params['Readout']['pupil'], seg_string, part_string)

                        self.saveSeedImage(seed, segmap, self.seed_file)
                        self.seed_files.append(self.seed_file)
                        self.logger.info('Adding file {} to self.seed_files\n'.format(self.seed_file))
                        j += 1

                    i += 1

            self.seedimage = seed
            self.seed_segmap = segmap
        else:
            raise ValueError('Grism TSO simulations should be done with grism_tso_simulator.py!')

    def get_frame_count_info(self):
        """Calculate information on the number of frames per group and
        per integration
        """
        numints = self.params['Readout']['nint']
        numgroups = self.params['Readout']['ngroup']
        numframes = self.params['Readout']['nframe']
        numskips = self.params['Readout']['nskip']
        numresets = self.params['Readout']['resets_bet_ints']

        self.frames_per_group = numframes + numskips
        self.frames_per_integration = numgroups * self.frames_per_group
        self.total_frames = numgroups * self.frames_per_group

        if numints > 1:
            # Frames for all integrations
            self.total_frames *= numints
            # Add the resets for all but the first integration
            self.total_frames += (numresets * (numints - 1))

    def extract_full_from_pom(self, seedimage, seed_segmap):
        """ Given the seed image and segmentation images for the NIRISS POM field of view,
        extract the central 2048x2048 pixel area where the detector sits.  The routine is only
        called when the mode is "pom".  The mode is set to "imaging" in these routine, as after
        the routine is called the subsequent results are the same as when the mode is set to
        "imaging" in the parameter file.

        Parameters:
        -----------

        seedimage : numpy.ndarray (float)   dimension 2322x2322 pixels
        seed_segmap : numpy.ndarray (int)    dimension 2322x2322 pixels

        Returns:
        ---------

        newseedimage : numpy.ndarray (float)  dimension 2048x2048
        newseed_segmap : numpy.ndarray (int)   dimension 2048x2048

        """
        # For the NIRISS POM mode, extact the central 2048x2048 pixels for the
        # ramp simulation.  Set the mode back to "imaging".
        newseedimage = np.copy(seedimage[self.coord_adjust['yoffset']:self.coord_adjust['yoffset']+2048,
                                         self.coord_adjust['xoffset']:self.coord_adjust['xoffset']+2048])
        newseed_segmap = np.copy(seed_segmap[self.coord_adjust['yoffset']:self.coord_adjust['yoffset']+2048,
                                             self.coord_adjust['xoffset']:self.coord_adjust['xoffset']+2048])
        self.params['Inst']['mode'] = "imaging"
        return newseedimage, newseed_segmap

    def add_detector_to_zeropoints(self, detector):
        """Manually add detector dependence to the zeropoint table for
        NIRCam and NIRISS simualtions. This is being done as a placeholder
        for the future, where we expect zeropoints to be detector-dependent.

        Parameters:
        -----------
        detector : str
            Name of detector to add to the table

        Returns:
        --------
        base_table : astropy.table.table
            Modified table of zeropoint info
        """
        # Add "Detector" to the list of column names
        base_table = copy.deepcopy(self.zps)
        num_entries = len(self.zps)
        det_column = Column(np.repeat(detector, num_entries), name="Detector")
        base_table.add_column(det_column, index=0)
        return base_table

    def basic_get_image(self, filename):
        """
        Read in image from a fits file

         Parameters:
        -----------
        filename : str
            Name of fits file to be read in

         Returns:
        --------
        data : obj
            numpy array of data within file

        header : obj
            Header from 0th extension of data file
        """
        data, header = fits.getdata(filename, header=True)
        if len(data.shape) != 2:
            data, header = fits.getdata(filename, 1)
        return data, header

    def grism_factor(self):
        """Find the factor by which grism images are oversized compared
        to full frame images
        """
        gy, gx = self.transmission_image.shape
        self.grism_direct_factor_x = gx / 2048.
        self.grism_direct_factor_y = gy / 2048.

    def prepare_psf_entries(self):
        """Get the correct filter and pupil values to use when searching
        for gridded psf libraries
        """
        self.psf_pupil = self.params['Readout']['pupil']
        self.psf_filter = self.params['Readout']['filter']
        if self.params['Readout']['pupil'].lower() in ['grismr', 'grismc']:
            self.psf_pupil = 'CLEAR'
        if self.params['Readout']['filter'].lower() in ['gr150r', 'gr150c']:
            self.psf_filter = 'CLEAR'

    def prepare_transmission_file(self):
        """Read in the transmission file and get into the correct shape in
        order to apply it to the seed image
        """
        filename = self.params['Reffiles']['transmission']

        if filename is not None:
            # Read in file
            try:
                transmission, header = fits.getdata(filename, header=True)
            except:
                raise IOError('WARNING: unable to read in {}'.format(filename))
        else:
            self.logger.info(('No transmission file given. Assuming full transmission for all pixels, '
                              'not including flat field effects. (no e.g. occulters blocking any pixels).'))
            transmission = np.ones((2048, 2048))
            header = {'NOMXSTRT': 0, 'NOMYSTRT': 0}

        yd, xd = transmission.shape

        # Get the coordinates in the transmission file that correspond to (0,0)
        # on the detector (full frame aperture)
        self.trans_ff_xmin = int(header['NOMXSTRT'])
        self.trans_ff_ymin = int(header['NOMYSTRT'])

        # Check that the transmission image contains the entire detector
        if ((xd < 2048) or (yd < 2048)):
            raise ValueError("Transmission image is not large enough to contain the entire detector.")
        if (((self.trans_ff_xmin + 2048) > xd) or ((self.trans_ff_ymin + 2048) > yd)):
            raise ValueError(("NOMXSTRT, NOMYSTRT in transmission image indicate the entire detector is "
                              "not contained in the image."))

        if (self.params['Output']['grism_source_image']) or (self.params['Inst']['mode'] in ["pom", "wfss", "ts_grism"]):
            pass
        else:
            # Imaging modes here. Cut the transmission file down to full frame,
            # and then down to the requested aperture
            transmission = transmission[self.trans_ff_ymin: self.trans_ff_ymin+2048, self.trans_ff_xmin: self.trans_ff_xmin+2048]

            # Crop to expected subarray
            try:
                transmission = transmission[self.subarray_bounds[1]:self.subarray_bounds[3]+1,
                                            self.subarray_bounds[0]:self.subarray_bounds[2]+1]
            except:
                raise ValueError("Unable to crop transmission image to expected subarray.")

        self.transmission_image = transmission

    def pad_wfss_subarray(self, seed, seg):
        """
        WFSS seed images that are to go into the disperser
        must be full frame (or larger). The disperser cannot
        work on subarray images. So embed the subarray seed image
        in a full-frame sized array.

        Parameters:
        -----------
        None

        Returns:
        --------
        Padded seed image and segmentation map
        """
        seeddim = seed.shape
        nx = np.int(2048 * self.grism_direct_factor_x)
        ny = np.int(2048 * self.grism_direct_factor_y)
        ffextrax = np.int((nx - 2048) / 2)
        ffextray = np.int((ny - 2048) / 2)
        bounds = np.array(self.subarray_bounds)

        subextrax = np.int((seeddim[-1] - bounds[2]) / 2)
        subextray = np.int((seeddim[-2] - bounds[3]) / 2)

        extradiffy = ffextray - subextray
        extradiffx = ffextrax - subextrax
        exbounds = [extradiffx, extradiffy, extradiffx+seeddim[-1]-1, extradiffy+seeddim[-2]-1]

        if len(seeddim) == 2:
            padded_seed = np.zeros((ny, nx))
            padded_seed[exbounds[1]:exbounds[3] + 1, exbounds[0]:exbounds[2] + 1] = seed
            padded_seg = np.zeros((ny, nx), dtype=np.int)
            padded_seg[exbounds[1]:exbounds[3] + 1, exbounds[0]:exbounds[2] + 1] = seg
        elif len(seeddim) == 4:
            padded_seed = np.zeros((seeddim[0], seeddim[1], ny, nx))
            padded_seed[:, :, exbounds[1]:exbounds[3] + 1, exbounds[0]:exbounds[2] + 1] = seed
            padded_seg = np.zeros((seeddim[0], seeddim[1], ny, nx), dtype=np.int)
            padded_seg[:, :, exbounds[1]:exbounds[3] + 1, exbounds[0]:exbounds[2] + 1] = seg
        else:
            raise ValueError("Seed image is not 2D or 4D. It should be.")
        return padded_seed, padded_seg

    def saveSeedImage(self, seed_image, segmentation_map, seed_file_name):
        """Save the seed image and accompanying segmentation map to a
        fits file.

        Parameters
        ----------
        seed_image : numpy.ndarray
            Array containing the seed image

        segmentation_map : numpy.ndimage
            Array containing the segmentation map

        seed_file_name : str
            Name of FITS file to save ``seed_image`` and `segmentation_map``
            into
        """
        arrayshape = seed_image.shape
        if len(arrayshape) == 2:
            units = 'ADU/sec'
            yd, xd = arrayshape
            grps = 0
            integ = 0
            tgroup = 0.
            arraygroup = 0
            arrayint = 0
            self.logger.info('Seed image is 2D.')
        elif len(arrayshape) == 3:
            units = 'ADU'
            grps, yd, xd = arrayshape
            integ = 0
            tgroup = self.frametime * (self.params['Readout']['nframe'] + self.params['Readout']['nskip'])
            self.logger.info('Seed image is 3D.')
        elif len(arrayshape) == 4:
            units = 'ADU'
            integ, grps, yd, xd = arrayshape
            tgroup = self.frametime * (self.params['Readout']['nframe'] + self.params['Readout']['nskip'])
            self.logger.info('Seed image is 4D.')

        xcent_fov = xd / 2
        ycent_fov = yd / 2

        kw = {}
        kw['XCENTER'] = xcent_fov
        kw['YCENTER'] = ycent_fov
        kw['UNITS'] = units
        kw['TGROUP'] = tgroup

        # Set FGS filter to "N/A" in the output file
        # as this is the value DMS looks for.
        if self.params['Readout']['filter'] == "NA":
            self.params['Readout']['filter'] = "N/A"
        if self.params['Readout']['pupil'] == "NA":
            self.params['Readout']['pupil'] = "N/A"
        kw['FILTER'] = self.params['Readout']['filter']
        kw['PUPIL'] = self.params['Readout']['pupil']
        kw['PHOTFLAM'] = self.photflam
        kw['PHOTFNU'] = self.photfnu
        kw['PHOTPLAM'] = self.pivot * 1.e4  # put into angstroms
        kw['NOMXDIM'] = self.nominal_dims[1]
        kw['NOMYDIM'] = self.nominal_dims[0]
        kw['NOMXSTRT'] = np.int(self.coord_adjust['xoffset'] + 1)
        kw['NOMXEND'] = np.int(self.nominal_dims[1] + self.coord_adjust['xoffset'])
        kw['NOMYSTRT'] = np.int(self.coord_adjust['yoffset'] + 1)
        kw['NOMYEND'] = np.int(self.nominal_dims[0] + self.coord_adjust['yoffset'])

        # Files/inputs used during seed image production
        kw['YAMLFILE'] = self.paramfile
        kw['GAINFILE'] = self.params['Reffiles']['gain']
        kw['DISTORTN'] = self.params['Reffiles']['astrometric']
        kw['IPC'] = self.params['Reffiles']['ipc']
        kw['PIXARMAP'] = self.params['Reffiles']['pixelAreaMap']
        kw['CROSSTLK'] = self.params['Reffiles']['crosstalk']
        kw['FLUX_CAL'] = self.params['Reffiles']['flux_cal']
        kw['FTHRUPUT'] = self.params['Reffiles']['filter_throughput']
        kw['PTSRCCAT'] = self.params['simSignals']['pointsource']
        kw['GALAXCAT'] = self.params['simSignals']['galaxyListFile']
        kw['EXTNDCAT'] = self.params['simSignals']['extended']
        kw['MTPTSCAT'] = self.params['simSignals']['movingTargetList']
        kw['MTSERSIC'] = self.params['simSignals']['movingTargetSersic']
        kw['MTEXTEND'] = self.params['simSignals']['movingTargetExtended']
        kw['NONSDRAL'] = self.params['simSignals']['movingTargetToTrack']
        kw['BKGDRATE'] = self.params['simSignals']['bkgdrate']
        kw['TRACKING'] = self.params['Telescope']['tracking']
        kw['POISSON'] = self.params['simSignals']['poissonseed']
        kw['PSFWFE'] = self.params['simSignals']['psfwfe']
        kw['PSFWFGRP'] = self.params['simSignals']['psfwfegroup']
        kw['MRGEVRSN'] = mirage.__version__

        # Observations with high data volumes (e.g. moving targets, TSO)
        # can be split into multiple "segments" in order to cap the
        # maximum file size
        kw['EXSEGTOT'] = self.total_seed_segments  # Total number of segments in exp
        kw['EXSEGNUM'] = self.segment_number       # Segment number of this file
        kw['PART_NUM'] = self.segment_part_number  # Segment part number of this file

        # Total number of integrations and groups in the current segment
        # (combining all parts of the segment)
        kw['SEGINT'] = self.segment_ints
        kw['SEGGROUP'] = self.segment_frames

        # Total number of integrations and groups in the exposure
        kw['EXPINT'] = self.params['Readout']['nint']
        kw['EXPGRP'] = self.params['Readout']['ngroup']

        # Indexes of the ints and groups where the data in this file go
        # Frame and integration indexes of the segment within the exposure
        kw['SEGFRMST'] = self.segment_frame_start_number
        kw['SEGFRMED'] = self.segment_frame_start_number + grps - 1
        kw['SEGINTST'] = self.segment_int_start_number
        kw['SEGINTED'] = self.segment_int_start_number + integ - 1

        # Frame and integration indexes of the part within the segment
        kw['PTINTSRT'] = self.part_int_start_number
        kw['PTFRMSRT'] = self.part_frame_start_number

        # Seed images provided to disperser are always embedded in an array
        # that is larger than full frame. These keywords describe where the
        # detector is within this oversized array
        if self.params['Inst']['mode'] in ['wfss', 'ts_grism', 'pom']:
            kw['NOMXDIM'] = self.ffsize
            kw['NOMYDIM'] = self.ffsize
            kw['NOMXSTRT'] = self.trans_ff_xmin
            kw['NOMXEND'] = kw['NOMXSTRT'] + self.ffsize - 1
            kw['NOMYSTRT'] = self.trans_ff_ymin
            kw['NOMYEND'] = kw['NOMYSTRT'] + self.ffsize - 1

        # TSO-specific header keywords
        if self.params['Inst']['mode'] in ['ts_imaging', 'ts_grism']:
            kw['TSOVISIT'] = True
        else:
            kw['TSOVISIT'] = False

        kw['XREF_SCI'] = self.siaf.XSciRef
        kw['YREF_SCI'] = self.siaf.YSciRef

        kw['GRISMPDX'] = self.grism_direct_factor_x
        kw['GRISMPDY'] = self.grism_direct_factor_y
        self.seedinfo = kw
        self.saveSingleFits(seed_image, seed_file_name, key_dict=kw, image2=segmentation_map, image2type='SEGMAP')

    def combineSimulatedDataSources(self, inputtype, input1, mov_tar_ramp):
        """Combine the exposure containing the trailed sources with the
        countrate image containing the static sources
        inputtype can be 'countrate' in which case input needs to be made
        into a ramp before combining with mov_tar_ramp, or 'ramp' in which
        case you can combine directly. Use 'ramp' with
        non-sidereal TRACKING data, and 'countrate' with sidereal TRACKING data
        """
        if inputtype == 'countrate':
            # First change the countrate image into a ramp
            yd, xd = input1.shape
            numints = self.params['Readout']['nint']
            num_frames = self.params['Readout']['ngroup'] * \
                (self.params['Readout']['nframe'] + self.params['Readout']['nskip'])
            self.logger.info("Countrate image of synthetic signals being converted to "
                             "RAPID/NISRAPID integration with {} frames.".format(num_frames))
            input1_ramp = np.zeros((numints, num_frames, yd, xd))
            for i in range(num_frames):
                input1_ramp[0, i, :, :] = input1 * self.frametime * (i + 1)
            if numints > 1:
                for integ in range(1, numints):
                    input1_ramp[integ, :, :, :] = input1_ramp[0, :, :, :]

        else:
            # If input1 is a ramp rather than a countrate image
            input1_ramp = input1

        # Combine the input1 ramp and the moving target ramp, which are
        # now both RAPID mode
        totalinput = input1_ramp + mov_tar_ramp
        return totalinput

    def make_trailed_ramp(self):
        # Create a ramp for objects that are trailing through
        # the field of view during the integration
        mov_targs_ramps = []
        mov_targs_segmap = None

        # Only attemp to add ghosts to NIRISS observations where the
        # user has requested it.
        add_ghosts = False
        if self.params['Inst']['instrument'].lower() == 'niriss' and self.params['simSignals']['add_ghosts']:
            add_ghosts = True

        if self.params['Telescope']['tracking'].lower() != 'non-sidereal':
            tracking = False
            ra_vel = None
            dec_vel = None
            vel_flag = False
            ra_interp_fncn = None
            dec_interp_fncn = None
        else:
            tracking = True
            ra_vel = self.ra_vel
            dec_vel = self.dec_vel
            vel_flag = self.nonsidereal_pix_vel_flag
            ra_interp_fncn = self.nonsidereal_ra_interp
            dec_interp_fncn = self.nonsidereal_dec_interp

        if self.runStep['movingTargets']:
            self.logger.info("Adding moving point sources to seed image.")

            mov_targs_ptsrc, mt_ptsrc_segmap = self.movingTargetInputs(self.params['simSignals']['movingTargetList'],
                                                                       'point_source',
                                                                       MT_tracking=tracking,
                                                                       tracking_ra_vel=ra_vel,
                                                                       tracking_dec_vel=dec_vel,
                                                                       trackingPixVelFlag=vel_flag,
                                                                       non_sidereal_ra_interp_function=ra_interp_fncn,
                                                                       non_sidereal_dec_interp_function=dec_interp_fncn,
                                                                       add_ghosts=add_ghosts
                                                                       )

            mov_targs_ramps.append(mov_targs_ptsrc)
            mov_targs_segmap = np.copy(mt_ptsrc_segmap)

        # moving target using a sersic object
        if self.runStep['movingTargetsSersic']:
            self.logger.info("Adding moving galaxies to seed image.")
            mov_targs_sersic, mt_galaxy_segmap = self.movingTargetInputs(self.params['simSignals']['movingTargetSersic'],
                                                                         'galaxies',
                                                                         MT_tracking=tracking,
                                                                         tracking_ra_vel=ra_vel,
                                                                         tracking_dec_vel=dec_vel,
                                                                         trackingPixVelFlag=vel_flag,
                                                                         non_sidereal_ra_interp_function=ra_interp_fncn,
                                                                         non_sidereal_dec_interp_function=dec_interp_fncn,
                                                                         add_ghosts=add_ghosts
                                                                         )

            mov_targs_ramps.append(mov_targs_sersic)
            if mov_targs_segmap is None:
                mov_targs_segmap = np.copy(mt_galaxy_segmap)
            else:
                mov_targs_segmap += mt_galaxy_segmap

        # moving target using an extended object
        if self.runStep['movingTargetsExtended']:
            self.logger.info("Adding moving extended sources to seed image.")
            mov_targs_ext, mt_ext_segmap = self.movingTargetInputs(self.params['simSignals']['movingTargetExtended'],
                                                                   'extended',
                                                                   MT_tracking=tracking,
                                                                   tracking_ra_vel=ra_vel,
                                                                   tracking_dec_vel=dec_vel,
                                                                   trackingPixVelFlag=vel_flag,
                                                                   non_sidereal_ra_interp_function=ra_interp_fncn,
                                                                   non_sidereal_dec_interp_function=dec_interp_fncn,
                                                                   add_ghosts=add_ghosts
                                                                   )

            mov_targs_ramps.append(mov_targs_ext)
            if mov_targs_segmap is None:
                mov_targs_segmap = np.copy(mt_ext_segmap)
            else:
                mov_targs_segmap += mt_ext_segmap

        mov_targs_integration = None
        if self.runStep['movingTargets'] or self.runStep['movingTargetsSersic'] or self.runStep['movingTargetsExtended']:
            # Combine the ramps of the moving targets if there is more than one type
            mov_targs_integration = mov_targs_ramps[0]
            if len(mov_targs_ramps) > 1:
                for i in range(1, len(mov_targs_ramps)):
                    mov_targs_integration += mov_targs_ramps[i]
        return mov_targs_integration, mov_targs_segmap

    def calcCoordAdjust(self):
        # Calculate the factors by which to expand the output array size, as well as the coordinate
        # offsets between the nominal output array and the input lists if the observation being
        # modeled is wfss

        instrument = self.params['Inst']['instrument']

        # Normal imaging with grism image requested
        if (instrument.lower() == 'nircam' and self.params['Output']['grism_source_image']) or \
           (instrument.lower() == 'niriss' and (self.params['Inst']['mode'] in ["pom", "wfss"] or self.params['Output']['grism_source_image'])):
            self.coord_adjust['x'] = self.grism_direct_factor_x
            self.coord_adjust['y'] = self.grism_direct_factor_y
            self.coord_adjust['xoffset'] = self.trans_ff_xmin + self.subarray_bounds[0]
            self.coord_adjust['yoffset'] = self.trans_ff_ymin + self.subarray_bounds[1]

    def non_sidereal_seed(self):
        """
        Create a seed EXPOSURE in the case where the instrument is tracking
        a non-sidereal target
        """
        # Only attemp to add ghosts to NIRISS observations where the
        # user has requested it.
        add_ghosts = False
        if self.params['Inst']['instrument'].lower() == 'niriss' and self.params['simSignals']['add_ghosts']:
            add_ghosts = True

        # Create a count rate image containing only the non-sidereal target(s)
        # These will be stationary in the fov
        nonsidereal_countrate, nonsidereal_segmap, self.ra_vel, self.dec_vel, self.nonsidereal_pix_vel_flag, self.nonsidereal_ra_interp, \
           self.nonsidereal_dec_interp = self.nonsidereal_CRImage(self.params['simSignals']['movingTargetToTrack'])

        # Expand into a RAPID exposure and convert from signal rate to signals
        ns_yd, ns_xd = nonsidereal_countrate.shape
        ns_int = self.params['Readout']['nint']
        ns_group = self.params['Readout']['ngroup']
        ns_nframe = self.params['Readout']['nframe']
        ns_nskip = self.params['Readout']['nskip']
        totframes = ns_group * (ns_nframe + ns_nskip)
        tmptimes = self.frametime * np.arange(1, totframes + 1)

        non_sidereal_ramp = np.zeros((ns_int, totframes, ns_yd, ns_xd))
        for i in range(totframes):
            for integ in range(ns_int):
                non_sidereal_ramp[integ, i, :, :] = nonsidereal_countrate * tmptimes[i]

        # Now we need to collect all the other sources (point sources,
        # galaxies, extended) in the other input files, and treat them
        # as targets which will move across the field of view during
        # the exposure.
        mtt_data_list = []
        mtt_data_segmap = None

        if self.runStep['pointsource']:
            # Now ptsrc is a list, which we need to provide to
            # movingTargetInputs
            self.logger.info("Adding moving background point sources to seed image.")
            mtt_ptsrc, mtt_ptsrc_segmap = self.movingTargetInputs(self.params['simSignals']['pointsource'],
                                                                  'point_source',
                                                                  MT_tracking=True,
                                                                  tracking_ra_vel=self.ra_vel,
                                                                  tracking_dec_vel=self.dec_vel,
                                                                  trackingPixVelFlag=self.nonsidereal_pix_vel_flag,
                                                                  non_sidereal_ra_interp_function=self.nonsidereal_ra_interp,
                                                                  non_sidereal_dec_interp_function=self.nonsidereal_dec_interp,
                                                                  add_ghosts=add_ghosts)
            mtt_data_list.append(mtt_ptsrc)
            if mtt_data_segmap is None:
                mtt_data_segmap = np.copy(mtt_ptsrc_segmap)
            else:
                mtt_data_segmap += mtt_ptsrc_segmap
            self.logger.info(("Done with creating moving targets from {}"
                              .format(self.params['simSignals']['pointsource'])))

        if self.runStep['galaxies']:
            self.logger.info("Adding moving background galaxies to seed image.")
            mtt_galaxies, mtt_galaxies_segmap = self.movingTargetInputs(self.params['simSignals']['galaxyListFile'],
                                                                        'galaxies',
                                                                        MT_tracking=True,
                                                                        tracking_ra_vel=self.ra_vel,
                                                                        tracking_dec_vel=self.dec_vel,
                                                                        trackingPixVelFlag=self.nonsidereal_pix_vel_flag,
                                                                        non_sidereal_ra_interp_function=self.nonsidereal_ra_interp,
                                                                        non_sidereal_dec_interp_function=self.nonsidereal_dec_interp,
                                                                        add_ghosts=add_ghosts)
            mtt_data_list.append(mtt_galaxies)
            if mtt_data_segmap is None:
                mtt_data_segmap = np.copy(mtt_galaxies_segmap)
            else:
                mtt_data_segmap += mtt_galaxies_segmap

            self.logger.info(("Done with creating moving targets from {}".
                              format(self.params['simSignals']['galaxyListFile'])))

        if self.runStep['extendedsource']:
            self.logger.info("Adding moving background extended sources to seed image.")
            mtt_ext, mtt_ext_segmap = self.movingTargetInputs(self.params['simSignals']['extended'],
                                                              'extended',
                                                              MT_tracking=True,
                                                              tracking_ra_vel=self.ra_vel,
                                                              tracking_dec_vel=self.dec_vel,
                                                              trackingPixVelFlag=self.nonsidereal_pix_vel_flag,
                                                              non_sidereal_ra_interp_function=self.nonsidereal_ra_interp,
                                                              non_sidereal_dec_interp_function=self.nonsidereal_dec_interp,
                                                              add_ghosts=add_ghosts)
            mtt_data_list.append(mtt_ext)
            if mtt_data_segmap is None:
                mtt_data_segmap = np.copy(mtt_ext_segmap)
            else:
                mtt_data_segmap += mtt_ext_segmap

            self.logger.info(("Done with creating moving targets from {}".
                              format(self.params['simSignals']['extended'])))

        # Add in the other objects which are not being tracked on
        # (i.e. the sidereal targets)
        if len(mtt_data_list) > 0:
            for i in range(len(mtt_data_list)):
                non_sidereal_ramp += mtt_data_list[i]
                # non_sidereal_zero += mtt_zero_list[i]
        if mtt_data_segmap is not None:
            nonsidereal_segmap += mtt_data_segmap
        return non_sidereal_ramp, nonsidereal_segmap

    def readMTFile(self, filename):
        """
        Read in moving target list file

        Arguments:
        ----------
        filename : str
            name of moving target catalog file

        Returns:
        --------
        returns : obj
            Table containing moving target entries
            pixelflag (boolean) -- If true, locations are in units of
                pixels. If false, locations are RA, Dec
            pixelvelflag (boolean) -- If true, moving target velocities
                are in units of pixels/hour. If false, arcsec/hour
            magsys -- magnitude system of the moving target magnitudes
        """
        mtlist = ascii.read(filename, comment='#')

        # Convert all relevant columns to floats
        for col in mtlist.colnames:
            if mtlist[col].dtype in ['int64', 'int']:
                mtlist[col] = mtlist[col].data * 1.

        # Check to see whether the position is in x,y or ra,dec
        pixelflag = False
        try:
            if 'position_pixels' in mtlist.meta['comments'][0:4]:
                pixelflag = True
        except:
            pass

        # If present, check whether the velocity entries are pix/sec
        # or arcsec/sec.
        pixelvelflag = False
        try:
            if 'velocity_pixels' in mtlist.meta['comments'][0:4]:
                pixelvelflag = True
        except:
            pass

        # If present, check whether the radius entries (for galaxies)
        # are in arcsec or pixels. If in arcsec, change to pixels
        if 'radius' in mtlist.colnames:
            if 'radius_pixels' not in mtlist.meta['comments'][0:4]:
                mtlist['radius'] /= self.siaf.XSciScale

        # If galaxies are present, change position angle from degrees
        # to radians
        if 'pos_angle' in mtlist.colnames:
            mtlist['pos_angle'] = mtlist['pos_angle'] * np.pi / 180.

        # Check to see if magnitude system is specified in comments
        # If not, assume AB mags
        msys = 'abmag'

        condition = ('stmag' in mtlist.meta['comments'][0:4]) | ('vegamag' in mtlist.meta['comments'][0:4])
        if condition:
            msys = [l for l in mtlist.meta['comments'][0:4] if 'mag' in l][0]
            msys = msys.lower()

        return mtlist, pixelflag, pixelvelflag, msys.lower()

    def movingTargetInputs(self, filename, input_type, MT_tracking=False,
                           tracking_ra_vel=None, tracking_dec_vel=None,
                           trackingPixVelFlag=False, non_sidereal_ra_interp_function=None,
                           non_sidereal_dec_interp_function=None, add_ghosts=True):
        """Read in listfile of moving targets and perform needed
        calculations to get inputs for moving_targets.py. Note that for non-sidereal
        exposures (MT_tracking == True), we potentially flip the coordinate system, and
        have the non-sidereal target remain at a single RA, Dec, while other sources all
        have changing RA, Dec with time. This flip is only used for long enough to calculate
        the detector x, y position of each target in each frame.

        Parameters
        ----------

        filename : str
            Name of catalog contining moving target sources

        input_type : str
            Specifies type of sources. Can be 'point_source','galaxies', or 'extended'

        MT_tracking : bool
            If True, observation is non-sidereal (i.e. telescope is tracking the moving target)

        tracking_ra_vel : float
            Velocity of the moving target in the detector x or right ascension direction.
            Units are pixels/hour or arcsec/hour depending on trackingPixVelFlag.

        tracking_dec_vel : float
            Velocity of moving target in the detector y or declination direction.
            Units are pixels/hour or arcsec/hour depending on trackingPixVelFlag.

        trackingPixVelFlag : bool
            If True, tracking_ra_vel and tracking_dec_vel are in units of pixels/hour, and
            velocities are in the detector x and y directions, respectively.
            If False, velocity untis are arcsec/hour and directions are RA, and Dec.

        non_sidereal_ra_interp_function : scipy.interpolate.interp1d
            Interpolation function giving the RA of the non-sidereal source versus calendar
            timestamp

        non_sidereal_dec_interp_function : scipy.interpolate.interp1d
            Interpolation function giving the Dec of the non-sidereal source versus calendar
            timestamp

        add_ghosts : bool
            If True, add ghost sources corresponding to the sources in the input catalog

        Returns
        -------

        mt_integration : numpy.ndarray
            4D array containing moving target seed image

        moving_segmap.segmap : numpy.ndarray
            2D array containing segmentation map that goes with the seed image.
            Segmentation map is based on the final frame in the seed image.
        """
        # Read input file - should be able to use for all modes
        mtlist, pixelFlag, pixvelflag, magsys = self.readMTFile(filename)

        # If there is no ephemeris file given and no x_or_RA_velocity
        # column (i.e. we have a catalog of sidereal sources), then
        # set add the velocity columns and set the velocities to zero.
        # Also set the pixel velocity flag to the same value as the
        # pixel flag, to minimize coordinate transforms later.
        if 'x_or_RA_velocity' not in mtlist.colnames and 'ephemeris_file' not in mtlist.colnames:
            self.logger.info('Sidereal catalog. Setting velocities to zero before proceeding.')
            nelem = len(mtlist['x_or_RA'])
            mtlist['x_or_RA_velocity'] = [0.] * nelem
            mtlist['y_or_Dec_velocity'] = [0.] * nelem
            pixelvelflag = pixelFlag

        # Get catalog index numbers
        indexes = mtlist['index']

        # Exposure times for all frames
        numints = self.params['Readout']['nint']
        numgroups = self.params['Readout']['ngroup']
        numframes = self.params['Readout']['nframe']
        numskips = self.params['Readout']['nskip']
        numresets = self.params['Readout']['resets_bet_ints']

        frames_per_group = numframes + numskips
        frames_per_integration = numgroups * frames_per_group
        total_frames = numgroups * frames_per_group
        # If only one integration per exposure, then total_frames
        # above is correct. For >1 integration, we need to add the reset
        # frame to each integration (except the first), and sum the number of
        # frames for all integrations

        if numints > 1:
            # Frames for all integrations
            total_frames *= numints
            # Add the resets for all but the first and last integrations
            total_frames += (numresets * (numints - 1))
        frameexptimes = self.frametime * np.arange(-1, total_frames)

        # output image dimensions
        dims = self.nominal_dims
        newdimsx = np.int(dims[1] * self.coord_adjust['x'])
        newdimsy = np.int(dims[0] * self.coord_adjust['y'])

        # Set up seed integration
        #mt_integration = np.zeros((numints, total_frames, newdimsy, newdimsx))
        mt_integration = np.zeros((numints, frames_per_integration, newdimsy, newdimsx))

        # Corresponding (2D) segmentation map
        moving_segmap = segmap.SegMap()
        moving_segmap.xdim = newdimsx
        moving_segmap.ydim = newdimsy
        moving_segmap.initialize_map()

        # Check the source list and remove any sources that are well outside the
        # field of view of the detector. These sources cause the coordinate
        # conversion to hang.
        indexes, mtlist = self.remove_outside_fov_sources(indexes, mtlist, pixelFlag, 4096)

        # Determine the name of the column to use for source magnitudes
        mag_column = self.select_magnitude_column(mtlist, filename)

        # If any ephemeris file will be used, get the calendar dates associated
        # with each frame
        if 'ephemeris_file' in mtlist.colnames or non_sidereal_ra_interp_function is not None:
            ob_time = '{}T{}'.format(self.params['Output']['date_obs'], self.params['Output']['time_obs'])

            # Allow time_obs to have an integer or fractional number of seconds
            try:
                start_date = datetime.datetime.strptime(ob_time, '%Y-%m-%dT%H:%M:%S')
            except ValueError:
                start_date = datetime.datetime.strptime(ob_time, '%Y-%m-%dT%H:%M:%S.%f')
            all_times = [ephemeris_tools.to_timestamp(start_date + datetime.timedelta(seconds=elem)) for elem in frameexptimes]

        # If the ephemeris_file column is not present, add it and populate it with
        # 'none' for all entries. This will make for fewer possibilities when looping
        # over sources later
        if 'ephemeris_file' not in mtlist.colnames:
            mtlist['ephemeris_file'] = ['None'] * len(mtlist['x_or_RA'])

        # If there is an interpolation function for the non-sidereal source's position,
        # get the position of the source at all times. The catalog may have different
        # ephemeris files for different sources, so we can't get background source
        # positions here.
        delta_non_sidereal_x = None
        delta_non_sidereal_y = None
        delta_non_sidereal_ra = None
        delta_non_sidereal_dec = None
        if non_sidereal_ra_interp_function is not None:
            self.logger.info(("Finding non-sidereal source's positions at each frame in order to "
                              "calculate the offsets to apply to the background sources."))
            ra_non_sidereal = non_sidereal_ra_interp_function(all_times)
            dec_non_sidereal = non_sidereal_dec_interp_function(all_times)
            delta_non_sidereal_ra = ra_non_sidereal - ra_non_sidereal[0]
            delta_non_sidereal_dec = dec_non_sidereal - dec_non_sidereal[0]
        elif tracking_ra_vel is not None:
            # If the non-sidereal source velocity is given using manual inputs rather
            # than an ephemeris file, use that to get the source location vs time
            self.logger.info(("Using the provided non-sidereal velocity values to determine "
                               "offsets to apply to the background sources."))
            if trackingPixVelFlag:
                # Here the non-sidereal source velocity is in units of pix/hour.
                # Convert to pixels per second and multply by frame times
                delta_non_sidereal_x = (tracking_ra_vel / 3600.) * frameexptimes
                delta_non_sidereal_y = (tracking_dec_vel / 3600.) * frameexptimes
            else:
                # Here the non-sidereal source velocity is in units of arcsec/hour.
                # Convert to degrees per hour and multply by frame times
                delta_non_sidereal_ra = (tracking_ra_vel / 3600. / 3600.) * frameexptimes
                delta_non_sidereal_dec = (tracking_dec_vel / 3600. / 3600.) * frameexptimes

        # Loop over sources in the catalog
        times = []
        obj_counter = 0
        time_reported = False
        for index, entry in zip(indexes, mtlist):
            start_time = time.time()

            # Initialize variables that will hold source locations
            ra_frames = None
            dec_frames = None
            x_frames = None
            y_frames = None

            # Get the RA, Dec or x,y for the source in all frames
            # not including any effects from non-sidereal tracking.
            # If an ephemeris file is given read it in
            if entry['ephemeris_file'].lower() != 'none':
                self.logger.info(("Using ephemeris file {} to find the location of source #{} in {}."
                                  .format(entry['ephemeris_file'], index, filename)))
                ra_eph, dec_eph = ephemeris_tools.get_ephemeris(entry['ephemeris_file'])

                # Create list of positions for all frames
                ra_frames = ra_eph(all_times)
                dec_frames = dec_eph(all_times)
            else:
                self.logger.info(("Using provided velocities to find the location of source #{} in {}.".format(index, filename)))
                if pixvelflag:
                    delta_x_frames = (entry['x_or_RA_velocity'] / 3600.) * frameexptimes
                    delta_y_frames = (entry['y_or_Dec_velocity'] / 3600.) * frameexptimes
                else:
                    delta_ra_frames = (entry['x_or_RA_velocity'] / 3600. / 3600.) * frameexptimes
                    delta_dec_frames = (entry['y_or_Dec_velocity'] / 3600. / 3600.) * frameexptimes

                if pixelFlag:
                    # Moving target position given in x, y pixel units. Add delta x, y
                    # to get target location at each frame
                    if pixvelflag:
                        x_frames = entry['x_or_RA'] + delta_x_frames
                        y_frames = entry['y_or_Dec'] + delta_y_frames
                    else:
                        # Here we have source locations in x,y but velocities
                        # in delta RA, Dec. Translate locations to RA, Dec
                        # and then add the deltas
                        _, _, entry_ra, entry_dec, pra_str, pdec_str = self.get_positions(entry['x_or_RA'], entry['y_or_Dec'], True, 4096)
                        ra_frames = entry_ra + delta_ra_frames
                        dec_frames = entry_dec + delta_dec_frames
                        x_frames = None
                        y_frames = None
                else:
                    if pixvelflag:
                        # Here locations are in RA, Dec, and velocities are in x, y
                        # So translate locations to x, y first.
                        entry_x, entry_y, _, _, _, _ = self.get_positions(entry['x_or_RA'], entry['y_or_Dec'], False, 4096)
                        x_frames = entry_x + delta_x_frames
                        y_frames = entry_y + delta_y_frames
                        ra_frames = None
                        dec_frames = None
                    else:
                        # Here locations are in RA, Dec, and velocities are in RA, Dec
                        ra_frames = entry['x_or_RA'] + delta_ra_frames
                        dec_frames = entry['y_or_Dec'] + delta_dec_frames

            # Non-sidereal observation: in this case, if we are working with RA, Dec
            # values, the coordinate sytem flips such that the non-sidereal target
            # that is being tracked will stay at the same RA', Dec' for the duration
            # of the exposure, while background sources will have RA', Dec' values that
            # change frame-to-frame. If working in x, y pixel units, the same applies
            # with the background targets changing position with time
            if MT_tracking:
                self.logger.info("Updating source #{} location based on non-sidereal source motion.".format(index))
                if delta_non_sidereal_ra is None:
                    # Here the non-sidereal target's offsets are in units of pixels
                    if ra_frames is not None:
                        # Here the background target position is in units of RA, Dec.
                        # So we need to first convert it to x, y

                        print('converting bkgd source locations to x,y')

                        x_frames, y_frames = self.radec_list_to_xy_list(ra_frames, dec_frames)
                        ra_frames = None
                        dec_frames = None

                    # Now that the background source's positions are guaranteed to be in units
                    # of x,y, add the non-sidereal offsets
                    x_frames -= delta_non_sidereal_x
                    y_frames -= delta_non_sidereal_y

                else:
                    # Here the non-sidereal target's offsets are in units of RA, Dec
                    if x_frames is not None:
                        # Here the background target position is in units of x, y
                        # so we need to first convert it to RA, Dec
                        ra_frames, dec_frames = self.xy_list_to_radec_list(x_frames, y_frames)
                        x_frames = None
                        y_frames = None

                    # Now that the background source's positions are guaranteed to be in
                    # units of RA, Dec, add the non-sidereal offsets
                    ra_frames -= delta_non_sidereal_ra
                    dec_frames -= delta_non_sidereal_dec

            # Make sure that ra_frames and x_frames are both populated
            if x_frames is None:
                x_frames, y_frames = self.radec_list_to_xy_list(ra_frames, dec_frames)
            if ra_frames is None:
                ra_frames, dec_frames = self.xy_list_to_radec_list(x_frames, y_frames)

            # Use the initial location to determine the PSF to use
            pixelx = x_frames[1]
            pixely = y_frames[1]
            ra = ra_frames[1]
            dec = dec_frames[1]

            # Get countrate and PSF size info
            if entry[mag_column] is not None:
                rate = utils.magnitude_to_countrate(self.instrument, self.params['Readout']['filter'],
                                                    magsys, entry[mag_column],
                                                    photfnu=self.photfnu,
                                                    photflam=self.photflam)
            else:
                rate = 1.0

            psf_x_dim = self.find_psf_size(rate)
            psf_dimensions = (psf_x_dim, psf_x_dim)

            # If we have a point source, we can easily determine whether
            # it completely misses the detector, since we know the size
            # of the stamp already. For galaxies and extended sources,
            # we have to get the stamp image first to see if any part of
            # the stamp lands on the detector.
            status = 'on'
            if input_type == 'point_source':

                status = self.on_detector(x_frames, y_frames, psf_dimensions,
                                          (newdimsx, newdimsy))
            if status == 'off':
                continue

            # Create the PSF
            eval_psf, minx, miny, wings_added = self.create_psf_stamp(pixelx, pixely, psf_x_dim, psf_x_dim,
                                                                      ignore_detector=True)

            # Skip sources that fall completely off the detector
            if eval_psf is None:
                continue

            # If we want to keep track of ghosts associated with the input sources,
            # determine the ghosts' locations here. Note that ghost locations do not
            # move in the same magnitude/direction as the actual sources, so we need
            # to determine source locations from the real source's location in each
            # frame individually.
            if add_ghosts:
                ghost_x_frames, ghost_y_frames, ghost_mags, ghost_countrate, ghost_file = self.locate_ghost(x_frames, y_frames, rate,
                                                                                                            magsys, entry, input_type)
                if ghost_file is not None:
                    ghost_stamp, ghost_header = self.basic_get_image(ghost_file)

                    # Normalize the ghost stamp image to match ghost_countrate
                    ghost_stamp = ghost_stamp / np.sum(ghost_stamp) * ghost_countrate

                    # Convolve with PSF if requested
                    if self.params['simSignals']['PSFConvolveExtended']:
                        # eval_psf should be close to 1.0, but not exactly. For the purposes
                        # of convolution, we want the total signal to be exactly 1.0
                        conv_psf = eval_psf / np.sum(eval_psf)
                        ghost_stamp = s1.fftconvolve(ghost_stamp, conv_psf, mode='same')

            if input_type == 'point_source':
                stamp = eval_psf
                stamp *= rate

            elif input_type == 'extended':
                stamp, header = self.basic_get_image(entry['filename'])
                # Rotate the stamp image if requested, but don't do so if the specified pos angle is None
                stamp = self.rotate_extended_image(stamp, entry['pos_angle'], ra, dec)

                # If no magnitude is given, use the extended image as-is
                if rate != 1.0:
                    stamp /= np.sum(stamp)
                    stamp *= rate

                # Convolve with instrument PSF if requested
                if self.params['simSignals']['PSFConvolveExtended']:
                    stamp_dims = stamp.shape
                    # If the stamp image is smaller than the PSF in either
                    # dimension, embed the stamp in an array that matches
                    # the psf size. This is so the upcoming convolution will
                    # produce an output that includes the wings of the PSF
                    psf_shape = eval_psf.shape
                    if ((stamp_dims[0] < psf_shape[0]) or (stamp_dims[1] < psf_shape[1])):
                        stamp = self.enlarge_stamp(stamp, psf_shape)
                        stamp_dims = stamp.shape

                    # Convolve stamp with PSF
                    stamp = s1.fftconvolve(stamp, eval_psf, mode='same')

            elif input_type == 'galaxies':
                pixelv2, pixelv3 = pysiaf.utils.rotations.getv2v3(self.attitude_matrix, ra, dec)

                xposang = self.calc_x_position_angle(pixelv2, pixelv3, entry['pos_angle'])

                # First create the galaxy
                stamp = self.create_galaxy(entry['radius'], entry['ellipticity'], entry['sersic_index'],
                                           xposang*np.pi/180., rate, 0., 0.)

                # If the stamp image is smaller than the PSF in either
                # dimension, embed the stamp in an array that matches
                # the psf size. This is so the upcoming convolution will
                # produce an output that includes the wings of the PSF
                galdims = stamp.shape
                psf_shape = eval_psf.shape
                if ((galdims[0] < psf_shape[0]) or (galdims[1] < psf_shape[1])):
                    stamp = self.enlarge_stamp(stamp, psf_shape)
                    galdims = stamp.shape

                # Convolve the galaxy with the instrument PSF
                stamp = s1.fftconvolve(stamp, eval_psf, mode='same')

            # Now that we have stamp images for galaxies and extended
            # sources, check to see if they overlap the detector or not.
            # NOTE: this will only catch sources that never overlap the
            # detector for any of their positions.
            if input_type != 'point_source':
                status = self.on_detector(x_frames, y_frames, stamp.shape,
                                          (newdimsx, newdimsy))
            if status == 'off':
                continue

            # Each entry will have stamp image as array, ra_init, dec_init,
            # ra_velocity, dec_velocity, frametime, numframes, subsample_factor,
            # outputarrayxsize, outputarrayysize
            # (maybe without the values that will be the same to each entry.

            # Need to feed info into moving_targets one integration at a time.
            # No need to feed in the reset frames, but they are necessary
            # before this point in order to get the timing and positions
            # correct.
            for integ in range(numints):
                framestart = integ * frames_per_integration + integ
                frameend = framestart + frames_per_integration + 1

                # Now check to see if the stamp image overlaps the output
                # aperture for this integration only. Above we removed sources
                # that never overlap the aperture. Here we want to get rid
                # of sources that overlap the detector in some integrations,
                # but not this particular integration
                status = 'on'
                status = self.on_detector(x_frames[framestart:frameend],
                                          y_frames[framestart:frameend],
                                          stamp.shape, (newdimsx, newdimsy))
                if status == 'off':
                    continue

                mt = moving_targets.MovingTarget()
                mt.subsampx = 3
                mt.subsampy = 3
                mt_source = mt.create(stamp, x_frames[framestart:frameend],
                                      y_frames[framestart:frameend],
                                      self.frametime, newdimsx, newdimsy)

                mt_integration[integ, :, :, :] += mt_source

                # Add object to segmentation map
                moving_segmap.add_object_threshold(mt_source[-1, :, :], 0, 0, index, self.segmentation_threshold)

                if add_ghosts and ghost_file is not None:
                    # Check if the ghost lands on the detector
                    ghost_status = self.on_detector(ghost_x_frames[framestart:frameend],
                                                    ghost_y_frames[framestart:frameend],
                                                    ghost_stamp.shape, (newdimsx, newdimsy))
                    if ghost_status == 'off':
                        continue

                    mt = moving_targets.MovingTarget()
                    mt.subsampx = 3
                    mt.subsampy = 3
                    mt_ghost_source = mt.create(ghost_stamp, ghost_x_frames[framestart:frameend],
                                          ghost_y_frames[framestart:frameend],
                                          self.frametime, newdimsx, newdimsy)

                    mt_integration[integ, :, :, :] += mt_ghost_source

                    # Add object to segmentation map
                    moving_segmap.add_object_threshold(mt_ghost_source[-1, :, :], 0, 0, index, self.segmentation_threshold)

            # Check the elapsed time for creating each object
            elapsed_time = time.time() - start_time
            times.append(elapsed_time)
            if obj_counter > 3 and not time_reported:
                avg_time = np.mean(times)
                total_time = len(indexes) * avg_time
                self.logger.info(("Expected time to process {} sources: {:.2f} seconds "
                                  "({:.2f} minutes)".format(len(indexes), total_time, total_time/60)))
                time_reported = True
            obj_counter += 1
        return mt_integration, moving_segmap.segmap

    def radec_list_to_xy_list(self, ra_list, dec_list):
        """Transform lists of RA, Dec positions to lists of detector x, y positions

        Parameters
        ----------
        ra_list : list
            List of RA values in decimal degrees

        dec_list : list
            List of Dec values in decimal degrees

        Returns
        -------
        x_list : numpy.ndarray
            1D array of x pixel values

        y_list : numpy.ndarray
            1D array of y pixel values
        """
        x_list = []
        y_list = []
        for in_ra, in_dec in zip(ra_list, dec_list):
            # Calculate the x,y position at each frame
            x, y, ra, dec, ra_str, dec_str = self.get_positions(in_ra, in_dec, False, 4096)
            x_list.append(x)
            y_list.append(y)
        x_list = np.array(x_list)
        y_list = np.array(y_list)
        return x_list, y_list

    def xy_list_to_radec_list(self, x_list, y_list):
        """Transform lists of x, y pixel positions to lists of RA, Dec positions

        Parameters
        ----------
        x_list : list
            List of x pixel values in decimal degrees

        y_list : list
            List of y pixel values in decimal degrees

        Returns
        -------
        ra_list : numpy.ndarray
            1D array of RA values

        dec_list : numpy.ndarray
            1D array of Dec values
        """
        ra_list = []
        dec_list = []
        for in_x, in_y in zip(x_list, y_list):
            x, y, ra, dec, ra_str, dec_str = self.get_positions(in_x, in_y, True, 4096)
            ra_list.append(ra)
            dec_list.append(dec)
        ra_list = np.array(ra_list)
        dec_list = np.array(dec_list)
        return ra_list, dec_list

    def on_detector(self, xloc, yloc, stampdim, finaldim):
        """Given a set of x, y locations, stamp image dimensions,
        and final image dimensions, determine whether the stamp
        image will overlap at all with the final image, or
        completely miss it.

        Parameters
        ---------

        xloc : list
            X-coordinate locations of source

        yloc : list
            Y-coordinate locations of source

        stampdim : tuple
            (x,y) dimension lengths of stamp image

        finaldim : tuple
            (x,y) dimension lengths of final image

        Returns
        -------

        status : str
            state of stamp image:
            "on" -- stamp image fully or partially overlaps the final
                 image for at least one xloc, yloc pair
            "off" -- stamp image never overlaps with final image
        """
        status = 'on'
        stampx, stampy = stampdim
        stampminx = np.min(xloc - (stampx / 2))
        stampminy = np.min(yloc - (stampy / 2))
        stampmaxx = np.max(xloc + (stampx / 2))
        stampmaxy = np.max(yloc + (stampy / 2))
        finalx, finaly = finaldim
        if ((stampminx > finalx) or (stampmaxx < 0) or
           (stampminy > finaly) or (stampmaxy < 0)):
            status = 'off'
        return status

    def get_positions(self, input_x, input_y, pixel_flag, max_source_distance):
        """ Given an input position ( (x,y) or (RA,Dec) ) for a source, calculate
        the corresponding detector (x,y), RA, Dec, and provide RA and Dec strings.

        Parameters
        ----------

        input_x : str
            Detector x coordinate or RA of source. RA can be in decimal degrees or
            (e.g 10:23:34.2 or 10h23m34.2s)

        input_y : str
            Detector y coordinate or Dec of source. Dec can be in decimal degrees
            or (e.g. 10d:23m:34.2s)

        pixel_flag : bool
            True if input_x and input_y are in units of pixels. False if they are
            in the RA, Dec coordinate system.

        max_source_distance : float
            Maximum number of pixels from the aperture's reference location to keep
            a source. Sources very far off the detector will cause the calculation of
            RA, Dec to hang.

        Returns
        -------

        pixelx : float
            Detector x coordinate of source

        pixely : float
            Detector y coordinate of source

        ra : float
            RA of source (degrees)

        dec : float
            Dec of source (degrees)

        ra_string : str
            String representation of RA

        dec_string : str
            String representation of Dec
        """
        try:
            entry0 = float(input_x)
            entry1 = float(input_y)
            if not pixel_flag:
                ra_string, dec_string = self.makePos(entry0, entry1)
                ra_number = entry0
                dec_number = entry1
        except:
            # if inputs can't be converted to floats, then
            # assume we have RA/Dec strings. Convert to floats.
            ra_string = input_x
            dec_string = input_y
            ra_number, dec_number = utils.parse_RA_Dec(ra_string, dec_string)

        # Case where point source list entries are given with RA and Dec
        if not pixel_flag:

            # If distortion is to be included - either with or without the full set of coordinate
            # translation coefficients
            pixel_x, pixel_y = self.RADecToXY_astrometric(ra_number, dec_number)

        else:
            # Case where the point source list entry locations are given in units of pixels
            # In this case we have the source position, and RA/Dec are calculated only so
            # they can be written out into the output source list file.
            pixel_x = entry0
            pixel_y = entry1
            ra_number, dec_number, ra_string, dec_string = self.XYToRADec(pixel_x, pixel_y)

        return pixel_x, pixel_y, ra_number, dec_number, ra_string, dec_string

    def nonsidereal_CRImage(self, file):
        """
        Create countrate image of non-sidereal sources
        that are being tracked.

        Arguments:
        ----------
        file : str
            name of the file containing the tracked moving targets.

        Returns:
        --------
        totalCRImage : numpy.ndarray
            Countrate image containing the tracked non-sidereal targets.

        totalSegmap : numpy.ndarray
            Segmentation map of the non-sidereal targets

        track_ra_vel : float
            The RA velocity of the source. Set to None if
            an ephemeris file is used to get the target's locations

        track_dec_vel : float
            The Dec velocity of the source. Set to None if
            an ephemeris file is used to get the target's locations

        velFlag : str
            If 'velocity_pixels', then ```track_ra_vel``` and
            ```track_dec_vel``` are assumed to be in units of
            pixels per hour. Otherwise units are assumed to be
            arcsec per hour.

        ra_interpol_function : scipy.interpolate.interp1d
            If an ephemeris file is present in the source catalog, this
            is a function giving the RA of the target versus calendar
            timestamp. Otherwise set to None.

        dec_interpol_function : scipy.interpolate.interp1d
            If an ephemeris file is present in the source catalog, this
            is a function giving the Dec of the target versus calendar
            timestamp. Otherwise set to None.

        """
        totalCRList = []
        totalSegList = []

        # Read in file containing targets
        targs, pixFlag, velFlag, magsys = self.readMTFile(file)

        # We can only track one moving target at a time
        if len(targs) != 1:
            raise ValueError(("Catalog of non-sidereal sources to track in {} contains "
                              "{} sources. This catalog should contain a single source."
                              .format(file, len(targs))))

        # If the ephemeris column is there but unpopulated, remove it
        if 'ephemeris_file' in targs.colnames:
            if targs['ephemeris_file'][0].lower() == 'none':
                targs.remove_column('ephemeris_file')

        # If an ephemeris file is given, update the RA, Dec based
        # on the ephemeris. (i.e. the input RA, Dec values will be ignored)
        if 'ephemeris_file' in targs.colnames:
            self.logger.info(("Setting non-sidereal source intial RA, Dec based on ephemeris "
                              "file: {} and observation date/time.".format(file)))
            targs, ra_interpol_function, dec_interpol_function = self.ephemeris_radec_value_at_obstime(targs)
            track_ra_vel = None
            track_dec_vel = None
        else:
            # We need to keep track of the proper motion of the
            # target being tracked, because all other objects in
            # the field of view will be moving at the same rate
            # in the opposite direction. Start by using the values
            # from the catalog. If an ephemeris file is present,
            # these will be changed in favor of the RA and Dec
            # interpolation functions
            track_ra_vel = targs[0]['x_or_RA_velocity']
            track_dec_vel = targs[0]['y_or_Dec_velocity']
            ra_interpol_function = None
            dec_interpol_function = None

        # Sort the targets by whether they are point sources,
        # galaxies, extended
        ptsrc_rows = []
        galaxy_rows = []
        extended_rows = []
        for i, line in enumerate(targs):
            if 'point' in line['object'].lower():
                ptsrc_rows.append(i)
            elif 'sersic' in line['object'].lower():
                galaxy_rows.append(i)
            else:
                extended_rows.append(i)

        # Re-use functions for the sidereal tracking situation
        if len(ptsrc_rows) > 0:
            ptsrc = targs[ptsrc_rows]
            if pixFlag:
                meta0 = 'position_pixels'
            else:
                meta0 = ''
            if velFlag:
                meta1 = 'velocity_pixels'
            else:
                meta1 = ''
            meta2 = magsys

            meta3 = ('Point sources with non-sidereal tracking. '
                     'File produced by catalog_seed_image.py')
            meta4 = ('from run using non-sidereal moving target '
                     'list {}.'.format(self.params['simSignals']['movingTargetToTrack']))
            ptsrc.meta['comments'] = [meta0, meta1, meta2, meta3, meta4]
            temp_ptsrc_filename = os.path.join(self.params['Output']['directory'],
                                               'temp_non_sidereal_point_sources.list')
            self.logger.info(("Catalog with non-sidereal source transformed to point source catalog for the "
                              "purposes of placing the source at the requested location. New catalog saved to: "
                              "{}".format(temp_ptsrc_filename)))
            ptsrc.write(temp_ptsrc_filename, format='ascii', overwrite=True)

            ptsrc_list, ps_ghosts_file = self.get_point_source_list(temp_ptsrc_filename)
            ptsrcCRImage, ptsrcCRSegmap = self.make_point_source_image(ptsrc_list)
            totalCRList.append(ptsrcCRImage)
            totalSegList.append(ptsrcCRSegmap.segmap)

            # If ghost sources are present, then create a count rate image using
            # that extended image and add it to the list
            if ps_ghosts_file is not None:
                self.logger.info('Adding optical ghost from non-sidereal point source.')
                ps_ghosts_cat, ps_ghosts_stamps, _ = self.getExtendedSourceList(ps_ghosts_file, ghost_search=False)
                ps_ghosts_convolve = [self.params['simSignals']['PSFConvolveGhosts']] * len(ps_ghosts_cat)
                ghost_cr_image, ghost_segmap = self.make_extended_source_image(ps_ghosts_cat, ps_ghosts_stamps, ps_ghosts_convolve)
                totalCRList.append(ghost_cr_image)
                totalSegList.append(ghost_segmap)


        if len(galaxy_rows) > 0:
            galaxies = targs[galaxy_rows]
            if pixFlag:
                meta0 = 'position_pixels'
            else:
                meta0 = ''
            if velFlag:
                meta1 = 'velocity_pixels'
            else:
                meta1 = ''
            meta2 = magsys
            meta3 = ('Galaxies (2d sersic profiles) with non-sidereal '
                     'tracking. File produced by ramp_simulator.py')
            meta4 = ('from run using non-sidereal moving target '
                     'list {}.'.format(self.params['simSignals']['movingTargetToTrack']))
            galaxies.meta['comments'] = [meta0, meta1, meta2, meta3, meta4]
            temp_gal_filename = os.path.join(self.params['Output']['directory'], 'temp_non_sidereal_sersic_sources.list')
            self.logger.info(("Catalog with non-sidereal source transformed to galaxy catalog for the "
                              "purposes of placing the source at the requested location. New catalog saved to: "
                              "{}".format(temp_gal_filename)))
            galaxies.write(temp_gal_filename, format='ascii', overwrite=True)

            galaxyCRImage, galaxySegmap, gal_ghosts_file = self.make_galaxy_image(temp_gal_filename)
            totalCRList.append(galaxyCRImage)
            totalSegList.append(galaxySegmap)

            # If ghost sources are present, then create a count rate image using
            # that extended image and add it to the list
            if gal_ghosts_file is not None:
                self.logger.info('Adding optical ghost from non-sidereal galaxy source.')
                gal_ghosts_cat, gal_ghosts_stamps, _ = self.getExtendedSourceList(gal_ghosts_file, ghost_search=False)
                gal_ghosts_convolve = [self.params['simSignals']['PSFConvolveGhosts']] * len(gal_ghosts_cat)
                ghost_cr_image, ghost_segmap = self.make_extended_source_image(gal_ghosts_cat, gal_ghosts_stamps, gal_ghosts_convolve)
                totalCRList.append(ghost_cr_image)
                totalSegList.append(ghost_segmap)

        if len(extended_rows) > 0:
            extended = targs[extended_rows]

            if pixFlag:
                meta0 = 'position_pixels'
            else:
                meta0 = ''
            if velFlag:
                meta1 = 'velocity_pixels'
            else:
                meta1 = ''
            meta2 = magsys
            meta3 = 'Extended sources with non-sidereal tracking. File produced by ramp_simulator.py'
            meta4 = 'from run using non-sidereal moving target list {}.'.format(self.params['simSignals']['movingTargetToTrack'])
            extended.meta['comments'] = [meta0, meta1, meta2, meta3, meta4]
            temp_ext_filename = os.path.join(self.params['Output']['directory'],
                                               'temp_non_sidereal_extended_sources.list')
            self.logger.info(("Catalog with non-sidereal source transformed to extended source catalog for the "
                              "purposes of placing the source at the requested location. New catalog saved to: "
                              "{}".format(temp_ext_filename)))
            extended.write(temp_ext_filename, format='ascii', overwrite=True)

            extlist, extstamps, ext_ghosts_file = self.getExtendedSourceList(temp_ext_filename, ghost_search=True)
            extCRImage, extSegmap = self.make_extended_source_image(extlist, extstamps)

            totalCRList.append(extCRImage)
            totalSegList.append(extSegmap)

            # If ghost sources are present, then create a count rate image using
            # that extended image and add it to the list
            if ext_ghosts_file is not None:
                self.logger.info('Adding optical ghost from non-sidereal extended source.')
                ext_ghosts_cat, ext_ghosts_stamps, _ = self.getExtendedSourceList(ext_ghosts_file, ghost_search=False)
                ext_ghosts_convolve = [self.params['simSignals']['PSFConvolveGhosts']] * len(ext_ghosts_cat)
                ghost_cr_image, ghost_segmap = self.make_extended_source_image(ext_ghosts_cat, ext_ghosts_stamps, ext_ghosts_convolve)
                totalCRList.append(ghost_cr_image)
                totalSegList.append(ghost_segmap)

        # Now combine into a final countrate image of non-sidereal sources (that are being tracked)
        if len(totalCRList) > 0:
            totalCRImage = totalCRList[0]
            totalSegmap = totalSegList[0]
            if len(totalCRList) > 1:
                for i in range(1, len(totalCRList)):
                    totalCRImage += totalCRList[i]
                    totalSegmap += totalSegList[i] + i
        else:
            raise ValueError(("No non-sidereal countrate targets produced."
                              "You shouldn't be here."))
        return totalCRImage, totalSegmap, track_ra_vel, track_dec_vel, velFlag, ra_interpol_function, dec_interpol_function

    def ephemeris_radec_value_at_obstime(self, src_catalog):
        """Calculate the RA, Dec of the target at the observation time
        from the yaml file

        Parameters
        ----------
        src_catalog : astropy.table.Table
            Source catalog table or row

        Returns
        -------
        src_catalog : astropy.table.Table
            Modified source catalog table or row with RA, Dec values
            corresponding to the observation date

        ra_eph : scipy.interpolate.interp1d
            Interpolation function of source's RA (in degrees) versus
            calendar timestamp

        dec_eph : scipy.interpolate.interp1d
            Interpolation function of source's Dec (in degrees) versus
            calendar timestamp
        """
        # In this block we now assume a single target in the catalog
        # (or that ```src_catalog``` is a single row)
        ob_time = '{}T{}'.format(self.params['Output']['date_obs'], self.params['Output']['time_obs'])

        # Allow time_obs to have an integer or fractional number of seconds
        try:
            start_date = [ephemeris_tools.to_timestamp(datetime.datetime.strptime(ob_time, '%Y-%m-%dT%H:%M:%S'))]
        except ValueError:
            start_date = [ephemeris_tools.to_timestamp(datetime.datetime.strptime(ob_time, '%Y-%m-%dT%H:%M:%S.%f'))]

        self.logger.info(('Calculating target RA, Dec at the observation time using ephemeris file: {}'
                          .format(src_catalog['ephemeris_file'][0])))
        ra_eph, dec_eph = ephemeris_tools.get_ephemeris(src_catalog['ephemeris_file'][0])

        # If the input x_or_RA and y_or_Dec columns have values of 'none', then
        # populating them with the values calculated here results in truncated
        # values being used. So let's remove the old columns and re-add them
        src_catalog.remove_column('x_or_RA')
        src_catalog.remove_column('y_or_Dec')
        src_catalog.add_column(ra_eph(start_date), name='x_or_RA', index=1)
        src_catalog.add_column(dec_eph(start_date), name='y_or_Dec', index=2)
        return src_catalog, ra_eph, dec_eph

    def create_sidereal_image(self):
        # Generate a signal rate image from input sources
        if (self.params['Output']['grism_source_image'] == False) and (not self.params['Inst']['mode'] in ["pom", "wfss"]):
            signalimage = np.zeros(self.nominal_dims)
            segmentation_map = np.zeros(self.nominal_dims)
        else:
            signalimage = np.zeros(self.output_dims, dtype=np.float)
            segmentation_map = np.zeros(self.output_dims)


        instrument_name = self.params['Inst']['instrument'].lower()
        # yd, xd = signalimage.shape
        arrayshape = signalimage.shape

        # POINT SOURCES
        # Read in the list of point sources to add
        # Adjust point source locations using astrometric distortion
        # Translate magnitudes to counts in a single frame
        if self.runStep['pointsource'] is True:
            if not self.expand_catalog_for_segments:

                # CHECK IN INPUT PSF FILE IF THERE'S A BORESIGHT OFFSET TO BE APPLIED:
                offset_vector = None
                infile = glob.glob(os.path.join(self.params['simSignals']['psfpath'], "{}_{}_{}*.fits".format(self.params['Inst']['instrument'].lower(), self.detector.lower(), self.psf_filter.lower())))
                if len(infile) > 0:
                    header = fits.getheader(infile[0])                    
                    if ('BSOFF_V2' in header) and ('BSOFF_V3' in header):
                        offset_vector = header['BSOFF_V2']*60., header['BSOFF_V3']*60. #convert to arcseconds
                else:
                    self.logger.info("No PSF library matching '{}_{}_{}.fits'; ignoring boresight offset (if any)".format(self.params['Inst']['instrument'].lower(), self.detector.lower(), self.psf_filter.lower()))

                        
                # Translate the point source list into an image
                self.logger.info('Creating point source lists')
<<<<<<< HEAD
                pslist, ps_ghosts_cat = self.get_point_source_list(self.params['simSignals']['pointsource'])
=======
                pslist = self.get_point_source_list(self.params['simSignals']['pointsource'],
                                                    segment_offset=offset_vector)
>>>>>>> ac646d07
                psfimage, ptsrc_segmap = self.make_point_source_image(pslist)

                # If ghost sources are present, then make sure Mirage will retrieve
                # sources from an extended source catalog
                if ps_ghosts_cat is not None:
                    self.runStep['extendedsource'] = True
                    # Currently self.ghosts_catalogs is only used later for WFSS observations
                    self.ghost_catalogs.append(ps_ghosts_cat)

            elif self.expand_catalog_for_segments:
                # Expand the point source list for each mirror segment, and add together
                # the 18 point source images that used different PSFs.
                self.logger.info('Expanding the source catalog for 18 mirror segments')

                # Create empty image and segmentation map
                ptsrc_segmap = segmap.SegMap()
                ptsrc_segmap.ydim, ptsrc_segmap.xdim = self.output_dims
                ptsrc_segmap.initialize_map()
                psfimage = np.zeros(self.output_dims)

                library_list = get_segment_library_list(
                    self.params['Inst']['instrument'].lower(), self.detector, self.psf_filter,
                    self.params['simSignals']['psfpath'], pupil=self.psf_pupil
                )
                for i_segment in np.arange(1, 19):
                    self.logger.info('\nCalculating point source lists for segment {}'.format(i_segment))
                    # Get the RA/Dec offset that matches the given segment
                    offset_vector = get_segment_offset(i_segment, self.detector, library_list)

                    # need to add a new offset option to get_point_source_list:
                    pslist, _ = self.get_point_source_list(self.params['simSignals']['pointsource'],
                                                           segment_offset=offset_vector)

                    # Create a point source image, using the specific point
                    # source list and PSF for the given segment
                    seg_psfimage, ptsrc_segmap = self.make_point_source_image(pslist, segment_number=i_segment,
                                                                              ptsrc_segmap=ptsrc_segmap)

                    if self.params['Output']['save_intermediates'] is True:
                        seg_psfImageName = self.basename + '_pointSourceRateImage_seg{:02d}.fits'.format(i_segment)
                        h0 = fits.PrimaryHDU(seg_psfimage)
                        h0.writeto(seg_psfImageName, overwrite=True)
                        self.logger.info("    Segment {} point source image and segmap saved as {}".format(i_segment,
                                                                                                           seg_psfImageName))

                    psfimage += seg_psfimage

            ptsrc_segmap = ptsrc_segmap.segmap

            # Add the point source image to the overall image
            signalimage = signalimage + psfimage
            segmentation_map += ptsrc_segmap

            # To avoid problems with overlapping sources between source
            # types in observations to be dispersed, make the point
            # source-only segmentation map available as a class variable
            self.point_source_seed = psfimage
            self.point_source_seg_map = ptsrc_segmap

            # For seed images to be dispersed in WFSS mode,
            # embed the seed image in a full frame array. The disperser
            # tool does not work on subarrays
            aperture_suffix = self.params['Readout']['array_name'].split('_')[-1]

            # Save the point source seed image
            if instrument_name != 'fgs':
                self.ptsrc_seed_filename = '{}_{}_{}_ptsrc_seed_image.fits'.format(self.basename, self.params['Readout']['filter'],
                                                                                   self.params['Readout']['pupil'])
            else:
                self.ptsrc_seed_filename = '{}_ptsrc_seed_image.fits'.format(self.basename)
            self.saveSeedImage(self.point_source_seed, self.point_source_seg_map, self.ptsrc_seed_filename)
            self.logger.info("Point source image and segmap saved as {}".format(self.ptsrc_seed_filename))

        else:
            self.point_source_seed = None
            self.point_source_seg_map = None
            self.ptsrc_seed_filename = None
            ps_ghosts_cat = None

        # Simulated galaxies
        # Read in the list of galaxy positions/magnitudes to simulate
        # and create a countrate image of those galaxies.
        if self.runStep['galaxies'] is True:
            galaxyCRImage, galaxy_segmap, gal_ghosts_cat = self.make_galaxy_image(self.params['simSignals']['galaxyListFile'])

            # If ghost sources are present, then make sure Mirage will retrieve
            # sources from an extended source catalog
            if gal_ghosts_cat is not None:
                self.runStep['extendedsource'] = True
                # Currently self.ghosts_catalogs is only used later for WFSS observations
                self.ghost_catalogs.append(gal_ghosts_cat)

            # To avoid problems with overlapping sources between source
            # types in observations to be dispersed, make the galaxy-
            # only segmentation map available as a class variable
            self.galaxy_source_seed = galaxyCRImage
            self.galaxy_source_seg_map = galaxy_segmap

            # For seed images to be dispersed in WFSS mode,
            # embed the seed image in a full frame array. The disperser
            # tool does not work on subarrays
            aperture_suffix = self.params['Readout']['array_name'].split('_')[-1]

            # Save the galaxy source seed image
            if instrument_name != 'fgs':
                self.galaxy_seed_filename = '{}_{}_{}_galaxy_seed_image.fits'.format(self.basename, self.params['Readout']['filter'],
                                                                                     self.params['Readout']['pupil'])
            else:
                self.galaxy_seed_filename = '{}_galaxy_seed_image.fits'.format(self.basename)
            self.saveSeedImage(self.galaxy_source_seed, self.galaxy_source_seg_map, self.galaxy_seed_filename)
            self.logger.info("Simulated galaxy image and segmap saved as {}".format(self.galaxy_seed_filename))

            # Add galaxy segmentation map to the master copy
            segmentation_map = self.add_segmentation_maps(segmentation_map, galaxy_segmap)

            # add the galaxy image to the signalimage
            signalimage = signalimage + galaxyCRImage

        else:
            self.galaxy_source_seed = None
            self.galaxy_source_seg_map = None
            self.galaxy_seed_filename = None
            gal_ghosts_cat = None

        # read in extended signal image and add the image to the overall image
        if self.runStep['extendedsource'] is True:
            # Extended sources from user-provided catalog
            if self.params['simSignals']['extended'] != 'None':
                extended_list, extended_stamps, ext_ghosts_cat = self.getExtendedSourceList(self.params['simSignals']['extended'])
                extended_convolve = [self.params['simSignals']['PSFConvolveExtended']] * len(extended_list)
            else:
                extended_list = None
                extended_stamps = None
                ext_ghosts_cat = None
                extended_convolve = None

            # Currently self.ghosts_catalogs is only used later for WFSS observations
            if ext_ghosts_cat is not None:
                self.ghost_catalogs.append(ext_ghosts_cat)

            # Ghosts associated with point source catalog
            # Don't search for ghosts from ghosts
            if ps_ghosts_cat is not None:
                self.logger.info('Reading in optical ghost list from sidereal point source catalog.')
                extlist_from_ps_ghosts, extstamps_from_ps_ghosts, _ = self.getExtendedSourceList(ps_ghosts_cat, ghost_search=False)
                ps_ghosts_convolve = [self.params['simSignals']['PSFConvolveGhosts']] * len(extlist_from_ps_ghosts)
            else:
                extlist_from_ps_ghosts = None
                extstamps_from_ps_ghosts = None
                ps_ghosts_convolve = None

            # Ghosts associated with galaxy catalog
            # Don't search for ghosts from ghosts
            if gal_ghosts_cat is not None:
                self.logger.info('Reading in optical ghost list from sidereal galaxy source catalog.')
                extlist_from_gal_ghosts, extstamps_from_gal_ghosts, _ = self.getExtendedSourceList(gal_ghosts_cat, ghost_search=False)
                gal_ghosts_convolve = [self.params['simSignals']['PSFConvolveGhosts']] * len(extlist_from_gal_ghosts)
            else:
                extlist_from_gal_ghosts = None
                extstamps_from_gal_ghosts = None
                gal_ghosts_convolve = None

            # Ghosts associated with the extended source catalog
            # Don't search for ghosts from ghosts
            if ext_ghosts_cat is not None:
                self.logger.info('Reading in optical ghost list from sidereal extended source catalog.')
                extlist_from_ext_ghosts, extstamps_from_ext_ghosts, _ = self.getExtendedSourceList(ext_ghosts_cat, ghost_search=False)
                ext_ghosts_convolve = [self.params['simSignals']['PSFConvolveGhosts']] * len(extlist_from_ext_ghosts)
            else:
                extlist_from_ext_ghosts = None
                extstamps_from_ext_ghosts = None
                ext_ghosts_convolve = None

            possible_cats = [extended_list, extlist_from_ps_ghosts, extlist_from_gal_ghosts, extlist_from_ext_ghosts]
            extended_cats = [ele for ele in possible_cats if ele is not None]
            extlist = vstack(extended_cats)

            possible_stamps = [extended_stamps, extstamps_from_ps_ghosts, extstamps_from_gal_ghosts, extstamps_from_ext_ghosts]
            extended_stamps = [ele for ele in possible_stamps if ele is not None]
            extstamps = [item for ele in extended_stamps for item in ele]

            possible_convolutions = [extended_convolve, ps_ghosts_convolve, gal_ghosts_convolve, ext_ghosts_convolve]
            convolutions = [ele for ele in possible_convolutions if ele is not None]
            convols = [item for ele in convolutions for item in ele]

            # translate the extended source list into an image
            extimage, ext_segmap = self.make_extended_source_image(extlist, extstamps, convols)

            # To avoid problems with overlapping sources between source
            # types in observations to be dispersed, make the point
            # source-only segmentation map available as a class variable
            self.extended_source_seed = extimage
            self.extended_source_seg_map = ext_segmap

            # For seed images to be dispersed in WFSS mode,
            # embed the seed image in a full frame array. The disperser
            # tool does not work on subarrays
            aperture_suffix = self.params['Readout']['array_name'].split('_')[-1]

            # Save the extended source seed image
            if instrument_name != 'fgs':
                self.extended_seed_filename = '{}_{}_{}_extended_seed_image.fits'.format(self.basename, self.params['Readout']['filter'],
                                                                                         self.params['Readout']['pupil'])
            else:
                self.extended_seed_filename = '{}_extended_seed_image.fits'.format(self.basename)
            self.saveSeedImage(self.extended_source_seed, self.extended_source_seg_map, self.extended_seed_filename)
            self.logger.info("Extended object image and segmap saved as {}".format(self.extended_seed_filename))

            # Add galaxy segmentation map to the master copy
            segmentation_map = self.add_segmentation_maps(segmentation_map, ext_segmap)

            # add the extended image to the synthetic signal rate image
            signalimage = signalimage + extimage

        else:
            self.extended_source_seed = None
            self.extended_source_seg_map = None
            self.extended_seed_filename = None

        # ZODIACAL LIGHT
        if self.runStep['zodiacal'] is True:
            self.logger.warning(("\n\nWARNING: A file has been provided for a zodiacal light contribution "
                   "but zodi is included in the background addition in imaging/imaging TSO modes "
                   "if bkgdrate is set to low/medium/high, or for any WFSS/Grism TSO observations.\n\n"))
            # zodiangle = self.eclipticangle() - self.params['Telescope']['rotation']
            zodiangle = self.params['Telescope']['rotation']
            zodiacalimage, zodiacalheader = self.getImage(self.params['simSignals']['zodiacal'], arrayshape, True, zodiangle, arrayshape/2)

            # If the zodi image is not the same shape as the transmission
            # image, raise an exception. In the future we can make this more
            # flexible
            if zodiacalimage.shape != self.transmission_image.shape:
                raise IndexError("Zodiacal light image must have the same shape as the transmission image: {}".format(self.transmission_image.shape))

            signalimage = signalimage + zodiacalimage*self.params['simSignals']['zodiscale']

        # SCATTERED LIGHT - no rotation here.
        if self.runStep['scattered']:
            scatteredimage, scatteredheader = self.getImage(self.params['simSignals']['scattered'],
                                                            arrayshape, False, 0.0, arrayshape/2)

            # If the scattered light image is not the same shape as the transmission
            # image, raise an exception. In the future we can make this more
            # flexible
            if scatteredimage.shape != self.transmission_image.shape:
                raise IndexError("Scattered light image must have the same shape as the transmission image: {}".format(self.transmission_image.shape))

            signalimage = signalimage + scatteredimage*self.params['simSignals']['scatteredscale']

        # CONSTANT BACKGROUND - multiply by transmission image
        signalimage = signalimage + self.params['simSignals']['bkgdrate']

        # Save the final rate image of added signals
        if self.params['Output']['save_intermediates'] is True:
            rateImageName = self.basename + '_AddedSources_adu_per_sec.fits'
            self.saveSingleFits(signalimage, rateImageName)
            self.logger.info("Signal rate image of all added sources saved as {}".format(rateImageName))

        return signalimage, segmentation_map

    @staticmethod
    def add_segmentation_maps(map1, map2):
        """Add two segmentation maps together. In the case of overlapping
        objects, the object in map1 is kept and the object in map2 is
        ignored.

        Parameters
        ----------
        map1 : numpy.ndarray
            2D segmentation map

        map2 : numpy.ndarray
            2D segmentation map

        Returns
        -------
        combined : numpy.ndarray
            Summed segmentation map
        """
        map1_zeros = map1 == 0
        combined = copy.deepcopy(map1)
        combined[map1_zeros] += map2[map1_zeros]
        return combined

    def get_point_source_list(self, filename, source_type='pointsources', segment_offset=None):
        """Read in the list of point sources to add, calculate positions
        on the detector, filter out sources outside the detector, and
        calculate countrates corresponding to the given magnitudes

        Parameters
        ----------
        filename : str
            Name of catalog file to examine

        source_type : str
            Flag specifying exactly what type of catalog is being read.
            This is because there are small differences between catalog
            types. Options are ``pointsources`` which is the default,
            ``ts_imaging`` for time series, and ``ts_grism`` for grism
            time series.

        Returns
        -------
        pointSourceList : astropy.table.Table
            Table containing source information

        ghosts_from_ptsrc : str
            Name of a Mirage-formatted extended source catalog containing
            ghost sources associated with the point sources in ```pointSourceList```
        """
        # Make sure that a valid PSF path has been provided
        if not os.path.isdir(self.params['simSignals']['psfpath']):
            raise ValueError('Invalid PSF path provided in YAML:',
                             self.params['simSignals']['psfpath'])

        pointSourceList = Table(names=('index', 'pixelx', 'pixely', 'RA', 'Dec', 'RA_degrees',
                                       'Dec_degrees', 'magnitude', 'countrate_e/s',
                                       'counts_per_frame_e', 'lightcurve_file'),
                                dtype=('i', 'f', 'f', 'S14', 'S14', 'f', 'f', 'f', 'f', 'f', 'S50'))

        try:
            lines, pixelflag, magsys = self.read_point_source_file(filename)
            if pixelflag:
                self.logger.info("Point source list input positions assumed to be in units of pixels.")
            else:
                self.logger.info("Point list input positions assumed to be in units of RA and Dec.")
        except:
            raise NameError("WARNING: Unable to open the point source list file {}".format(filename))

        # Create table of point source countrate versus psf size
        if self.add_psf_wings is True:
            self.translate_psf_table(magsys)

        # File to save adjusted point source locations
        psfile = self.params['Output']['file'][0:-5] + '_{}.list'.format(source_type)
        pslist = open(psfile, 'w')

        # Get source index numbers
        indexes = lines['index']

        dtor = math.radians(1.)
        nx = (self.subarray_bounds[2] - self.subarray_bounds[0]) + 1
        ny = (self.subarray_bounds[3] - self.subarray_bounds[1]) + 1
        xc = (self.subarray_bounds[2] + self.subarray_bounds[0]) / 2.
        yc = (self.subarray_bounds[3] + self.subarray_bounds[1]) / 2.

        # Define the min and max source locations (in pixels) that fall onto the subarray
        # Include the effects of a requested grism_direct image, and also keep sources that
        # will only partially fall on the subarray
        # pixel coords here can still be negative and kept if the grism image is being made

        # First, coord limits for just the subarray
        miny = 0
        maxy = self.subarray_bounds[3] - self.subarray_bounds[1]
        minx = 0
        maxx = self.subarray_bounds[2] - self.subarray_bounds[0]

        # Expand the limits if a grism direct image is being made
        if (self.params['Output']['grism_source_image'] == True) or (self.params['Inst']['mode'] in ["pom", "wfss"]):
            transmission_ydim, transmission_xdim = self.transmission_image.shape
            miny = miny - self.subarray_bounds[1] - self.trans_ff_ymin
            minx = minx - self.subarray_bounds[0] - self.trans_ff_xmin
            maxx = minx + transmission_xdim
            maxy = miny + transmission_ydim
            nx = transmission_xdim
            ny = transmission_ydim

        # Write out the RA and Dec of the field center to the output file
        # Also write out column headers to prepare for source list
        pslist.write(("# Field center (degrees): %13.8f %14.8f y axis rotation angle "
                      "(degrees): %f  image size: %4.4d %4.4d\n" %
                      (self.ra, self.dec, self.params['Telescope']['rotation'], nx, ny)))
        pslist.write('#\n')
        pslist.write(("#    Index   RA_(hh:mm:ss)   DEC_(dd:mm:ss)   RA_degrees      "
                      "DEC_degrees     pixel_x   pixel_y    magnitude   counts/sec    counts/frame    TSO_lightcurve_catalog\n"))

        # If creating a segment-wise simulation, shift all of the RAs/Decs in
        # the list by the given offset
        if segment_offset is not None:
            lines = self.shift_sources_by_offset(lines, segment_offset, pixelflag)

        # Check the source list and remove any sources that are well outside the
        # field of view of the detector. These sources cause the coordinate
        # conversion to hang.
        self.logger.info('Filtering point sources to keep only those on the detector')
        indexes, lines = self.remove_outside_fov_sources(indexes, lines, pixelflag, 4096)

        # Determine the name of the column to use for source magnitudes
        mag_column = self.select_magnitude_column(lines, filename)

        # For NIRISS observations where ghosts will be added, create a table to hold
        # the ghost entries
        if self.params['Inst']['instrument'].lower() == 'niriss' and self.params['simSignals']['add_ghosts']:
            self.logger.info("Creating a source list of optical ghosts from point sources.")
            ghost_source_index = []  # Maps index number of original source to ghost source
            ghost_x = []
            ghost_y = []
            ghost_filename = []
            ghost_mag = []
            ghost_mags = None
        else:
            ghost_x = None

        for index, values in zip(indexes, lines):
            pixelx, pixely, ra, dec, ra_str, dec_str = self.get_positions(values['x_or_RA'],
                                                                          values['y_or_Dec'],
                                                                          pixelflag, 4096)

            # Get the input magnitude and countrate of the point source
            mag = float(values[mag_column])
            countrate = utils.magnitude_to_countrate(self.instrument, self.params['Readout']['filter'],
                                                     magsys, mag, photfnu=self.photfnu, photflam=self.photflam,
                                                     vegamag_zeropoint=self.vegazeropoint)

            # If this is a NIRISS simulation and the user wants to add ghosts,
            # do that here.
            if self.params['Inst']['instrument'].lower() == 'niriss' and self.params['simSignals']['add_ghosts']:
                gx, gy, gmag, gcounts, gfile = self.locate_ghost(pixelx, pixely, countrate, magsys, values, 'point_source')
                if np.isfinite(gx) and gfile is not None:
                    ghost_source_index.append(index)
                    ghost_x.append(gx)
                    ghost_y.append(gy)
                    ghost_mag.append(gmag)
                    ghost_filename.append(gfile)

                    ghost_src, skipped_non_niriss = source_mags_to_ghost_mags(values, self.params['Reffiles']['flux_cal'],
                                                                              magsys, NIRISS_GHOST_GAP_FILE)

                    if ghost_mags is None:
                        ghost_mags = copy.deepcopy(ghost_src)
                    else:
                        ghost_mags = vstack([ghost_mags, ghost_src])

            psf_len = self.find_psf_size(countrate)
            edgex = np.int(psf_len // 2)
            edgey = np.int(psf_len // 2)

            if pixely > (miny-edgey) and pixely < (maxy+edgey) and pixelx > (minx-edgex) and pixelx < (maxx+edgex):
                # set up an entry for the output table
                entry = [index, pixelx, pixely, ra_str, dec_str, ra, dec, mag]

                # Calculate the countrate for the source
                framecounts = countrate * self.frametime

                # add the countrate and the counts per frame to pointSourceList
                # since they will be used in future calculations
                entry.append(countrate)
                entry.append(framecounts)

                # Add the TSO catalog name if present
                if source_type == 'ts_imaging':
                    tso_catalog = values['lightcurve_file']
                else:
                    tso_catalog = 'None'
                entry.append(tso_catalog)

                # add the good point source, including location and counts, to the pointSourceList
                pointSourceList.add_row(entry)

                # write out positions, distances, and counts to the output file
                pslist.write("%i %s %s %14.8f %14.8f %9.3f %9.3f  %9.3f  %13.6e   %13.6e  %s\n" %
                             (index, ra_str, dec_str, ra, dec, pixelx, pixely, mag, countrate, framecounts, tso_catalog))

        if self.params['Inst']['instrument'].lower() == 'niriss' and self.params['simSignals']['add_ghosts'] and skipped_non_niriss:
            self.logger.info("Skipped the calculation of ghost source magnitudes for the non-NIRISS magnitude columns in {}".format(filename))

        self.n_pointsources = len(pointSourceList)
        if self.n_pointsources > 0:
            self.logger.info("Number of point sources found within or close to the requested aperture: {}".format(self.n_pointsources))
        else:
            self.logger.info("\nNo point sources present on the detector.")

        # close the output file
        pslist.close()

        # If any ghost sources were found, create an extended catalog object to hold them
        if self.params['Inst']['instrument'].lower() == 'niriss' and self.params['simSignals']['add_ghosts']:
            ghosts_from_ptsrc = self.save_ghost_catalog(ghost_x, ghost_y, ghost_filename, ghost_mags, filename, ghost_source_index)
        else:
            ghosts_from_ptsrc = None

        return pointSourceList, ghosts_from_ptsrc

    def translate_psf_table(self, magnitude_system):
        """Given a magnitude system, translate the table of PSF sizes
        versus magnitudes into PSF sizes versus countrates

        Parameters
        ----------
        magnitude_system : str
            Magnitude system of the sources: 'abmag', 'stmag', 'vegamag'
        """
        magnitudes = self.psf_wing_sizes[magnitude_system].data

        # Place table in order of ascending magnitudes
        sort = np.argsort(magnitudes)
        for colname in self.psf_wing_sizes.colnames:
            self.psf_wing_sizes[colname] = self.psf_wing_sizes[colname][sort]
        magnitudes = self.psf_wing_sizes[magnitude_system].data

        # Calculate corresponding countrates
        countrates = utils.magnitude_to_countrate(self.instrument, self.params['Readout']['filter'],
                                                  magnitude_system, magnitudes, photfnu=self.photfnu,
                                                  photflam=self.photflam,
                                                  vegamag_zeropoint=self.vegazeropoint)
        self.psf_wing_sizes['countrate'] = countrates

    def find_psf_size(self, countrate):
        """Determine the dimentions of the PSF to use based on an object's
        countrate.

        Parameters
        ----------
        countrate : float
            Source countrate

        Returns
        -------
        xdim : int
            Size of PSF in pixels in the x direction

        ydim : int
            Size of PSF in pixels in the y direction
        """
        if self.add_psf_wings is False:
            return self.psf_library_core_x_dim

        brighter = np.where(countrate >= self.psf_wing_sizes['countrate'])[0]
        if len(brighter) == 0:
            # Dimmest bin == size of pf library
            dimension = self.psf_library_core_x_dim
            #dim = np.max(self.psf_wing_sizes['number_of_pixels'])
        else:
            dimension = self.psf_wing_sizes['number_of_pixels'][brighter[0]]
        return dimension

    def shift_sources_by_offset(self, lines, segment_offset, pixelflag):
        self.logger.info('    Shifting point source locations by arcsecond offset {}'.format(segment_offset))

        shifted_lines = lines.copy()
        shifted_lines.remove_rows(np.arange(0, len(shifted_lines)))

        V2ref_arcsec = self.siaf.V2Ref
        V3ref_arcsec = self.siaf.V3Ref
        position_angle = self.params['Telescope']['rotation']
        self.logger.info(' Position angle = {}'.format(position_angle))
        attitude_ref = pysiaf.utils.rotations.attitude(V2ref_arcsec, V3ref_arcsec, self.ra, self.dec, position_angle)

        # Shift every source by the appropriate offset
        x_displacement_arcsec, y_displacement_arcsec = segment_offset
        for line in lines:
            x_or_RA, y_or_Dec = line['x_or_RA', 'y_or_Dec']
            # Convert the input source locations to V2/V3
            if not pixelflag:
                # Convert RA/Dec (sky frame) to V2/V3 (telescope frame)
                v2, v3 = pysiaf.utils.rotations.getv2v3(attitude_ref, x_or_RA, y_or_Dec)
            else:
                # Convert X/Y (detector frame) to V2/V3 (telescope frame)
                v2, v3 = self.siaf.det_to_tel(x_or_RA, y_or_Dec)

            # Add the arcsecond displacement to each V2/V3 source position
            v2 -= x_displacement_arcsec
            v3 += y_displacement_arcsec

            # Translate back to RA/Dec and save
            ra, dec = pysiaf.utils.rotations.pointing(attitude_ref, v2, v3)

            mag_cols = [col for col in line.colnames if 'magnitude' in col]
            collist = [line['index']]
            collist.extend([ra, dec])
            collist.extend(line[mag_cols])
            shifted_lines.add_row(collist)

        return shifted_lines

    def remove_outside_fov_sources(self, index, source, pixflag, delta_pixels):
        """Filter out entries in the source catalog that are located well outside the field of
        view of the detector. This can be a fairly rough cut. We just need to remove sources
        that are very far from the detector.

        Parameters:
        -----------
        index : list
            List of index numbers corresponding to the sources

        source : Table
            astropy Table containing catalog information

        pixflag : bool
            Flag indicating whether catalog positions are given in units of
            pixels (True), or RA, Dec (False)

        delta_pixels : int
            Number of columns/rows outside of the nominal detector size (2048x2048)
            to keep sources in the source list. (e.g. delta_pixels=2048 will keep all
            sources located at -2048 to 4096.)

        Returns:
        --------
        index : list
            List of filtered index numbers corresponding to sources
            within or close to the field of view

        source : Table
            astropy Table containing filtered list of sources
        """
        catalog_x = source['x_or_RA']
        catalog_y = source['y_or_Dec']

        if pixflag:
            minx = 0 - delta_pixels
            maxx = self.output_dims[1] + delta_pixels
            miny = 0 - delta_pixels
            maxy = self.output_dims[0] + delta_pixels
            good = ((catalog_x > minx) & (catalog_x < maxx) & (catalog_y > miny) & (catalog_y < maxy))
        else:
            delta_degrees = (delta_pixels * self.siaf.XSciScale) / 3600. * u.deg
            reference = SkyCoord(ra=self.ra * u.deg, dec=self.dec * u.deg)

            # Need to determine the units of the RA values.
            # Dec units should always be degrees whether or not they are in decimal
            # or DD:MM:SS or DDd:MMm:SSs formats.
            dec_unit = u.deg
            try:
                # if it can be converted to a float, assume decimal degrees
                entry0 = float(catalog_x[0])
                ra_unit = u.deg
            except ValueError:
                # if it cannot be converted to a float, then the unit is 'hour'
                ra_unit = 'hour'

            # Temporarily replace any input positions that are None or N/A
            # with dummy values. This will allow users to supply an ephemeris
            # file and not have to add in RA, Dec numbers, which could be
            # confusing and which are ignored by Mirage anyway.
            allowed_dummy_values = ['none', 'n/a']
            for i, row in enumerate(source):
                #if isinstance(row['x_or_RA'], str) and isinstance(row['y_or_Dec'], str):
                if row['x_or_RA'] == np.nan or row['y_or_Dec'] == np.nan:
                    if 'ephemeris_file' in row.colnames:
                        if row['ephemeris_file'].lower != 'none':
                            catalog_x[i] = 0.
                            catalog_y[i] = 0.
                        else:
                            raise ValueError('Source catalog contains x, y or RA, Dec positions that are not numbers.')
                    else:
                        raise ValueError('Source catalog contains x, y or RA, Dec positions that are not numbers.')

            # Assume that units are consisent within each column. (i.e. no mixing of
            # 12h:23m:34.5s and 189.87463 degrees within a column)
            catalog = SkyCoord(ra=catalog_x, dec=catalog_y, unit=(ra_unit, dec_unit))
            good = np.where(reference.separation(catalog) < delta_degrees)[0]

            # If an ephemeris column is present, mark any rows that contain
            # an ephemeris file as good. Regardless of the RA, Dec values in
            # the catalog at this point, the true RA, Dec values will be calculated
            # from the ephemeris
            if 'ephemeris_file' in source.colnames:
                good_eph = np.array([i for i, row in enumerate(source) if row['ephemeris_file'].lower() != 'none'])
                good = np.array(list(set(np.append(good, good_eph))))
                good = [int(ele) for ele in good]

        filtered_sources = source[good]
        filtered_indexes = index[good]

        return filtered_indexes, filtered_sources

    def make_point_source_image(self, pointSources, segment_number=None, ptsrc_segmap=None):
        """Create a seed image containing all of the point sources
        provided by the source catalog

        Parameters
        ----------
        pointSources : astropy.table.Table
            Table of point sources
        segment_number : int, optional
            The number of the mirror segment to make an image for
        ptsrc_segmap : optional
            The point source segmentation map to keep adding to

        Returns
        -------
        psfimage : numpy.ndarray
            2D array containing the seed image with point sources

        seg.segmap : numpy.ndarray
            2D array containing the segmentation map that
            corresponds to ``psfimage``
        """
        dims = np.array(self.nominal_dims)

        # Create the empty image
        psfimage = np.zeros(self.output_dims)

        if ptsrc_segmap is None:
            # Create empty segmentation map
            ptsrc_segmap = segmap.SegMap()
            ptsrc_segmap.ydim, ptsrc_segmap.xdim = self.output_dims
            ptsrc_segmap.initialize_map()

        # Loop over the entries in the point source list
        for i, entry in enumerate(pointSources):
            # Start timer
            self.timer.start()

            # Find the PSF size to use based on the countrate
            psf_x_dim = self.find_psf_size(entry['countrate_e/s'])

            # Assume same PSF size in x and y
            psf_y_dim = psf_x_dim

            scaled_psf, min_x, min_y, wings_added = self.create_psf_stamp(
                entry['pixelx'], entry['pixely'], psf_x_dim, psf_y_dim,
                segment_number=segment_number, ignore_detector=True
            )

            # Skip sources that fall completely off the detector
            if scaled_psf is None:
                continue

            scaled_psf *= entry['countrate_e/s']

            # PSF may not be centered in array now if part of the array falls
            # off of the aperture
            stamp_x_loc = psf_x_dim // 2 - min_x
            stamp_y_loc = psf_y_dim // 2 - min_y
            updated_psf_dimensions = scaled_psf.shape

            # If the source subpixel location is beyond 0.5 (i.e. the edge
            # of the pixel), then we shift the wing->core offset by 1.
            # We also need to shift the location of the wing array on the
            # detector by 1
            if wings_added:
                x_delta = int(np.modf(entry['pixelx'])[0] > 0.5)
                y_delta = int(np.modf(entry['pixely'])[0] > 0.5)
            else:
                x_delta = 0
                y_delta = 0

            # Get the coordinates that describe the overlap between the
            # PSF image and the output aperture
            xap, yap, xpts, ypts, (i1, i2), (j1, j2), (k1, k2), \
                (l1, l2) = self.create_psf_stamp_coords(entry['pixelx']+x_delta, entry['pixely']+y_delta,
                                                        updated_psf_dimensions,
                                                        stamp_x_loc, stamp_y_loc,
                                                        coord_sys='aperture')

            # Skip sources that fall completely off the detector
            if None in [i1, i2, j1, j2, k1, k2, l1, l2]:
                continue

            try:
                psf_to_add = scaled_psf[l1:l2, k1:k2]
                psfimage[j1:j2, i1:i2] += psf_to_add

                # Add source to segmentation map
                ptsrc_segmap.add_object_threshold(psf_to_add, j1, i1, entry['index'], self.segmentation_threshold)
            except IndexError:
                # In here we catch sources that are off the edge
                # of the detector. These may not necessarily be caught in
                # getpointsourcelist because if the PSF is not centered
                # in the webbpsf stamp, then the area to be pulled from
                # the stamp may shift off of the detector.
                pass

            # Stop timer
            self.timer.stop(name='ptsrc_{}'.format(str(i).zfill(6)))

            # If there are more than 100 point sources, provide an estimate of processing time
            if len(pointSources) > 100:
                if ((i == 20) or ((i > 0) and (np.mod(i, 100) == 0))):
                    time_per_ptsrc = self.timer.sum(key_str='ptsrc_') / (i+1)
                    estimated_remaining_time = time_per_ptsrc * (len(pointSources) - (i+1)) * u.second
                    time_remaining = np.around(estimated_remaining_time.to(u.minute).value, decimals=2)
                    finish_time = datetime.datetime.now() + datetime.timedelta(minutes=time_remaining)
                    self.logger.info(('Working on source #{}. Estimated time remaining to add all point sources to the stamp image: {} minutes. '
                                      'Projected finish time: {}'.format(i, time_remaining, finish_time)))

        return psfimage, ptsrc_segmap

    def create_psf_stamp(self, x_location, y_location, psf_dim_x, psf_dim_y,
                         ignore_detector=False, segment_number=None):
        """From the gridded PSF model, location within the aperture, and
        dimensions of the stamp image (either the library PSF image, or
        the galaxy/extended stamp image with which the PSF will be
        convolved), evaluate the GriddedPSFModel at
        the appropriate location on the detector and return the PSF stamp

        Parameters
        ----------
        x_location : float
            X-coordinate of the PSF in the coordinate system of the
            aperture being simulated.

        y_location : float
            Y-coordinate of the PSF in the coordinate system of the
            aperture being simulated.

        psf_dim_x : int
            Number of columns of the array containing the PSF

        psf_dim_y : int
            Number of rows of the array containing the PSF

        ignore_detector : bool
            If True, the returned coordinates can have values outside the
            size of the subarray/detector (i.e. coords can be negative or
            larger than full frame). If False, coordinates are constrained
            to be on the detector.

        Returns
        -------
        full_psf : numpy.ndarray
            2D array containing the normalized PSF image. Total signal should
            be close to 1.0 (not exactly 1.0 due to asymmetries and distortion)
            Array will be cropped based on how much falls on or off the detector

        k1 : int
            Row number on the PSF/stamp image corresponding to the bottom-most
            row that overlaps the detector/aperture

        l1 : int
            Column number on the PSF/stamp image corresponding to the left-most
            column that overlaps the detector/aperture

        add_wings : bool
            Whether or not PSF wings are to be added to the PSF core
        """
        # PSF will always be centered
        psf_x_loc = psf_dim_x // 2
        psf_y_loc = psf_dim_y // 2

        # Translation needed to go from PSF core (self.psf_library)
        # coordinate system to the PSF wing coordinate system (i.e.
        # center the PSF core in the wing image)
        psf_wing_half_width_x = np.int(psf_dim_x // 2)
        psf_wing_half_width_y = np.int(psf_dim_y // 2)
        psf_core_half_width_x = np.int(self.psf_library_core_x_dim // 2)
        psf_core_half_width_y = np.int(self.psf_library_core_y_dim // 2)
        delta_core_to_wing_x = psf_wing_half_width_x - psf_core_half_width_x
        delta_core_to_wing_y = psf_wing_half_width_y - psf_core_half_width_y

        # This assumes a square PSF shape!!!!
        # If no wings are to be added, then we can skip all the wing-
        # and pixel phase-related work below.
        if ((self.add_psf_wings is False) or (delta_core_to_wing_x <= 0)):
            add_wings = False

            if segment_number is not None:
                library = self.psf_library[segment_number - 1]
            else:
                library = self.psf_library

            # Get coordinates decribing overlap between the evaluated psf
            # core and the full frame of the detector. We really only need
            # the xpts_core and ypts_core from this in order to know how
            # to evaluate the library
            # Note that we don't care about the pixel phase here.
            psf_core_dims = (self.psf_library_core_y_dim, self.psf_library_core_x_dim)
            xc_core, yc_core, xpts_core, ypts_core, (i1c, i2c), (j1c, j2c), (k1c, k2c), \
                (l1c, l2c) = self.create_psf_stamp_coords(x_location, y_location, psf_core_dims,
                                                          psf_core_half_width_x, psf_core_half_width_y,
                                                          coord_sys='full_frame',
                                                          ignore_detector=ignore_detector)

            # Skip sources that fall completely off the detector
            if None in [i1c, i2c, j1c, j2c, k1c, k2c, l1c, l2c]:
                return None, None, None, False

            # Step 4
            full_psf = library.evaluate(x=xpts_core, y=ypts_core, flux=1.0,
                                        x_0=xc_core, y_0=yc_core)
            k1 = k1c
            l1 = l1c

        else:
            add_wings = True
            # If the source subpixel location is beyond 0.5 (i.e. the edge
            # of the pixel), then we shift the wing->core offset by 1.
            # We also need to shift the location of the wing array on the
            # detector by 1
            x_phase = np.modf(x_location)[0]
            y_phase = np.modf(y_location)[0]
            x_location_delta = int(x_phase > 0.5)
            y_location_delta = int(y_phase > 0.5)
            if x_phase > 0.5:
                delta_core_to_wing_x -= 1
            if y_phase > 0.5:
                delta_core_to_wing_y -= 1

            # offset_x, and y below will not change because that is
            # the offset between the full wing array and the user-specified
            # wing array size

            # Get the psf wings array - first the nominal size
            # Later we may crop if the source is only partially on the detector
            full_wing_y_dim, full_wing_x_dim = self.psf_wings.shape
            offset_x = np.int((full_wing_x_dim - psf_dim_x) / 2)
            offset_y = np.int((full_wing_y_dim - psf_dim_y) / 2)

            full_psf = copy.deepcopy(self.psf_wings[offset_y:offset_y+psf_dim_y, offset_x:offset_x+psf_dim_x])

            # Get coordinates describing overlap between PSF image and the
            # full frame of the detector
            # Step 1
            xcenter, ycenter, xpts, ypts, (i1, i2), (j1, j2), (k1, k2), \
                (l1, l2) = self.create_psf_stamp_coords(x_location+x_location_delta, y_location+y_location_delta,
                                                        (psf_dim_y, psf_dim_x), psf_x_loc, psf_y_loc,
                                                        coord_sys='full_frame', ignore_detector=ignore_detector)

            if None in [i1, i2, j1, j2, k1, k2, l1, l2]:
                return None, None, None, False

            # Step 2
            # If the core of the psf lands at least partially on the detector
            # then we need to evaluate the psf library
            if ((k1 < (psf_wing_half_width_x + psf_core_half_width_x)) and
               (k2 > (psf_wing_half_width_x - psf_core_half_width_x)) and
               (l1 < (psf_wing_half_width_y + psf_core_half_width_y)) and
               (l2 > (psf_wing_half_width_y - psf_core_half_width_y))):

                # Step 3
                # Get coordinates decribing overlap between the evaluated psf
                # core and the full frame of the detector. We really only need
                # the xpts_core and ypts_core from this in order to know how
                # to evaluate the library
                # Note that we don't care about the pixel phase here.
                psf_core_dims = (self.psf_library_core_y_dim, self.psf_library_core_x_dim)
                xc_core, yc_core, xpts_core, ypts_core, (i1c, i2c), (j1c, j2c), (k1c, k2c), \
                    (l1c, l2c) = self.create_psf_stamp_coords(x_location, y_location, psf_core_dims,
                                                              psf_core_half_width_x, psf_core_half_width_y,
                                                              coord_sys='full_frame', ignore_detector=ignore_detector)

                if None in [i1c, i2c, j1c, j2c, k1c, k2c, l1c, l2c]:
                    return None, None, None, False

                # Step 4
                psf = self.psf_library.evaluate(x=xpts_core, y=ypts_core, flux=1.,
                                                x_0=xc_core, y_0=yc_core)

                # Step 5
                wing_start_x = k1c + delta_core_to_wing_x
                wing_end_x = k2c + delta_core_to_wing_x
                wing_start_y = l1c + delta_core_to_wing_y
                wing_end_y = l2c + delta_core_to_wing_y

                full_psf[wing_start_y:wing_end_y, wing_start_x:wing_end_x] = psf

            # Whether or not the core is on the detector, crop the PSF
            # to the proper shape based on how much is on the detector
            full_psf = full_psf[l1:l2, k1:k2]

        return full_psf, k1, l1, add_wings

    def create_psf_stamp_coords(self, aperture_x, aperture_y, stamp_dims, stamp_x, stamp_y,
                                coord_sys='full_frame', ignore_detector=False):
        """Calculate the coordinates in the aperture coordinate system
        where the stamp image wil be placed based on the location of the
        stamp image in the aperture and the size of the stamp image.

        Parameters
        ----------
        aperture_x : float
            X-coordinate of the PSF in the coordinate system of the
            aperture being simulated.

        aperture_y : float
            Y-coordinate of the PSF in the coordinate system of the
            aperture being simulated.

        stamp_dims : tup
            (x, y) dimensions of the stamp image that will be placed
            into the final seed image. This stamp image can be either the
            PSF image itself, or the stamp image of the galaxy/extended
            source that the PSF is going to be convolved with.

        stamp_x : float
            Location in x of source within the stamp image

        stamp_y : float
            Location in y of source within the stamp image

        coord_sys : str
            Inidicates which coordinate system to return coordinates for.
            Options are 'full_frame' for full frame coordinates, or
            'aperture' for aperture coordinates (including any expansion
            for grism source image)

        ignore_detector : bool
            If True, the returned coordinates can have values outside the
            size of the subarray/detector (i.e. coords can be negative or
            larger than full frame). If False, coordinates are constrained
            to be on the detector.

        Returns
        -------
        x_points : numpy.ndarray
            2D array of x-coordinates in the aperture coordinate system
            where the stamp image will fall.

        y_points : numpy.ndarray
            2D array of y-coordinates in the aperture coordinate system
            where the stamp image will fall.

        (i1, i2) : tup
            Beginning and ending x coordinates (in the aperture coordinate
            system) where the stamp image will fall

        (j1, j2) : tup
            Beginning and ending y coordinates (in the aperture coordinate
            system) where the stamp image will fall

        (k1, k2) : tup
            Beginning and ending x coordinates (in the stamp's coordinate
            system) that overlap the aperture

        (l1, l2) : tup
            Beginning and ending y coordinates (in the stamp's coordinate
            system) that overlap the aperture
        """
        if coord_sys == 'full_frame':
            xpos = aperture_x + self.subarray_bounds[0]
            ypos = aperture_y + self.subarray_bounds[1]
            out_dims_x = self.ffsize
            out_dims_y = self.ffsize
        elif coord_sys == 'aperture':
            xpos = aperture_x + self.coord_adjust['xoffset']
            ypos = aperture_y + self.coord_adjust['yoffset']
            out_dims_x = self.output_dims[1]
            out_dims_y = self.output_dims[0]

        stamp_y_dim, stamp_x_dim = stamp_dims

        # Get coordinates that describe the overlap between the stamp
        # and the aperture
        (i1, i2, j1, j2, k1, k2, l1, l2) = self.cropped_coords(xpos, ypos, (out_dims_y, out_dims_x),
                                                               stamp_x, stamp_y, stamp_dims,
                                                               ignore_detector=ignore_detector)

        # If the stamp is completely off the detector, use dummy arrays
        # for x_points and y_points
        if j1 is None or j2 is None or i1 is None or i2 is None:
            x_points = np.zeros((2, 2))
            y_points = x_points
        else:
            y_points, x_points = np.mgrid[j1:j2, i1:i2]

        return xpos, ypos, x_points, y_points, (i1, i2), (j1, j2), (k1, k2), (l1, l2)

    def ensure_odd_lengths(self, x_dim, y_dim, x_center, y_center):
        """Given the dimensions and the coordinates of the center of an
        array, ensure the array has an odd number of rows and columns,
        calculate the updated half-width, and return the minimum and
        maximum row and column indexes.

        Parameters
        ----------
        x_dim : int
            Length of the array in the x-dimension

        y_dim : int
            Length of the array in the y-dimension

        x_center : float
            Coordinate of the center of the array, usually
            in some other coordinate system (e.g. full frame
            coords, while the array is a subarray)

        y_center : float
            Coordinate of the center of the array in the y
            direction, usually in some other coordinate
            system

        Returns
        -------
        x_min : int
            Minimum index in the x direction of the array
            in the coordinate system of ``x_center, y_center``.

        x_max : int
            Maximum index in the x direction of the array
            in the coordinate system of ``x_center, y_center``.

        y_min : int
            Minimum index in the y direction of the array
            in the coordinate system of ``x_center, y_center``.

        y_max : int
            Maximum index in the y direction of the array
            in the coordinate system of ``x_center, y_center``.
        """
        if x_dim % 2 == 0:
            x_dim -= 1
        if y_dim % 2 == 0:
            y_dim -= 1
        x_half_width = x_dim // 2
        y_half_width = y_dim // 2
        x_min = np.int(x_center) - x_half_width
        x_max = np.int(x_center) + x_half_width + 1
        y_min = np.int(y_center) - y_half_width
        y_max = np.int(y_center) + y_half_width + 1
        return x_min, x_max, y_min, y_max

    def cropped_coords(self, aperture_x, aperture_y, aperture_dims, stamp_x, stamp_y, stamp_dims,
                       ignore_detector=False):
        """Given the location of a source on the detector along with the size of
        the PSF/stamp image for that object, calcuate the limits of the detector
        coordinates onto which the object will fall.

        Parameters:
        -----------
        aperture_x : float
            Column location of source on detector (aperture coordinate system
            including any padding for WFSS seed image)

        aperture_y : float
            Row location of source on detector (aperture coordinate system
            including any padding for WFSS seed image)

        aperture_dims : tup
            (y, x) dimensions of the aperture on which the sources will be placed
            (e.g. full frame, full_frame+extra, subarray)

        stamp_x : float
            Location in x of source within the stamp image

        stamp_y : float
            Location in y of source within the stamp image

        stamp_dims : tup
            (y, x) dimensions of the source's stamp image. (e.g. the size of the PSF
            or galaxy image stamp)

        ignore_detector: bool
            If True, the returned coordinates can have values outside the
            size of the subarray/detector (i.e. coords can be negative or
            larger than full frame). If False, coordinates are constrained
            to be on the detector.

        Returns:
        --------
        i1 : int
            Column number on the detector/aperture corresponding to the left
            edge of the PSF/stamp image.

        i2 : int
            Column number on the detector/aperture corresponding to the right
            edge of the PSF/stamp image.

        j1 : int
            Row number on the detector/aperture corresponding to the bottom
            edge of the PSF/stamp image.

        j2 : int
            Row number on the detector/aperture corresponding to the top
            edge of the PSF/stamp image.

        l1 : int
            Column number on the PSF/stamp image corresponding to the left-most
            column that overlaps the detector/aperture

        l2 : int
            Column number on the PSF/stamp image corresponding to the right-most
            column that overlaps the detector/aperture

        k1 : int
            Row number on the PSF/stamp image corresponding to the bottom-most
            row that overlaps the detector/aperture

        k2 : int
            Row number on the PSF/stamp image corresponding to the top-most
            row that overlaps the detector/aperture
        """
        stamp_y_dim, stamp_x_dim = stamp_dims
        aperture_y_dim, aperture_x_dim = aperture_dims

        stamp_x = math.floor(stamp_x)
        stamp_y = math.floor(stamp_y)
        aperture_x = math.floor(aperture_x)
        aperture_y = math.floor(aperture_y)

        i1 = aperture_x - stamp_x
        j1 = aperture_y - stamp_y

        if ((i1 > (aperture_x_dim)) or (j1 > (aperture_y_dim))) and not ignore_detector:
            # In this case the stamp does not overlap the aperture at all
            return tuple([None]*8)
        delta_i1 = 0
        delta_j1 = 0

        if not ignore_detector:
            if i1 < 0:
                delta_i1 = copy.deepcopy(i1)
                i1 = 0
            if j1 < 0:
                delta_j1 = copy.deepcopy(j1)
                j1 = 0

        i2 = i1 + (stamp_x_dim + delta_i1)
        j2 = j1 + (stamp_y_dim + delta_j1)

        if ((i2 < 0) or (j2 < 0)) and not ignore_detector:
            # Stamp does not overlap the aperture at all
            return tuple([None]*8)

        delta_i2 = 0
        delta_j2 = 0
        if not ignore_detector:
            if i2 > aperture_x_dim:
                delta_i2 = i2 - aperture_x_dim
                i2 = aperture_x_dim
            if j2 > aperture_y_dim:
                delta_j2 = j2 - aperture_y_dim
                j2 = aperture_y_dim

        k1 = 0 - delta_i1
        k2 = stamp_x_dim - delta_i2
        l1 = 0 - delta_j1
        l2 = stamp_y_dim - delta_j2
        return (i1, i2, j1, j2, k1, k2, l1, l2)

    def cropPSF(self, psf):
        '''take an array containing a psf and crop it such that the brightest
        pixel is in the center of the array'''
        nyshift, nxshift = np.where(psf == np.max(psf))
        nyshift = nyshift[0]
        nxshift = nxshift[0]
        py, px = psf.shape

        xl = nxshift - 0
        xr = px - nxshift - 1
        if xl <= xr:
            xdist = xl
        if xr < xl:
            xdist = xr

        yl = nyshift - 0
        yr = py - nyshift - 1
        if yl <= yr:
            ydist = yl
        if yr < yl:
            ydist = yr

        return psf[nyshift - ydist:nyshift + ydist + 1, nxshift - xdist:nxshift + xdist + 1]

    def read_point_source_file(self, filename):
        """Read in the point source catalog file

         Parameters:
        -----------
        filename : str
            Filename of catalog file to be read in

         Returns:
        --------
        gtab : Table
            astropy Table containing catalog

         pflag : bool
            Flag indicating units of source locations. True for detector
            pixels, False for RA, Dec

         msys : str
            Magnitude system of the source brightnesses (e.g. 'abmag')
        """
        try:
            gtab = ascii.read(filename)
            # Look at the header lines to see if inputs
            # are in units of pixels or RA, Dec
            pflag = False
            try:
                if 'position_pixels' in gtab.meta['comments'][0:4]:
                    pflag = True
            except:
                pass
            # Check to see if magnitude system is specified
            # in the comments. If not default to AB mag
            msys = 'abmag'
            condition = ('stmag' in gtab.meta['comments'][0:4]) | ('vegamag' in gtab.meta['comments'][0:4])
            if condition:
                msys = [l for l in gtab.meta['comments'][0:4] if 'mag' in l][0]
                msys = msys.lower()

        except:
            raise IOError("WARNING: Unable to open the source list file {}".format(filename))

        return gtab, pflag, msys

    def select_magnitude_column(self, catalog, catalog_file_name):
        """Select the appropriate column to use for source magnitudes from the input source catalog. If there
        is a specific column name constructed as <instrument>_<filter>_magnitude to use for source magnitudes
        (e.g. nircam_f200w_magnitude) then use that. (NOTE: for FGS we search for a column name of
        'fgs_magnitude'). If not, check for a generic 'magnitude' column. If neither are present, raise an
        error.

        Parameters
        ----------

        catalog : astropy.table.Table
            Source catalog

        catalog_file_name : str
            Name of the catalog file. Used only when raising errors.

        Returns
        -------

        specific_mag_col : str
            The name of the catalog column to use for source magnitudes
        """
        # Determine the filter name to look for
        if self.params['Inst']['instrument'].lower() == 'nircam':
            actual_pupil_name = self.params['Readout']['pupil'].lower()
            actual_filter_name = self.params['Readout']['filter'].lower()

            # If a grism is in the pupil wheel, replace it with a filter
            if actual_pupil_name.lower() in ['grismr', 'grismc']:
                actual_pupil_name = 'clear'

            comb_str = '{}_{}'.format(actual_filter_name.lower(), actual_pupil_name.lower())

            # Construct the column header to look for
            specific_mag_col = "nircam_{}_magnitude".format(comb_str)

            # In order to be backwards compatible, if the newer column
            # name format (above) is not present, look for a column name
            # that follows the old format, which uses just the filter name
            # for cases where a filter is paired with CLEAR in the pupil
            # wheel, or where only the name of the narrower filter is used
            # for cases where a narrow filter in the pupil wheel is crossed
            # with a wide filter in the filter wheel
            if specific_mag_col not in catalog.colnames:
                if actual_pupil_name == 'clear':
                    specific_mag_col = "nircam_{}_magnitude".format(actual_filter_name)
                elif actual_pupil_name[0] == 'f' and actual_filter_name[0] == 'f':
                    specific_mag_col = "nircam_{}_magnitude".format(actual_pupil_name)
                elif actual_pupil_name in ['wlp8', 'wlm8']:
                    # Weak lenses were not supported with the old column
                    # name format, so if the new format column name is not
                    # present, then we can only fall back to looking for
                    # a generic 'magnitude' column.

                    # The weak lenses do not have much effect on throughput, so
                    # to first order, we can fall back to use a column for the
                    # same filter but without the weak lenses
                    specific_mag_col = "nircam_{}_magnitude".format(actual_filter_name)

        elif self.params['Inst']['instrument'].lower() == 'niriss':
            if self.params['Readout']['pupil'][0].upper() == 'F':
                specific_mag_col = "{}_{}_magnitude".format('niriss', self.params['Readout']['pupil'].lower())
            else:
                specific_mag_col = "{}_{}_magnitude".format('niriss', self.params['Readout']['filter'].lower())

        elif self.params['Inst']['instrument'].lower() == 'fgs':
            specific_mag_col = "{}_magnitude".format(self.params['Readout']['array_name'].split('_')[0].lower())

        # Search catalog column names.
        if specific_mag_col in catalog.colnames:
            self.logger.info("Using {} column in {} for magnitudes".format(specific_mag_col,
                                                                           os.path.split(catalog_file_name)[1]))
            return specific_mag_col

        elif 'magnitude' in catalog.colnames:
            self.logger.warning(("WARNING: Catalog {} does not have a magnitude column called {}, "
                                 "but does have a generic 'magnitude' column. Continuing simulation using that."
                                 .format(os.path.split(catalog_file_name)[1], specific_mag_col)))
            return "magnitude"
        else:
            raise ValueError(("WARNING: Catalog {} has no magnitude column for {} specifically called {}, "
                              "nor a generic 'magnitude' column. Unable to proceed."
                              .format(os.path.split(catalog_file_name)[1], self.params['Inst']['instrument'],
                              specific_mag_col)))

    def makePos(self, alpha1, delta1):
        # given a numerical RA/Dec pair, convert to string
        # values hh:mm:ss
        if ((alpha1 < 0) or (alpha1 >= 360.)):
            alpha1 = alpha1 % 360
        if delta1 < 0.:
            sign = "-"
            d1 = abs(delta1)
        else:
            sign = "+"
            d1 = delta1
        decd = int(d1)
        value = 60. * (d1 - float(decd))
        decm = int(value)
        decs = 60. * (value - decm)
        a1 = alpha1 / 15.0
        radeg = int(a1)
        value = 60. * (a1 - radeg)
        ramin = int(value)
        rasec = 60. * (value - ramin)
        alpha2 = "%2.2d:%2.2d:%7.4f" % (radeg, ramin, rasec)
        delta2 = "%1s%2.2d:%2.2d:%7.4f" % (sign, decd, decm, decs)
        alpha2 = alpha2.replace(" ", "0")
        delta2 = delta2.replace(" ", "0")

        return alpha2, delta2

    def RADecToXY_astrometric(self, ra, dec):
        """Translate backwards, RA, Dec to V2, V3. If a distortion reference file is
        provided, use that. Otherwise fall back to pysiaf.

        Parameters:
        -----------
        ra : float
            Right ascention value, in degrees, to be translated.

        dec : float
            Declination value, in degrees, to be translated.

        Returns:
        --------
        pixelx : float
            X coordinate value in the aperture corresponding to the input location

        pixely : float
            Y coordinate value in the aperture corresponding to the input location
        """
        loc_v2, loc_v3 = pysiaf.utils.rotations.getv2v3(self.attitude_matrix, ra, dec)

        if self.coord_transform is not None:
            # Use the distortion reference file to translate from V2, V3 to RA, Dec
            pixelx, pixely = self.coord_transform.inverse(loc_v2, loc_v3)
            pixelx -= self.subarray_bounds[0]
            pixely -= self.subarray_bounds[1]
        else:
            self.logger.debug('SIAF: using {} to transform from tel to sci'.format(self.siaf.AperName))
            pixelx, pixely = self.siaf.tel_to_sci(loc_v2, loc_v3)
            # Subtract 1 from SAIF-derived results since SIAF works in a 1-indexed coord system
            pixelx -= 1
            pixely -= 1
        return pixelx, pixely

    def object_separation(self, radec1, radec2, wcs):
        """
        Calculate the distance between two points on the sky given their
        RA, Dec values. Also calculate the angle (east of north?) between
        the two points.

        Parameters:
        -----------
        radec1 : list
            2-element list giving the RA, Dec (in decimal degrees) for
            the first object

        radec2 : list
            2-element list giving the RA, Dec (in decimal degrees) for
            the second object

        Returns:
        --------
        distance : float
            Angular separation (in degrees) between the two objects

        angle : float
            Angle (east of north?) separating the two sources
        """
        c1 = SkyCoord(radec1[0]*u.degree, radec1[1]*u.degree, frame='icrs')
        c2 = SkyCoord(radec2[0]*u.degree, radec2[1]*u.degree, frame='icrs')
        sepra, sepdec = c1.spherical_offsets_to(c2).to_pixel(wcs)
        return sepra, sepdec

    def XYToRADec(self, pixelx, pixely):
        """Translate a given x, y location on the detector to RA, Dec. If a
        distortion reference file is provided, use that. Otherwise fall back to
        using pysiaf.

        Parameters:
        -----------
        pixelx : float
            X coordinate value in the aperture

        pixely : float
            Y coordinate value in the aperture

        Returns:
        --------
        ra : float
            Right ascention value in degrees

        dec : float
            Declination value in degrees

        ra_str : str
            Right ascention value in HH:MM:SS

        dec_str : str
            Declination value in DD:MM:SS
        """
        if self.coord_transform is not None:
            pixelx += self.subarray_bounds[0]
            pixely += self.subarray_bounds[1]
            loc_v2, loc_v3 = self.coord_transform(pixelx, pixely)
        else:
            # Use SIAF to do the calculations if the distortion reffile is
            # not present. In this case, add 1 to the input pixel values
            # since SIAF works in a 1-indexed coordinate system.
            loc_v2, loc_v3 = self.siaf.sci_to_tel(pixelx + 1, pixely + 1)

        ra, dec = pysiaf.utils.rotations.pointing(self.attitude_matrix, loc_v2, loc_v3)

        # Translate the RA/Dec floats to strings
        ra_str, dec_str = self.makePos(ra, dec)

        return ra, dec, ra_str, dec_str

    def readGalaxyFile(self, filename):
        # Read in the galaxy source list
        try:
            # read table
            gtab = ascii.read(filename)

            # Look at the header lines to see if inputs
            # are in units of pixels or RA, Dec
            pflag = False
            rpflag = False
            try:
                if 'position_pixels' in gtab.meta['comments'][0:4]:
                    pflag = True
            except:
                pass
            try:
                if 'radius_pixels' in gtab.meta['comments'][0:4]:
                    rpflag = True
            except:
                pass
            # Check to see if magnitude system is specified in the comments
            # If not assume AB mags
            msys = 'abmag'
            condition = ('stmag' in gtab.meta['comments'][0:4]) | ('vegamag' in gtab.meta['comments'][0:4])
            if condition:
                msys = [l for l in gtab.meta['comments'][0:4] if 'mag' in l][0]
                msys = msys.lower()

        except:
            raise IOError("WARNING: Unable to open the galaxy source list file {}".format(filename))

        return gtab, pflag, rpflag, msys

    def filterGalaxyList(self, galaxylist, pixelflag, radiusflag, magsystem, catfile):
        # given a list of galaxies (location, size, orientation, magnitude)
        # keep only those which will fall fully or partially on the output array

        filteredList = Table(names=('index', 'pixelx', 'pixely', 'RA', 'Dec',
                                    'RA_degrees', 'Dec_degrees', 'V2', 'V3',
                                    'radius', 'ellipticity', 'pos_angle',
                                    'sersic_index', 'magnitude', 'countrate_e/s',
                                    'counts_per_frame_e'),
                             dtype=('i', 'f', 'f', 'S14', 'S14', 'f', 'f', 'f',
                                    'f', 'f', 'f', 'f', 'f', 'f', 'f', 'f'))

        # Each entry in galaxylist is:
        # index x_or_RA  y_or_Dec  radius  ellipticity  pos_angle  sersic_index  magnitude
        # remember that x/y are interpreted as coordinates in the output subarray
        # NOT full frame coordinates. This is the same as the point source list coords

        # First, begin to define the pixel limits beyond which a galaxy will be completely
        # outside of the field of view
        # First, coord limits for just the subarray
        miny = 0
        maxy = self.subarray_bounds[3] - self.subarray_bounds[1]
        minx = 0
        maxx = self.subarray_bounds[2] - self.subarray_bounds[0]
        ny = self.subarray_bounds[3] - self.subarray_bounds[1] + 1
        nx = self.subarray_bounds[2] - self.subarray_bounds[0] + 1

        # Expand the limits if a grism direct image is being made
        if (self.params['Output']['grism_source_image'] == True) or (self.params['Inst']['mode'] in ["pom", "wfss"]):
            """
            extrapixy = np.int((maxy + 1)/2 * (self.grism_direct_factor_y - 1.))
            miny -= extrapixy
            maxy += extrapixy
            extrapixx = np.int((maxx + 1)/2 * (self.grism_direct_factor_x - 1.))
            minx -= extrapixx
            maxx += extrapixx

            nx = np.int(nx * self.grism_direct_factor_x)
            ny = np.int(ny * self.grism_direct_factor_y)

            this needs to change to be the entire POM.
            don't multiply by grism_direct_factor. that's too small.
            ff - minx, maxx = 0, 2047
            """
            transmission_ydim, transmission_xdim = self.transmission_image.shape

            miny = miny - self.subarray_bounds[1] - self.trans_ff_ymin
            minx = minx - self.subarray_bounds[0] - self.trans_ff_xmin
            maxx = minx + transmission_xdim
            maxy = miny + transmission_ydim
            nx = transmission_xdim
            ny = transmission_ydim

        # Get source index numbers
        indexes = galaxylist['index']

        # Check the source list and remove any sources that are well outside the
        # field of view of the detector. These sources cause the coordinate
        # conversion to hang.
        indexes, galaxylist = self.remove_outside_fov_sources(indexes, galaxylist, pixelflag, 4096)

        # Determine the name of the column to use for source magnitudes
        mag_column = self.select_magnitude_column(galaxylist, catfile)

        # For NIRISS observations where ghosts will be added, create a table to hold
        # the ghost entries
        if self.params['Inst']['instrument'].lower() == 'niriss' and self.params['simSignals']['add_ghosts']:
            ghost_source_index = []
            ghost_x = []
            ghost_y = []
            ghost_filename = []
            ghost_mag = []
            ghost_mags = None
        else:
            ghost_x = None

        # Loop over galaxy sources
        for index, source in zip(indexes, galaxylist):

            # If galaxy radii are given in units of arcseconds, translate to pixels
            if radiusflag is False:
                source['radius'] /= self.siaf.XSciScale

            # how many pixels beyond the nominal subarray edges can a source be located and
            # still have it fall partially on the subarray? Galaxy stamps are nominally set to
            # have a length and width equal to 100 times the requested radius.
            edgex = source['radius'] * 100 / 2 - 1
            edgey = source['radius'] * 100 / 2 - 1

            # reset the field of view limits for the size of the current stamp image
            outminy = miny - edgey
            outmaxy = maxy + edgey
            outminx = minx - edgex
            outmaxx = maxx + edgex

            pixelx, pixely, ra, dec, ra_str, dec_str = self.get_positions(source['x_or_RA'],
                                                                          source['y_or_Dec'],
                                                                          pixelflag, 4096)

            # Calculate count rate
            mag = float(source[mag_column])
            # Convert magnitudes to countrate (ADU/sec) and counts per frame
            rate = utils.magnitude_to_countrate(self.instrument, self.params['Readout']['filter'],
                                                magsystem, mag, photfnu=self.photfnu, photflam=self.photflam,
                                                vegamag_zeropoint=self.vegazeropoint)

            # If this is a NIRISS simulation and the user wants to add ghosts,
            # do that here.
            if self.params['Inst']['instrument'].lower() == 'niriss' and self.params['simSignals']['add_ghosts']:
                gx, gy, gmag, gcounts, gfile = self.locate_ghost(pixelx, pixely, rate, magsystem, source, 'galaxies')
                if np.isfinite(gx) and gfile is not None:
                    ghost_source_index.append(index)
                    ghost_x.append(gx)
                    ghost_y.append(gy)
                    ghost_mag.append(gmag)
                    ghost_filename.append(gfile)

                    ghost_src, skipped_non_niriss = source_mags_to_ghost_mags(source, self.params['Reffiles']['flux_cal'], magsystem, NIRISS_GHOST_GAP_FILE)

                    if ghost_mags is None:
                        ghost_mags = copy.deepcopy(ghost_src)
                    else:
                        ghost_mags = vstack([ghost_mags, ghost_src])

            # only keep the source if the peak will fall within the subarray
            if pixely > outminy and pixely < outmaxy and pixelx > outminx and pixelx < outmaxx:

                pixelv2, pixelv3 = pysiaf.utils.rotations.getv2v3(self.attitude_matrix, ra, dec)
                entry = [index, pixelx, pixely, ra_str, dec_str, ra, dec, pixelv2, pixelv3,
                         source['radius'], source['ellipticity'], source['pos_angle'], source['sersic_index']]

                # Now look at the input magnitude of the point source
                # append the mag and pixel position to the list of ra, dec
                entry.append(mag)
                framecounts = rate * self.frametime

                # add the countrate and the counts per frame to pointSourceList
                # since they will be used in future calculations
                entry.append(rate)
                entry.append(framecounts)

                # add the good point source, including location and counts, to the pointSourceList
                filteredList.add_row(entry)

        if self.params['Inst']['instrument'].lower() == 'niriss' and self.params['simSignals']['add_ghosts'] and skipped_non_niriss:
            self.logger.info(("Skipped the calculation of ghost source magnitudes for the non-NIRISS magnitude columns in "
                              "galaxy source catalog."))

        # Write the results to a file
        self.n_galaxies = len(filteredList)
        if self.n_galaxies > 0:
            self.logger.info(("Number of galaxies found within or close to the requested aperture: {}".format(self.n_galaxies)))
        else:
            self.logger.info("\nINFO: No galaxies present within the aperture.")

        filteredList.meta['comments'] = [("Field center (degrees): %13.8f %14.8f y axis rotation angle "
                                          "(degrees): %f  image size: %4.4d %4.4d\n" %
                                          (self.ra, self.dec, self.params['Telescope']['rotation'], nx, ny))]
        filteredOut = self.basename + '_galaxySources.list'
        filteredList.write(filteredOut, format='ascii', overwrite=True)

        # If any ghost sources were found, create an extended catalog object to hold them
        if self.params['Inst']['instrument'].lower() == 'niriss' and self.params['simSignals']['add_ghosts']:
            ghosts_from_galaxies = self.save_ghost_catalog(ghost_x, ghost_y, ghost_filename, ghost_mags, catfile, ghost_source_index)
        else:
            ghosts_from_galaxies = None

        return filteredList, ghosts_from_galaxies

    def create_galaxy(self, r_Sersic, ellipticity, sersic_index, position_angle, total_counts, subpixx, subpixy,
                      signal_matching_threshold=0.02):
        """Create a model 2d sersic image with a given radius, eccentricity,
        position angle, and total counts.

        Parameters
        ----------
        r_Sersic : float
            Half light radius of the sersic profile, in units of pixels

        ellipticity : float
            Ellipticity of sersic profile

        sersic_index : float
            Sersic index

        position_angle : float
            Position angle in units of radians

        total_counts : float
            Total summed signal of the output image

        subpixx : float
            Subpixel x-coordinate of the galaxy center.

        subpixy : float
            Subpixel y-coordinate of the galaxy center.

        signal_matching_threshold : float
            Maximum allowed fractional difference between the requested
            total signal and the total signal in the model. If the model
            signal is incorrect by more than this threshold, fall back to
            manual scaling of the galaxy stamp.

        Returns
        -------
        img : numpy.ndarray
            2D array containing the 2D sersic profile
        """
        # Calculate the total signal associated with the source
        sersic_total = sersic_total_signal(r_Sersic, sersic_index)

        # Amplitude to be input into Sersic2D to properly scale the source
        amplitude = total_counts / sersic_total

        # Find the effective radius, semi-major, and semi-minor axes sizes
        # needed to encompass SERSIC_FRACTIONAL_SIGNAL of the total flux
        sersic_rad, semi_major_axis, semi_minor_axis = sersic_fractional_radius(r_Sersic, sersic_index,
                                                                                SERSIC_FRACTIONAL_SIGNAL,
                                                                                ellipticity)

        # Using the position angle, calculate the size of the source in the
        # x and y directions
        y_full_length = np.int(np.ceil(np.max([2 * semi_major_axis * np.absolute(np.cos(position_angle)), 2 * semi_minor_axis])))
        x_full_length = np.int(np.ceil(np.max([2 * semi_major_axis * np.absolute(np.sin(position_angle)), 2 * semi_minor_axis])))

        num_pix = x_full_length * y_full_length

        delta_limit = 0.005
        limit = SERSIC_FRACTIONAL_SIGNAL
        # Limit the maximum size of the stamp in order to save computation time
        while num_pix > (2500.**2):
            limit -= delta_limit

            # Find the effective radius, semi-major, and semi-minor axes sizes
            # needed to encompass SERSIC_FRACTIONAL_SIGNAL of the total flux
            sersic_rad, semi_major_axis, semi_minor_axis = sersic_fractional_radius(r_Sersic, sersic_index,
                                                                                    limit,
                                                                                    ellipticity)

            # Using the position angle, calculate the size of the source in the
            # x and y directions
            y_full_length = np.int(np.ceil(np.max([2 * semi_major_axis * np.absolute(np.cos(position_angle)), 2 * semi_minor_axis])))
            x_full_length = np.int(np.ceil(np.max([2 * semi_major_axis * np.absolute(np.sin(position_angle)), 2 * semi_minor_axis])))

            num_pix = x_full_length * y_full_length

        # Make sure the dimensions are odd, so that the galaxy center will
        # be in the center pixel
        if y_full_length % 2 == 0:
            y_full_length += 1
        if x_full_length % 2 == 0:
            x_full_length += 1

        # Center the galaxy within (0, 0) at the requested subpixel location
        if ((subpixx > 1) or (subpixx < -1) or (subpixy > 1) or (subpixy < -1)):
            raise ValueError('Subpixel x and y poistions must be -1 < subpix < 1')

        # Create model. Add 90 degrees to the position_angle because the definition
        # Mirage has been using is that the PA is degrees east of north of the
        # semi-major axis
        mod = Sersic2D(amplitude=amplitude, r_eff=r_Sersic, n=sersic_index, x_0=subpixx, y_0=subpixy,
                       ellip=ellipticity, theta=position_angle+np.pi/2)

        x_half_length = x_full_length // 2
        xmin = int(0 - x_half_length)
        xmax = int(0 + x_half_length + 1)

        y_half_length = y_full_length // 2
        ymin = int(0 - y_half_length)
        ymax = int(0 + y_half_length + 1)

        # Create grid to hold model instance
        x_stamp, y_stamp = np.meshgrid(np.arange(xmin, xmax), np.arange(ymin, ymax))

        # Create model instance
        stamp = mod(x_stamp, y_stamp)

        # Check the total signal in the stamp. In some cases (high ellipticity, high sersic index)
        # a source centered at or close to the pixel center results in a bad scaling from Sersic2D.
        # The bad model may have significantly less or more signal than requested. If this is true,
        # rescale manually to the requested signal level. As long as the stamp is large
        # enough (which it should be given the size calculations above), then the signal
        # outside the stamp should be negligible and scaling the stamp to the requested signal
        # level should be correct.
        sig_diff = np.absolute(1. - np.sum(stamp) / (total_counts * limit))
        if sig_diff > signal_matching_threshold:
            stamp = stamp / np.sum(stamp) * (total_counts * limit)

        return stamp

    def crop_galaxy_stamp(self, stamp, threshold):
        """Crop an input stamp image containing a galaxy to a size that
        contains only threshold times the total signal. This is an
        attempt to speed up the simulator a bit, since the galaxy stamp
        images are often very large. Note that galaxy stamp images being
        fed into this function are currently always square.

        Parameters
        ----------
        stamp : numpy.ndarray
            2D stamp image of galaxy

        threshold : float
            Fraction of total flux to keep in the cropped image
            (e.g. 0.999 = 99.9%)

        Returns
        -------
        stamp : numpy.ndarray
            2D cropped image
        """
        totsignal = np.sum(stamp)
        # In the case of no signal, return the original stamp image.
        # This can happen for some Sersic profile parameters when the galaxy
        # is very small compared to the pixel size.
        if totsignal == 0.:
            return stamp
        yd, xd = stamp.shape
        mid = np.int(xd / 2)
        for rad in range(mid):
            signal = np.sum(stamp[mid - rad:mid + rad + 1, mid - rad:mid + rad + 1]) / totsignal
            if signal >= threshold:
                return stamp[mid - rad:mid + rad + 1, mid - rad:mid + rad + 1]
        # If we make it all the way through the stamp without
        # hitting the threshold, then return the full stamp image
        return stamp

    def make_galaxy_image(self, file):
        """Using the entries in the ``simSignals:galaxyList`` file, create a countrate image
        of model galaxies (2D sersic profiles)

        Parameters
        ----------
        catalog_file : str
            Name of ascii catalog file containing galaxy sources

        Returns
        -------
        galimage : numpy.ndarray
            2D array containing countrate image of galaxy sources

        segmentation.segmap : numpy.ndarray
            Segmentation map corresponding to ``galimage``

        ghost_sources_from_galaxies : str
            Name of an extended source catalog file written out and
            containing ghost sources due to the galaxies in the galaxy
            catalog. Currently only done for NIRISS
        """
        # Read in the list of galaxies (positions and magnitides)
        glist, pixflag, radflag, magsys = self.readGalaxyFile(file)
        if pixflag:
            self.logger.info("Galaxy list input positions assumed to be in units of pixels.")
        else:
            self.logger.info("Galaxy list input positions assumed to be in units of RA and Dec.")

        if radflag:
            self.logger.info("Galaxy list input radii assumed to be in units of pixels.")
        else:
            self.logger.info("Galaxy list input radii assumed to be in units of arcsec.")

        # Extract and save only the entries which will land (fully or partially) on the
        # aperture of the output
        galaxylist, ghost_sources_from_galaxies = self.filterGalaxyList(glist, pixflag, radflag, magsys, file)

        # galaxylist is a table with columns:
        # 'pixelx', 'pixely', 'RA', 'Dec', 'RA_degrees', 'Dec_degrees', 'radius', 'ellipticity',
        # 'pos_angle', 'sersic_index', 'magnitude', 'countrate_e/s', 'counts_per_frame_e'

        # final output image
        yd, xd = self.output_dims

        # create the final galaxy countrate image
        galimage = np.zeros((yd, xd))

        # Create corresponding segmentation map
        segmentation = segmap.SegMap()
        segmentation.xdim = xd
        segmentation.ydim = yd
        segmentation.initialize_map()

        # Create table of point source countrate versus psf size
        if self.add_psf_wings is True:
            self.translate_psf_table(magsys)

        for entry_index, entry in enumerate(galaxylist):
            # Start timer
            self.timer.start()

            # Get position angle in the correct units. Inputs for each
            # source are degrees east of north. So we need to find the
            # angle between north and V3, and then the angle between
            # V3 and the y-axis on the detector. The former can be found
            # using rotations.posang(attitude_matrix, v2, v3). The latter
            # is just V3SciYAngle in the SIAF (I think???)
            # v3SciYAng is measured in degrees, from V3 towards the Y axis,
            # measured from V3 towards V2.
            xposang = self.calc_x_position_angle(entry['V2'], entry['V3'], entry['pos_angle'])

            sub_x = 0.
            sub_y = 0.

            # First create the galaxy
            stamp = self.create_galaxy(entry['radius'], entry['ellipticity'], entry['sersic_index'],
                                       xposang*np.pi/180., entry['countrate_e/s'], sub_x, sub_y)

            # If the stamp image is smaller than the PSF in either
            # dimension, embed the stamp in an array that matches
            # the psf size. This is so the upcoming convolution will
            # produce an output that includes the wings of the PSF
            galdims = stamp.shape

            # Using the PSF "core" normalized to 1 will keep more light near
            # the core of the galaxy, compared to the more rigorous
            # approach that uses the full convolution including the wings.
            # Whether this is a problem or not will depend on the relative
            # sizes of the photometry aperture versus the extended source.
            psf_dimensions = np.array(self.psf_library.data.shape[-2:])
            psf_shape = np.array((psf_dimensions / self.psf_library_oversamp) -
                                 self.params['simSignals']['gridded_psf_library_row_padding']).astype(np.int)

            if ((galdims[0] < psf_shape[0]) or (galdims[1] < psf_shape[1])):
                stamp = self.enlarge_stamp(stamp, psf_shape)
                galdims = stamp.shape

            # Get the PSF which will be convolved with the galaxy profile
            # The PSF should be centered in the pixel containing the galaxy center
            psf_image, min_x, min_y, wings_added = self.create_psf_stamp(entry['pixelx'], entry['pixely'], psf_shape[1], psf_shape[0],
                                                                         ignore_detector=True)

            # Skip sources that fall completely off the detector
            if psf_image is None:
                continue

            # Normalize the signal in the PSF stamp so that the final galaxy
            # signal will match the requested value
            psf_image = psf_image / np.sum(psf_image)

            # If the source subpixel location is beyond 0.5 (i.e. the edge
            # of the pixel), then we shift the wing->core offset by 1.
            # We also need to shift the location of the wing array on the
            # detector by 1
            if wings_added:
                x_delta = int(np.modf(entry['pixelx'])[0] > 0.5)
                y_delta = int(np.modf(entry['pixely'])[0] > 0.5)
            else:
                x_delta = 0
                y_delta = 0

            # Calculate the coordinates describing the overlap between
            # the PSF image and the galaxy image
            xap, yap, xpts, ypts, (i1, i2), (j1, j2), (k1, k2), \
                (l1, l2) = self.create_psf_stamp_coords(entry['pixelx']+x_delta, entry['pixely']+y_delta,
                                                        galdims, galdims[1] // 2, galdims[0] // 2,
                                                        coord_sys='aperture')

            # Make sure the stamp is at least partially on the detector
            if i1 is not None and i2 is not None and j1 is not None and j2 is not None:
                # Convolve the galaxy image with the PSF image
                stamp = s1.fftconvolve(stamp, psf_image, mode='same')

                # Now add the stamp to the main image
                if ((j2 > j1) and (i2 > i1) and (l2 > l1) and (k2 > k1) and (j1 < yd) and (i1 < xd)):
                    stamp_to_add = stamp[l1:l2, k1:k2]
                    galimage[j1:j2, i1:i2] += stamp_to_add
                    # Add source to segmentation map
                    segmentation.add_object_threshold(stamp_to_add, j1, i1, entry['index'], self.segmentation_threshold)

                else:
                    pass
                    # print("Source located entirely outside the field of view. Skipping.")
            else:
                pass

            self.timer.stop(name='gal_{}'.format(str(entry_index).zfill(6)))

            # If there are more than 30 galaxies, provide an estimate of processing time
            if len(galaxylist) > 100:
                if ((entry_index == 20) or ((entry_index > 0) and (np.mod(entry_index, 100) == 0))):
                    time_per_galaxy = self.timer.sum(key_str='gal_') / (entry_index+1)
                    estimated_remaining_time = time_per_galaxy * (len(galaxylist) - (entry_index+1)) * u.second
                    time_remaining = np.around(estimated_remaining_time.to(u.minute).value, decimals=2)
                    finish_time = datetime.datetime.now() + datetime.timedelta(minutes=time_remaining)
                    self.logger.info(('Working on galaxy #{}. Estimated time remaining to add all galaxies to the stamp image: {} minutes. '
                                      'Projected finish time: {}'.format(entry_index, time_remaining, finish_time)))

        return galimage, segmentation.segmap, ghost_sources_from_galaxies

    def calc_x_position_angle(self, v2_value, v3_value, position_angle):
        """Calcuate the position angle of the source relative to the x
        axis of the detector given the source's v2, v3 location and the
        user-input position angle (degrees east of north).

        Parameters
        ----------
        v2_value : float
            V2 location of source in units of arcseconds

        v3_value : float
            V3 location of source in units of arcseconds

        position_angle : float
            Position angle of source in degrees east of north

        Returns
        -------
        x_posang : float
            Position angle of source relative to detector x
            axis, in units of degrees
        """
        north_to_east_V3ang = rotations.posangle(self.attitude_matrix, v2_value, v3_value)
        x_posang = 0. - (self.siaf.V3SciXAngle - north_to_east_V3ang + self.local_roll - position_angle
                         + 90. - self.params['Telescope']['rotation'])
        return x_posang

    def locate_ghost(self, pixel_x, pixel_y, count_rate, magnitude_system, source_row, obj_type):
        """Calculate the ghost location, brightness, and stamp image file name
        for the input source.

        Parameters
        ----------
        pixel_x : float
            X-coordinate of the astronomical source on the detector

        pixel_y : float
            Y-coordinate of the astronomical source on the detector

        count_rate : float
            Count rate (ADU/sec) of the astronomical source

        magnitude_system : str
            Magnitude system of the sources (e.g. 'abmag')

        source_row : astropy.table.row.Row
            Row from source catalog giving information on the source

        obj_type : str
            Type of object the source is (e.g. 'point_source')

        Returns
        -------
        ghost_pixelx : float
            X-coordinate of the associated ghost on the detector

        ghost_pixely : float
            Y-coordinate of the associated ghost on the detector

        ghost_mag : float
            Magnitude of the associated ghost

        ghost_countrate : float
            Countrate of the associated ghost

        ghost_file : str
            Name of fits file containing the stamp image to use for the ghost source
        """
        allowed_types = ['point_source', 'galaxies', 'extended']
        if obj_type not in allowed_types:
            raise ValueError('Unknown object type: {}. Must be one of: {}'.format(obj_type, allowed_types))

        # For WFSS simulations, we ignore the grism
        search_filter = self.params['Readout']['filter']
        if self.params['Readout']['filter'].upper() in ['GR150R', 'GR150C']:
            search_filter = 'CLEAR'

        ghost_pixelx, ghost_pixely, ghost_countrate = get_ghost(pixel_x, pixel_y,
                                                                count_rate,
                                                                search_filter,
                                                                self.params['Readout']['pupil'],
                                                                NIRISS_GHOST_GAP_FILE
                                                                )
        if isinstance(ghost_pixelx, np.float):
            if not np.isfinite(ghost_pixelx):
                return np.nan, np.nan, np.nan, np.nan, np.nan

        # Convert ghost countrate back into a magnitude
        ghost_mag = utils.countrate_to_magnitude(self.instrument, self.params['Readout']['filter'],
                                                 magnitude_system, ghost_countrate, photfnu=self.photfnu,
                                                 photflam=self.photflam,
                                                 vegamag_zeropoint=self.vegazeropoint)

        # Determine the name of the file containing the stamp image
        # to use for the ghost
        ghost_file = determine_ghost_stamp_filename(source_row, obj_type)

        return ghost_pixelx, ghost_pixely, ghost_mag, ghost_countrate, ghost_file

    def save_ghost_catalog(self, x_loc, y_loc, filenames, magnitudes, orig_source_catalog, orig_source_mapping):
        """From lists of ghost source positions and magnitudes, create an extended source
        catalog and save to a file

        Parameters
        ----------
        x_loc : list
            X-coordinate positions of ghost sources

        y_loc : list
            Y-coordinate positions of ghost sources

        filenames : list
            Fits file stamp images associated with the ghost sources

        magnitudes : list
            Magnitudes associated with the ghost sources

        orig_source_catalog : str
            Name of the catalog file from which the ghosts were derived.
            The output catalog will be saved into a 'ghost_source_catalogs'
            subdirectory under the directory of this file.

        orig_source_mapping : list
            Indexes of the real sources (in ``orig_source_catalog``) corresponding
            to the ghosts

        Returns
        -------
        catalog_filename : str
            Name of ascii file to which the catalog is saved
        """
        if len(x_loc) == 0:
            self.logger.info(('Ghost catalog from the catalog {} has no sources.'.format(orig_source_catalog)))
            return None

        pa = [0.] * len(x_loc)
        ghost_sources = ExtendedCatalog(x=x_loc, y=y_loc, filenames=filenames, position_angle=pa,
                                        starting_index=self.max_source_index+1, corresponding_source_index_for_ghost=orig_source_mapping)

        for colname in magnitudes.colnames:
            ghost_sources.add_magnitude_column(magnitudes[colname], column_name=colname)

        self.max_source_index += len(ghost_sources.table['x_or_RA'])

        # Write out the ghost catalog to a new file, to be used later. Let's create
        # a subdirectory under the directory where the point source catalog is.
        source_cat_dir, source_cat_file = os.path.split(orig_source_catalog)
        ghost_cat_dir = os.path.join(source_cat_dir, 'ghost_source_catalogs')
        paramfile_name_only = os.path.basename(self.paramfile).strip('.yaml')
        utils.ensure_dir_exists(ghost_cat_dir)
        ghost_cat_filename = 'ghosts_from_{}_for_{}.cat'.format(source_cat_file, paramfile_name_only)
        ghosts_cat_file = os.path.join(ghost_cat_dir, ghost_cat_filename)

        ghost_sources.save(ghosts_cat_file)
        self.logger.info(('Catalog of ghost sources from the catalog {} has been saved to: {}'
                          .format(source_cat_file, ghosts_cat_file)))
        return ghosts_cat_file

    def getExtendedSourceList(self, filename, ghost_search=True):
        """Read in the list of extended sources from a catalog file, calculate locations
        on the detector, and countrates. Calculate positions of associated ghosts if
        requested

        Parameters
        ----------
        filename : str
            Name of ascii catalog file containing extended sources

        ghost_search : bool
            If True, positions and countrates for ghosts associated with the sources in
            ```filename``` are calculated. This currently is only done for NIRISS

        Returns
        -------
        extSourceList : astropy.table.Table
            Table of extended sources

        all_stamps : list
            List of stamp files to use for the extended sources

        ghost_catalog_file : str
            Name of ascii file containing the catalog of ghost sources associated with
            the input catalog
        """
        extSourceList = Table(names=('index', 'pixelx', 'pixely', 'RA', 'Dec',
                                     'RA_degrees', 'Dec_degrees', 'magnitude',
                                     'countrate_e/s', 'counts_per_frame_e'),
                              dtype=('i', 'f', 'f', 'S14', 'S14', 'f', 'f', 'f', 'f', 'f'))

        try:
            lines, pixelflag, magsys = self.read_point_source_file(filename)
            if pixelflag:
                self.logger.info("Extended source list input positions assumed to be in units of pixels.")
            else:
                self.logger.info("Extended list input positions assumed to be in units of RA and Dec.")
        except:
            raise FileNotFoundError("WARNING: Unable to open the extended source list file {}".format(filename))

        # Create table of point source countrate versus psf size
        if self.add_psf_wings is True:
            self.translate_psf_table(magsys)

        # File to save adjusted point source locations
        eoutcat = self.params['Output']['file'][0:-5] + '_extendedsources.list'
        eslist = open(eoutcat, 'w')

        dtor = math.radians(1.)
        nx = (self.subarray_bounds[2] - self.subarray_bounds[0]) + 1
        ny = (self.subarray_bounds[3] - self.subarray_bounds[1]) + 1
        xc = (self.subarray_bounds[2] + self.subarray_bounds[0]) / 2.
        yc = (self.subarray_bounds[3] + self.subarray_bounds[1]) / 2.

        # Write out the RA and Dec of the field center to the output file
        # Also write out column headers to prepare for source list
        eslist.write(("# Field center (degrees): %13.8f %14.8f y axis rotation angle "
                      "(degrees): %f  image size: %4.4d %4.4d\n" %
                      (self.ra, self.dec, self.params['Telescope']['rotation'], nx, ny)))
        eslist.write('# \n')
        eslist.write(("#    Index   RA_(hh:mm:ss)   DEC_(dd:mm:ss)   RA_degrees      "
                      "DEC_degrees     pixel_x   pixel_y    magnitude   counts/sec    counts/frame\n"))

        # Get source index numbers
        indexes = lines['index']

        # Check the source list and remove any sources that are well outside the
        # field of view of the detector. These sources cause the coordinate
        # conversion to hang.
        indexes, lines = self.remove_outside_fov_sources(indexes, lines, pixelflag, 4096)

        # Determine the name of the column to use for source magnitudes
        mag_column = self.select_magnitude_column(lines, filename)

        # For NIRISS observations where ghosts will be added, create a table to hold
        # the ghost entries
        if ghost_search and self.params['Inst']['instrument'].lower() == 'niriss' and self.params['simSignals']['add_ghosts']:
            ghost_source_index = []
            ghost_x = []
            ghost_y = []
            ghost_filename = []
            ghost_mag = []
            ghost_mags = None
        else:
            ghost_x = None

        # Loop over input lines in the source list
        all_stamps = []
        for indexnum, values in zip(indexes, lines):
            if not os.path.isfile(values['filename']):
                raise FileNotFoundError('{} from extended source catalog does not exist.'.format(values['filename']))

            pixelx, pixely, ra, dec, ra_str, dec_str = self.get_positions(values['x_or_RA'],
                                                                          values['y_or_Dec'],
                                                                          pixelflag, 4096)
            # Get the input magnitude
            try:
                mag = float(values[mag_column])
            except ValueError:
                mag = None

            # Now find out how large the extended source image is, so we
            # know if all, part, or none of it will fall in the field of view
            ext_stamp = fits.getdata(values['filename'])
            if len(ext_stamp.shape) != 2:
                ext_stamp = fits.getdata(values['filename'], 1)

            # print('Extended source location, x, y, ra, dec:', pixelx, pixely, ra, dec)
            # print('extended source size:', ext_stamp.shape)

            # Rotate the stamp image if requested, but don't do so if the specified pos angle is None
            ext_stamp = self.rotate_extended_image(ext_stamp, values['pos_angle'], ra, dec)

            eshape = np.array(ext_stamp.shape)
            if len(eshape) == 2:
                edgey, edgex = eshape // 2
            else:
                raise ValueError(("WARNING, extended source image {} is not 2D! "
                                  "This is not supported.".format(values['filename'])))

            # Define the min and max source locations (in pixels) that fall onto the subarray
            # Inlude the effects of a requested grism_direct image, and also keep sources that
            # will only partially fall on the subarray
            # pixel coords here can still be negative and kept if the grism image is being made

            # First, coord limits for just the subarray
            miny = 0
            maxy = self.subarray_bounds[3] - self.subarray_bounds[1]
            minx = 0
            maxx = self.subarray_bounds[2] - self.subarray_bounds[0]

            # Expand the limits if a grism direct image is being made
            if (self.params['Output']['grism_source_image'] == True) or (self.params['Inst']['mode'] in ["pom", "wfss"]):
                transmission_ydim, transmission_xdim = self.transmission_image.shape
                miny = miny - self.subarray_bounds[1] - self.trans_ff_ymin
                minx = minx - self.subarray_bounds[0] - self.trans_ff_xmin
                maxx = minx + transmission_xdim
                maxy = miny + transmission_ydim
                nx = transmission_xdim
                ny = transmission_ydim

            # Now, expand the dimensions again to include point sources that fall only partially on the
            # subarray
            miny -= edgey
            maxy += edgey
            minx -= edgex
            maxx += edgex

            # Calculate count rate
            norm_factor = np.sum(ext_stamp)
            if mag is not None:
                countrate = utils.magnitude_to_countrate(self.instrument, self.params['Readout']['filter'],
                                                         magsys, mag, photfnu=self.photfnu, photflam=self.photflam,
                                                         vegamag_zeropoint=self.vegazeropoint)
            else:
                countrate = norm_factor * self.params['simSignals']['extendedscale']

            # Calculate the location and brightness of any ghost, if requested
            # This is done outside the if statement below because sources outside the
            # detector can potentially produce ghosts on the detector
            if ghost_search and self.params['Inst']['instrument'].lower() == 'niriss' and self.params['simSignals']['add_ghosts']:
                gx, gy, gmag, gcounts, gfile = self.locate_ghost(pixelx, pixely, countrate, magsys, values, 'extended')
                if np.isfinite(gx) and gfile is not None:
                    ghost_source_index.append(indexnum)
                    ghost_x.append(gx)
                    ghost_y.append(gy)
                    ghost_mag.append(gmag)
                    ghost_filename.append(gfile)

                    ghost_src, skipped_non_niriss = source_mags_to_ghost_mags(values, self.params['Reffiles']['flux_cal'],
                                                                              magsys, NIRISS_GHOST_GAP_FILE)

                    if ghost_mags is None:
                        ghost_mags = copy.deepcopy(ghost_src)
                    else:
                        ghost_mags = vstack([ghost_mags, ghost_src])

            # Keep only sources within the appropriate bounds
            if pixely > miny and pixely < maxy and pixelx > minx and pixelx < maxx:

                # Set up an entry for the output table
                entry = [indexnum, pixelx, pixely, ra_str, dec_str, ra, dec, mag]

                # save the stamp image after normalizing to a total signal of 1.
                ext_stamp /= norm_factor
                all_stamps.append(ext_stamp)

                # If a magnitude is given then adjust the countrate to match it
                if mag is not None:
                    # Convert magnitudes to countrate (ADU/sec) and counts per frame
                    framecounts = countrate * self.frametime
                    magwrite = mag

                else:
                    # In this case, no magnitude is given in the extended input list
                    # Assume the input stamp image is in units of e/sec then.
                    self.logger.warning("No magnitude given for extended source in {}.".format(values['filename']))
                    self.logger.warning("Assuming the original file is in units of counts per sec.")
                    self.logger.warning("Multiplying original file values by 'extendedscale'.")
                    framecounts = countrate * self.frametime
                    magwrite = 99.99999

                # add the countrate and the counts per frame to pointSourceList
                # since they will be used in future calculations
                # entry.append(scale)
                entry.append(countrate)
                entry.append(framecounts)

                # add the good point source, including location and counts, to the pointSourceList
                # self.pointSourceList.append(entry)
                extSourceList.add_row(entry)

                # Write out positions, distances, and counts to the output file
                eslist.write(("%i %s %s %14.8f %14.8f %9.3f %9.3f  %9.3f  %13.6e   %13.6e\n" %
                             (indexnum, ra_str, dec_str, ra, dec, pixelx, pixely, magwrite, countrate,
                              framecounts)))

        if ghost_search and self.params['Inst']['instrument'].lower() == 'niriss' and \
           self.params['simSignals']['add_ghosts'] and skipped_non_niriss:
            self.logger.info("Skipped the calculation of ghost source magnitudes for the non-NIRISS magnitude columns in {}".format(filename))

        self.logger.info("Number of extended sources found within or close to the requested aperture: {}".format(len(extSourceList)))
        # close the output file
        eslist.close()

        # If no good point sources were found in the requested array, alert the user
        if len(extSourceList) < 1:
            self.logger.info("Warning: no non-sidereal extended sources within the requested array.")
            self.logger.info("The extended source image option is being turned off")

        if ghost_search and self.params['Inst']['instrument'].lower() == 'niriss' and self.params['simSignals']['add_ghosts']:
            ghost_catalog_file = self.save_ghost_catalog(ghost_x, ghost_y, ghost_filename, ghost_mags, filename, ghost_source_index)
        else:
            ghost_catalog_file = None

        return extSourceList, all_stamps, ghost_catalog_file

    def rotate_extended_image(self, stamp_image, pos_angle, right_ascention, declination):
        """Given the user-input position angle for the extended source
        image, calculate the appropriate angle of the stamp image
        relative to the detector x axis, and rotate the stamp image.
        TO DO: if the stamp image contains a WCS, use that to
        determine rotation angle

        Parameters
        ----------
        stamp_image : numpy.ndarray
            2D stamp image of the extended source

        pos_angle : float
            Position angle of stamp image relative to north in degrees. A value of None
            or string 'None' will result in no rotation, i.e. the input stamp is returned
            without modification.

        right_ascention : float
            RA of source, in decimal degrees

        declination : float
            Dec of source, in decimal degrees

        Returns
        -------
        rotated : numpy.ndarray
            Rotated stamp image
        """

        # Don't rotate if the specified position angle is None.
        # check for both Python None and string 'None' or 'none'
        if pos_angle is None or str(pos_angle).lower() == 'none':
            return stamp_image

        # Add later: check for WCS and use that
        # if no WCS:
        pixelv2, pixelv3 = pysiaf.utils.rotations.getv2v3(self.attitude_matrix, right_ascention, declination)
        x_pos_ang = self.calc_x_position_angle(pixelv2, pixelv3, pos_angle)
        rotated = rotate(stamp_image, x_pos_ang, mode='constant', cval=0.)
        return rotated

    def make_extended_source_image(self, extSources, extStamps, extConvolutions):
        # Create the empty image
        yd, xd = self.output_dims
        extimage = np.zeros(self.output_dims)

        # Create corresponding segmentation map
        segmentation = segmap.SegMap()
        segmentation.xdim = xd
        segmentation.ydim = yd
        segmentation.initialize_map()

        # Loop over the entries in the source list
        for entry, stamp, convolution in zip(extSources, extStamps, extConvolutions):
            stamp_dims = stamp.shape

            stamp *= entry['countrate_e/s']

            # If the stamp needs to be convolved with the NIRCam PSF,
            # create the correct PSF  here and read it in
            if convolution:
                # If the stamp image is smaller than the PSF in either
                # dimension, embed the stamp in an array that matches
                # the psf size. This is so the upcoming convolution will
                # produce an output that includes the wings of the PSF
                psf_dimensions = np.array(self.psf_library.data.shape[-2:])
                psf_shape = np.array((psf_dimensions / self.psf_library_oversamp) -
                                     self.params['simSignals']['gridded_psf_library_row_padding']).astype(np.int)
                if ((stamp_dims[0] < psf_shape[0]) or (stamp_dims[1] < psf_shape[1])):
                    stamp = self.enlarge_stamp(stamp, psf_shape)
                    stamp_dims = stamp.shape

                # Create the PSF
                # Using the PSF "core" normalized to 1 will keep more light near
                # the core of the galaxy, compared to the more rigorous
                # approach that uses the full convolution including the wings.
                # Whether this is a problem or not will depend on the relative
                # sizes of the photometry aperture versus the extended source.
                psf_image, min_x, min_y, wings_added = self.create_psf_stamp(entry['pixelx'], entry['pixely'],
                                                                             psf_shape[1], psf_shape[0], ignore_detector=True)

                # Skip sources that fall completely off the detector
                if psf_image is None:
                    continue

                # Normalize the PSF so that the final signal in the extended
                # source mathces the requested signal
                psf_image = psf_image / np.sum(psf_image)

                # If the source subpixel location is beyond 0.5 (i.e. the edge
                # of the pixel), then we shift the wing->core offset by 1.
                # We also need to shift the location of the wing array on the
                # detector by 1
                if wings_added:
                    x_delta = int(np.modf(entry['pixelx'])[0] > 0.5)
                    y_delta = int(np.modf(entry['pixely'])[0] > 0.5)
                else:
                    x_delta = 0
                    y_delta = 0

                # Calculate the coordinates describing the overlap
                # between the extended image and the PSF image
                xap, yap, xpts, ypts, (i1, i2), (j1, j2), (k1, k2), \
                    (l1, l2) = self.create_psf_stamp_coords(entry['pixelx']+x_delta, entry['pixely']+y_delta,
                                                            stamp_dims, stamp_dims[1] // 2, stamp_dims[0] // 2,
                                                            coord_sys='aperture')

                if None in [i1, i2, j1, j2, k1, k2, l1, l2]:
                    continue

                # Convolve the extended image with the stamp image
                stamp = s1.fftconvolve(stamp, psf_image, mode='same')
            else:
                # If no PSF convolution is to be done, find the
                # coordinates describing the overlap between the
                # original stamp image and the aperture
                xap, yap, xpts, ypts, (i1, i2), (j1, j2), (k1, k2), \
                    (l1, l2) = self.create_psf_stamp_coords(entry['pixelx'], entry['pixely'],
                                                            stamp_dims, stamp_dims[1] // 2, stamp_dims[0] // 2,
                                                            coord_sys='aperture')

            # Make sure the stamp is at least partially on the detector
            if i1 is not None and i2 is not None and j1 is not None and j2 is not None:

                # Now add the stamp to the main image
                if ((j2 > j1) and (i2 > i1) and (l2 > l1) and (k2 > k1) and (j1 < yd) and (i1 < xd)):
                    stamp_to_add = stamp[l1:l2, k1:k2]
                    extimage[j1:j2, i1:i2] += stamp_to_add

                # Add source to segmentation map
                segmentation.add_object_threshold(stamp_to_add, j1, i1, entry['index'],
                                                  self.segmentation_threshold)
                self.n_extend += 1

        if self.n_extend == 0:
            self.logger.info("No extended sources present within the aperture.")
        else:
            self.logger.info('Number of extended sources present within the aperture: {}'.format(self.n_extend))
        return extimage, segmentation.segmap

    def enlarge_stamp(self, image, dims):
        """Place the given image within an enlarged array of zeros. If the
        requested dimension lengths are odd while ``image``'s dimension
        lengths are even, then the new array is expanded by one to also have
        even dimensions. This ensures that ``image`` will be centered
        within ``array``.

        Parameters
        ----------
        image : numpy.ndarray
            2D image

        dims : list
            2-element list of (y-dimension, x-dimension) to embed ``image``
            within

        Returns
        -------
        array : numpy.ndarray
            Expanded image
        """
        dim_y, dim_x = dims
        image_size_y, image_size_x = image.shape

        if image_size_x < dim_x:
            if dim_x % 2 != image_size_x % 2:
                dim_x += 1
            dx = dim_x - image_size_x
            dx = np.int(dx / 2)
        else:
            dx = 0
            dim_x = image_size_x

        if image_size_y < dim_y:
            if dim_y % 2 != image_size_y % 2:
                dim_y += 1
            dy = dim_y - image_size_y
            dy = np.int(dy / 2)
        else:
            dy = 0
            dim_y = image_size_y

        array = np.zeros((dim_y, dim_x))
        array[dy:dim_y-dy, dx:dim_x-dx] = image
        return array

    def seg_from_photutils(self, image, number, noise):
        # Create a segmentation map for the input image
        # using photutils. In this case, the input noise
        # represents the single frame noise for the appropriate
        # observing mode
        map = detect_sources(image, noise * 3., 8).data + number
        return map

    def makeFilterTable(self):
        # Create the table that contains the possible filter list, quantum yields, and countrates for a
        # star with vega magnitude of 15 in each filter. Do this by reading in phot_file
        # listed in the parameter file.

        # FUTURE WORK: If the countrates are left as 0, then pysynphot will
        # be used to calculate them later
        try:
            cvals_tab = ascii.read(self.params['Reffiles']['phot'])
            instrumentfilternames = cvals_tab['filter'].data
            stringcountrates = cvals_tab['countrate_for_vegamag15'].data
            instrumentmag15countrates = [float(s) for s in stringcountrates]
            strinstrumentqy = cvals_tab['quantum_yield'].data
            qy = [float(s) for s in strinstrumentqy]
            self.countvalues = dict(zip(instrumentfilternames, instrumentmag15countrates))
            self.qydict = dict(zip(instrumentfilternames, qy))
        except:
            raise IOError("WARNING: Unable to read in {}.".format(self.params['Reffiles']['phot']))

    def readParameterFile(self):
        """Read in the parameter file"""
        # List of fields in the yaml file to check for extra colons
        search_cats = ['title:', 'PI_Name:', 'Science_category:', 'observation_label:']

        # Open the yaml file and check for the presence of extra colons
        adjust_file = False
        with open(self.paramfile) as infile:
            read_data = infile.readlines()
            for i, line in enumerate(read_data):
                for search_term in search_cats:
                    if search_term in line:
                        idx = []
                        hashidx = [200]
                        for m in re.finditer(':', line):
                            idx.append(m.start())
                        for mm in re.finditer('#', line):
                            hashidx.append(mm.start())
                        num = np.sum(np.array(idx) < min(hashidx))
                        if num > 1:
                            adjust_file = True
                            later_string = line[idx[0]+1:]
                            later_string = later_string.replace(':', ',')
                            newline = line[0: idx[0]+1] + later_string
                            read_data[i] = newline

        if adjust_file:
            # Make a copy of the original file and then delete it
            param_dir, param_file = os.path.split(self.paramfile)
            yaml_copy = os.path.join(param_dir, 'orig_{}'.format(param_file))
            shutil.copy2(self.paramfile, yaml_copy)
            os.remove(self.paramfile)

            # Write the adjusted lines to a new copy of the input file
            with open(self.paramfile, 'w') as f:
                for item in read_data:
                    f.write("{}".format(item))

        # Load the yaml file
        try:
            with open(self.paramfile, 'r') as infile:
                self.params = yaml.safe_load(infile)
        except (ScannerError, FileNotFoundError, IOError) as e:
            self.logger.info(e)

    def check_params(self):
        """Check input parameters for expected datatypes, values"""
        # Check instrument name
        if self.params['Inst']['instrument'].lower() not in INST_LIST:
            raise NotImplementedError("WARNING: {} instrument not implemented within ramp simulator")

        # Check entered mode:
        possibleModes = MODES[self.params['Inst']['instrument'].lower()]
        self.params['Inst']['mode'] = self.params['Inst']['mode'].lower()
        if self.params['Inst']['mode'] in possibleModes:
            pass
        else:
            raise ValueError(("WARNING: unrecognized mode {} for {}. Must be one of: {}"
                              .format(self.params['Inst']['mode'],
                                      self.params['Inst']['instrument'], possibleModes)))

        # Check telescope tracking entry
        self.params['Telescope']['tracking'] = self.params['Telescope']['tracking'].lower()
        if self.params['Telescope']['tracking'] not in TRACKING_LIST:
            raise ValueError(("WARNING: telescope tracking set to {}, but must be one "
                              "of {}.".format(self.params['Telescope']['tracking'],
                                              TRACKING_LIST)))

        # Non-sidereal WFSS observations are not yet supported
        if self.params['Telescope']['tracking'] == 'non-sidereal' and \
           self.params['Inst']['mode'] in ['wfss', 'ts_grism']:
            raise ValueError(("WARNING: wfss observations with non-sidereal "
                              "targets not yet supported."))

        # Set nframe and nskip according to the values in the
        # readout pattern definition file
        self.read_pattern_check()

        # Check for entries in the parameter file that are None or blank,
        # indicating the step should be skipped. Create a dictionary of steps
        # and populate with True or False
        self.runStep = {}
        self.runStep['pixelflat'] = self.checkRunStep(self.params['Reffiles']['pixelflat'])
        self.runStep['illuminationflat'] = self.checkRunStep(self.params['Reffiles']['illumflat'])
        self.runStep['astrometric'] = self.checkRunStep(self.params['Reffiles']['astrometric'])
        # self.runStep['distortion_coeffs'] = self.checkRunStep(self.params['Reffiles']['distortion_coeffs'])
        self.runStep['ipc'] = self.checkRunStep(self.params['Reffiles']['ipc'])
        self.runStep['crosstalk'] = self.checkRunStep(self.params['Reffiles']['crosstalk'])
        self.runStep['occult'] = self.checkRunStep(self.params['Reffiles']['occult'])
        self.runStep['pointsource'] = self.checkRunStep(self.params['simSignals']['pointsource'])
        self.runStep['galaxies'] = self.checkRunStep(self.params['simSignals']['galaxyListFile'])
        self.runStep['extendedsource'] = self.checkRunStep(self.params['simSignals']['extended'])
        self.runStep['movingTargets'] = self.checkRunStep(self.params['simSignals']['movingTargetList'])
        self.runStep['movingTargetsSersic'] = self.checkRunStep(self.params['simSignals']['movingTargetSersic'])
        self.runStep['movingTargetsExtended'] = self.checkRunStep(self.params['simSignals']['movingTargetExtended'])
        self.runStep['MT_tracking'] = self.checkRunStep(self.params['simSignals']['movingTargetToTrack'])
        self.runStep['zodiacal'] = self.checkRunStep(self.params['simSignals']['zodiacal'])
        self.runStep['scattered'] = self.checkRunStep(self.params['simSignals']['scattered'])
        # self.runStep['fwpw'] = self.checkRunStep(self.params['Reffiles']['filtpupilcombo'])
        self.runStep['pixelAreaMap'] = self.checkRunStep(self.params['Reffiles']['pixelAreaMap'])

        # Notify user if no catalogs are provided
        if self.params['simSignals']['pointsource'] == 'None':
            self.logger.info('No point source catalog provided in yaml file.')

        if self.params['simSignals']['galaxyListFile'] == 'None':
            self.logger.info('No galaxy catalog provided in yaml file.')

        # Determine the instrument module and detector from the aperture name
        aper_name = self.params['Readout']['array_name']
        self.instrument = self.params["Inst"]["instrument"].lower()
        try:
            # previously detector was e.g. 'A1'. Let's make it NRCA1 to be more in
            # line with other instrument formats
            # detector = self.subdict[self.subdict['AperName'] == aper_name]['Detector'][0]
            # module = detector[0]
            detector = aper_name.split('_')[0]
            self.detector = detector
            if self.instrument == 'nircam':
                module = detector[3]
            elif self.instrument == 'niriss':
                module = detector[0]
            elif self.instrument == 'fgs':
                detector = detector.replace("FGS", "GUIDER")
                module = detector[0]
        except IndexError:
            raise ValueError('Unable to determine the detector/module in aperture {}'.format(aper_name))

        # If instrument is FGS, then force filter to be 'NA' for the purposes
        # of constructing the correct PSF input path name. Then change to be
        # the DMS-required "N/A" when outputs are saved
        if self.instrument == 'fgs':
            self.params['Readout']['filter'] = 'NA'
            self.params['Readout']['pupil'] = 'NA'

        # Get basic flux calibration information
        self.vegazeropoint, self.photflam, self.photfnu, self.pivot = \
            fluxcal_info(self.params['Reffiles']['flux_cal'], self.instrument, self.params['Readout']['filter'],
                         self.params['Readout']['pupil'], detector, module)

        # Get the threshold signal value for pixels to be included in the
        # segmentation map. Pixels with signals greater than or equal to
        # this level will be included in the segmap
        self.set_segmentation_threshold()

        # Convert the input RA and Dec of the pointing position into floats
        # Check to see if the inputs are in decimal units or hh:mm:ss strings
        try:
            self.ra = float(self.params['Telescope']['ra'])

            self.dec = float(self.params['Telescope']['dec'])
        except:
            self.ra, self.dec = utils.parse_RA_Dec(self.params['Telescope']['ra'],
                                                   self.params['Telescope']['dec'])

        #if abs(self.dec) > 90. or self.ra < 0. or self.ra > 360. or \
        if abs(self.dec) > 90. or \
           self.ra is None or self.dec is None:
            raise ValueError("WARNING: bad requested RA and Dec {} {}".format(self.ra, self.dec))

        # make sure the rotation angle is a float
        try:
            self.params['Telescope']["rotation"] = float(self.params['Telescope']["rotation"])
        except ValueError:
            self.logger.error(("ERROR: bad rotation value {}, setting to zero."
                               .format(self.params['Telescope']["rotation"])))
            self.params['Telescope']["rotation"] = 0.

        siaf_inst = self.params['Inst']['instrument']
        if siaf_inst.lower() == 'nircam':
            siaf_inst = 'NIRCam'
        instrument_siaf = siaf_interface.get_instance(siaf_inst)
        self.siaf = instrument_siaf[self.params['Readout']['array_name']]
        self.local_roll, self.attitude_matrix, self.ffsize, \
            self.subarray_bounds = siaf_interface.get_siaf_information(instrument_siaf,
                                                                       self.params['Readout']['array_name'],
                                                                       self.ra, self.dec,
                                                                       self.params['Telescope']['rotation'])

        self.logger.info('SIAF: Requested {}   got {}'.format(self.params['Readout']['array_name'], self.siaf.AperName))
        # Set the background value if the high/medium/low settings
        # are used
        bkgdrate_options = ['high', 'medium', 'low']

        # For WFSS observations, we want the background in the direct
        # seed image to be zero. The dispersed background will be created
        # and added as part of the dispersion process
        if self.params['Inst']['mode'].lower() == 'wfss':
            self.params['simSignals']['bkgdrate'] = 0.

        if np.isreal(self.params['simSignals']['bkgdrate']):
            self.params['simSignals']['bkgdrate'] = float(self.params['simSignals']['bkgdrate'])
        else:
            if self.params['simSignals']['bkgdrate'].lower() in bkgdrate_options:
                self.logger.info(("Calculating background rate using jwst_background "
                                  "based on {} level".format(self.params['simSignals']['bkgdrate'])))

                # Find the appropriate filter throughput file
                if os.path.split(self.params['Reffiles']['filter_throughput'])[1] == 'placeholder.txt':
                    filter_file = utils.get_filter_throughput_file(self.params['Inst']['instrument'].lower(),
                                                                   self.params['Readout']['filter'],
                                                                   self.params['Readout']['pupil'],
                                                                   fgs_detector=detector, nircam_module=module)
                else:
                    filter_file = self.params['Reffiles']['filter_throughput']

                self.logger.info(("Using {} filter throughput file for background calculation."
                                  .format(filter_file)))

                # To translate background signals from MJy/sr to e-/sec to
                # ADU/sec, we need a mean gain value
                if self.params['Inst']['instrument'].lower() == 'nircam':
                    if '5' in detector:
                        shorthand = 'lw{}'.format(module.lower())
                    else:
                        shorthand = 'sw{}'.format(module.lower())
                    self.gain_value = MEAN_GAIN_VALUES[self.params['Inst']['instrument'].lower()][shorthand]
                elif self.params['Inst']['instrument'].lower() == 'niriss':
                    self.gain_value = MEAN_GAIN_VALUES[self.params['Inst']['instrument'].lower()]
                elif self.params['Inst']['instrument'].lower() == 'fgs':
                    self.gain_value = MEAN_GAIN_VALUES[self.params['Inst']['instrument'].lower()][detector.lower()]

                if self.params['simSignals']['use_dateobs_for_background']:
                    bkgd_wave, bkgd_spec = backgrounds.day_of_year_background_spectrum(self.params['Telescope']['ra'],
                                                                                       self.params['Telescope']['dec'],
                                                                                       self.params['Output']['date_obs'])
                    self.params['simSignals']['bkgdrate'] = backgrounds.calculate_background(self.ra, self.dec,
                                                                                             filter_file, True,
                                                                                             self.gain_value, self.siaf,
                                                                                             back_wave=bkgd_wave,
                                                                                             back_sig=bkgd_spec)
                    self.logger.info("Background rate determined using date_obs: {}".format(self.params['Output']['date_obs']))
                else:
                    # Here the background level is based on high/medium/low rather than date
                    orig_level = copy.deepcopy(self.params['simSignals']['bkgdrate'])
                    self.params['simSignals']['bkgdrate'] = backgrounds.calculate_background(self.ra, self.dec,
                                                                                             filter_file, False,
                                                                                             self.gain_value, self.siaf,
                                                                                             level=self.params['simSignals']['bkgdrate'].lower())
                    self.logger.info("Background rate determined using {} level: {}".format(orig_level, self.params['simSignals']['bkgdrate']))
            else:
                raise ValueError(("WARNING: unrecognized background rate value. "
                                  "Must be either a number or one of: {}"
                                  .format(bkgdrate_options)))

        # Check that the various scaling factors are floats and within a reasonable range
        # self.params['cosmicRay']['scale'] = self.checkParamVal(self.params['cosmicRay']['scale'], 'cosmicRay', 0, 100, 1)
        self.params['simSignals']['extendedscale'] = self.checkParamVal(self.params['simSignals']['extendedscale'],
                                                                        'extendedEmission', 0, 10000, 1)
        self.params['simSignals']['zodiscale'] = self.checkParamVal(self.params['simSignals']['zodiscale'],
                                                                    'zodi', 0, 10000, 1)
        self.params['simSignals']['scatteredscale'] = self.checkParamVal(self.params['simSignals']['scatteredscale'],
                                                                         'scatteredLight', 0, 10000, 1)

        # make sure the requested output format is an allowed value
        if self.params['Output']['format'] not in ALLOWEDOUTPUTFORMATS:
            raise ValueError(("WARNING: unsupported output format {} requested. "
                              "Possible options are {}.".format(self.params['Output']['format'],
                                                                ALLOWEDOUTPUTFORMATS)))

        # Entries for creating the grism input image
        if not isinstance(self.params['Output']['grism_source_image'], bool):
            if self.params['Output']['grism_source_image'].lower() == 'none':
                self.params['Output']['grism_source_image'] = False
            else:
                raise ValueError("WARNING: grism_source_image needs to be True or False")

        # Location of extended image on output array, pixel x, y values.
        try:
            self.params['simSignals']['extendedCenter'] = np.fromstring(self.params['simSignals']['extendedCenter'],
                                                                        dtype=int, sep=", ")
        except:
            raise RuntimeError(("WARNING: not able to parse the extendedCenter list {}. "
                                "It should be a comma-separated list of x and y pixel positions."
                                .format(self.params['simSignals']['extendedCenter'])))

        # Check for consistency between the mode and grism_source_image value
        if ((self.params['Inst']['mode'] in ['wfss', 'ts_grism']) and (not self.params['Output']['grism_source_image'])):
            raise ValueError('Input yaml file has WFSS or TSO grism mode, but Output:grism_source_image is set to False. Must be True.')

    def checkRunStep(self, filename):
        # check to see if a filename exists in the parameter file.
        if ((len(filename) == 0) or (filename.lower() == 'none')):
            return False
        else:
            return True

    def read_pattern_check(self):
        # Check the readout pattern that's entered and set nframe and nskip
        # accordingly
        self.params['Readout']['readpatt'] = self.params['Readout']['readpatt'].upper()

        # Read in readout pattern definition file
        # and make sure the possible readout patterns are in upper case
        self.readpatterns = ascii.read(self.params['Reffiles']['readpattdefs'])
        self.readpatterns['name'] = [s.upper() for s in self.readpatterns['name']]

        # If the requested readout pattern is in the table of options,
        # then adopt the appropriate nframe and nskip
        if self.params['Readout']['readpatt'] in self.readpatterns['name']:
            mtch = self.params['Readout']['readpatt'] == self.readpatterns['name']
            self.params['Readout']['nframe'] = self.readpatterns['nframe'][mtch].data[0]
            self.params['Readout']['nskip'] = self.readpatterns['nskip'][mtch].data[0]
            self.logger.info(('Requested readout pattern {} is valid. '
                              'Using the nframe = {} and nskip = {}'
                              .format(self.params['Readout']['readpatt'],
                                      self.params['Readout']['nframe'],
                                      self.params['Readout']['nskip'])))
        else:
            # If the read pattern is not present in the definition file
            # then quit.
            raise ValueError(("WARNING: the {} readout pattern is not defined in {}."
                              .format(self.params['Readout']['readpatt'],
                                      self.params['Reffiles']['readpattdefs'])))

    def filecheck(self):
        # Make sure the requested input files exist
        # For reference files, assume first that they are located in
        # the directory tree under the directory specified by the MIRAGE_DATA
        # environment variable. If not, assume the input is a full path
        # and check there.
        rlist = [['Reffiles', 'astrometric']]
        plist = [['simSignals', 'psfpath']]
        ilist = [['simSignals', 'pointsource'],
                 ['simSignals', 'galaxyListFile'],
                 ['simSignals', 'extended'],
                 ['simSignals', 'movingTargetList'],
                 ['simSignals', 'movingTargetSersic'],
                 ['simSignals', 'movingTargetExtended'],
                 ['simSignals', 'movingTargetToTrack']]
        # for ref in rlist:
        #    self.ref_check(ref)
        for path in plist:
            self.path_check(path)
        for inp in ilist:
            self.input_check(inp)

    def ref_check(self, rele):
        """
        Check for the existence of the input reference file
        Assume first that the file is in the directory tree
        specified by the MIRAGE_DATA environment variable.

        Parameters:
        -----------
        rele -- Tuple containing the nested keys that point
                to the refrence file of interest. These come
                from the yaml input file

        Reutrns:
        --------
        Nothing
        """
        rfile = self.params[rele[0]][rele[1]]
        if rfile.lower() != 'none':
            c1 = os.path.isfile(rfile)
            if not c1:
                raise FileNotFoundError(("WARNING: Unable to locate the {}, {} "
                                         "input file! Not present in {}"
                                         .format(rele[0], rele[1], rfile)))

    def path_check(self, p):
        """
        Check for the existence of the input path.
        Assume first that the path is in relation to
        the directory tree specified by the MIRAGE_DATA
        environment variable

        Parameters:
        -----------
        p -- Tuple containing the nested keys that point
             to a directory in self.params

        Returns:
        --------
        Nothing
        """
        pth = self.params[p[0]][p[1]]
        c1 = os.path.exists(pth)
        if not c1:
            raise NotADirectoryError(("WARNING: Unable to find the requested path "
                                      "{}. Not present in directory tree specified by "
                                      "the {} environment variable."
                                      .format(pth, self.env_var)))

    def get_surface_brightness_fluxcal(self):
        """Get the conversion value for MJy/sr to ADU/sec from the jwst
        calibration pipeline photom reference file. The value is based
        on the filter and pupil value of the observation.
        """
        photom_data = fits.getdata(self.params['Reffiles']['photom'])
        photom_filters = np.array([elem['filter'] for elem in photom_data])
        photom_pupils = np.array([elem['pupil'] for elem in photom_data])
        photom_values = np.array([elem['photmjsr'] for elem in photom_data])

        good = np.where((photom_filters == self.params['Readout']['filter'].upper()) & (photom_pupils == self.params['Readout']['pupil'].upper()))[0]
        if len(good) > 1:
            raise ValueError("More than one matching row in the photom reference file for {} and {}".format(self.params['Readout']['filter'], self.params['Readout']['pupil']))
        elif len(good) == 0:
            raise ValueError("No matching row in the photom reference file for {} and {}".format(self.params['Readout']['filter'], self.params['Readout']['pupil']))

        surf_bright_fluxcal = photom_values[good[0]]
        return surf_bright_fluxcal

    def set_segmentation_threshold(self):
        """Determine the threshold value to use when determining which pixels
        to include in the segmentation map. Final units for the threshold
        should be ADU/sec, but inputs (in the input yaml file) can be:
        ADU/sec, electrons/sec, or MJy/str
        """
        # First, set the default, in case the input yaml does not have the
        # threshold entry
        self.segmentation_threshold = SEGMENTATION_MIN_SIGNAL_RATE
        segmentation_threshold_units = 'adu/s'

        #Now see if there is an entry in the yaml file
        try:
            self.segmentation_threshold = self.params['simSignals']['signal_low_limit_for_segmap']
            segmentation_threshold_units = self.params['simSignals']['signal_low_limit_for_segmap_units'].lower()
        except KeyError:
            self.logger.info(('simSignals:signal_low_limit_for_segmap and/or simSignals:signal_low_limit_for_segmap_units '
                              'not present in input yaml file. Using the default value of: {} ADU/sec'.format(self.segmentation_threshold)))

        if segmentation_threshold_units not in SUPPORTED_SEGMENTATION_THRESHOLD_UNITS:
            raise ValueError(('Unsupported unit for the segmentation map lower signal limit: {}.\n'
                              'Supported units are: {}'.format(segmentation_threshold_units, SUPPORTED_SEGMENTATION_THRESHOLD_UNITS)))
        if segmentation_threshold_units in ['adu/s', 'adu/sec']:
            pass
        elif segmentation_threshold_units == ['e/s', 'e/sec']:
            self.segmentation_threshold /= self.gain_value
        elif segmentation_threshold_units == ['mjy/sr', 'mjy/str']:
            surface_brightness_fluxcal = self.get_surface_brightness_fluxcal()
            self.segmentation_threshold /= surface_brightness_fluxcal
        elif segmentation_threshold_units in ['erg/cm2/a']:
            self.segmentation_threshold /= self.photflam
        elif segmentation_threshold_units in ['erg/cm2/hz']:
            self.segmentation_threshold /= self.photfnu

    def input_check(self, inparam):
        # Check for the existence of the input file. In
        # this case we do not check the directory tree
        # specified by the MIRAGE_DATA environment variable.
        # This is intended primarily for user-generated inputs like
        # source catalogs
        ifile = self.params[inparam[0]][inparam[1]]
        if ifile.lower() != 'none':
            c = os.path.isfile(ifile)
            if not c:
                raise FileNotFoundError(("WARNING: Unable to locate {} Specified "
                                         "by the {}:{} field in the input yaml file."
                                         .format(ifile, inparam[0], inparam[1])))

    def checkParamVal(self, value, typ, vmin, vmax, default):
        # make sure the input value is a float and between min and max
        try:
            value = float(value)
        except:
            raise ValueError("WARNING: {} for {} is not a float.".format(value, typ))

        if ((value >= vmin) & (value <= vmax)):
            return value
        else:
            self.logger.warning(("ERROR: {} for {} is not within reasonable bounds. "
                                 "Setting to {}".format(value, typ, default)))
            return default

    def read_distortion_reffile(self):
        """Read in the CRDS-format distortion reference file and save
        the coordinate transformation model
        """
        coord_transform = None
        if self.runStep['astrometric']:
            with asdf.open(self.params['Reffiles']['astrometric']) as dist_file:
                coord_transform = dist_file.tree['model']
        # else:
        #    coord_transform = self.simple_coord_transform()
        return coord_transform

    """
    def calculate_background(self, ra, dec, ffile, back_wave=None, back_sig=None, level='medium'):
        '''Use the JWST background calculator to come up with
        an appropriate background level for the observation.
        Options for level include low, medium, high'''
        from jwst_backgrounds import jbt
        from astropy import units as u
        from astropy.units.equivalencies import si, cgs

        # Read in filter throughput file
        filt_wav, filt_thru = file_io.read_filter_throughput(ffile)

        # If the user wants a background signal from a particular day,
        # then extract that array here
        if self.params['simSignals']['use_dateobs_for_background']:
            # Interpolate background to match filter wavelength grid
            bkgd_interp = np.interp(filt_wav, back_wave, back_sig)

            # Combine
            filt_bkgd = bkgd_interp * filt_thru

            # Integrate over the filter bandpass
            filt_integ = np.trapz(filt_thru, x=filt_wav)

            # Integrate
            bval = np.trapz(filt_bkgd, x=filt_wav) / filt_integ * u.MJy / u.steradian

        else:
            # If the user has requested background in terms of low/medium/high,
            # then we need to examine all the background arrays.
            # Loop over each day (in the background)
            # info, convolve the background curve with the filter
            # throughput curve, and then integrate. THEN, we can
            # calculate the low/medium/high values.
            bval = backgrounds.low_medium_high_background_value(ra, dec, level, filt_wav, filt_thru)
            bval = bval * u.MJy / u.steradian

        # Convert from MJy/str to ADU/sec
        # then divide by area of pixel
        flambda = cgs.erg / si.angstrom / si.cm ** 2 / si.s
        # fnu = cgs.erg / si.Hz / si.cm ** 2 / si.s
        photflam = self.photflam * flambda
        # photnu = self.photfnu * fnu
        pivot = self.pivot * u.micron
        mjy = photflam.to(u.MJy, u.spectral_density(pivot))

        # Divide by pixel area in steradians to get
        # MJy/str per ADU/s
        pixel_area = self.siaf.XSciScale * u.arcsec * self.siaf.YSciScale * u.arcsec
        mjy_str = mjy / pixel_area.to(u.steradian)

        # Convert the background signal from MJy/str
        # to ADU/sec
        bval /= mjy_str
        return bval.value
        """

    def saveSingleFits(self, image, name, key_dict=None, image2=None, image2type=None):
        # Save an array into the first extension of a fits file
        h0 = fits.PrimaryHDU()
        h1 = fits.ImageHDU(image, name='DATA')
        if image2 is not None:
            h2 = fits.ImageHDU(image2)
            if image2type is not None:
                h2.header['EXTNAME'] = image2type

        # if a keyword dictionary is provided, put the
        # keywords into the 0th and 1st extension headers
        if key_dict is not None:
            for key in key_dict:
                h0.header[key] = key_dict[key]
                h1.header[key] = key_dict[key]

        if image2 is None:
            hdulist = fits.HDUList([h0, h1])
        else:
            hdulist = fits.HDUList([h0, h1, h2])
        hdulist.writeto(name, overwrite=True)

    def add_options(self, parser=None, usage=None):
        if parser is None:
            parser = argparse.ArgumentParser(usage=usage, description='Create seed image via catalogs')
        parser.add_argument("paramfile", help=('File describing the input parameters and instrument '
                                               'settings to use. (YAML format).'))
        parser.add_argument("--param_example", help='If used, an example parameter file is output.')
        return parser


if __name__ == '__main__':

    usagestring = 'USAGE: catalog_seed_image.py inputs.yaml'

    seed = Catalog_seed()
    parser = seed.add_options(usage=usagestring)
    args = parser.parse_args(namespace=seed)
    seed.make_seed()<|MERGE_RESOLUTION|>--- conflicted
+++ resolved
@@ -2242,21 +2242,17 @@
                 offset_vector = None
                 infile = glob.glob(os.path.join(self.params['simSignals']['psfpath'], "{}_{}_{}*.fits".format(self.params['Inst']['instrument'].lower(), self.detector.lower(), self.psf_filter.lower())))
                 if len(infile) > 0:
-                    header = fits.getheader(infile[0])                    
+                    header = fits.getheader(infile[0])
                     if ('BSOFF_V2' in header) and ('BSOFF_V3' in header):
                         offset_vector = header['BSOFF_V2']*60., header['BSOFF_V3']*60. #convert to arcseconds
                 else:
                     self.logger.info("No PSF library matching '{}_{}_{}.fits'; ignoring boresight offset (if any)".format(self.params['Inst']['instrument'].lower(), self.detector.lower(), self.psf_filter.lower()))
 
-                        
                 # Translate the point source list into an image
                 self.logger.info('Creating point source lists')
-<<<<<<< HEAD
-                pslist, ps_ghosts_cat = self.get_point_source_list(self.params['simSignals']['pointsource'])
-=======
-                pslist = self.get_point_source_list(self.params['simSignals']['pointsource'],
-                                                    segment_offset=offset_vector)
->>>>>>> ac646d07
+                pslist, ps_ghosts_cat = self.get_point_source_list(self.params['simSignals']['pointsource'],
+                                                                   segment_offset=offset_vector)
+
                 psfimage, ptsrc_segmap = self.make_point_source_image(pslist)
 
                 # If ghost sources are present, then make sure Mirage will retrieve
