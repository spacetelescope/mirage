#! /usr/bin env python

'''
Reorganization of ramp simulator code. This class is used to construct
a "seed image" from a point source catalog. This seed image is a
noiseless countrate image containing only sources. No noise, no
cosmic rays.
'''

import argparse
import datetime
import sys
import glob
import os
import copy
import re
import shutil
from yaml.scanner import ScannerError

import math
import yaml
import time
import pkg_resources
import asdf
import scipy.signal as s1
from scipy.ndimage import rotate
import numpy as np
from photutils import detect_sources
from astropy.coordinates import SkyCoord
from astropy.io import fits, ascii
from astropy.table import Table, Column
from astropy.modeling.models import Shift, Sersic2D, Polynomial2D, Mapping
import astropy.units as u
import pysiaf

from . import moving_targets
from . import segmentation_map as segmap
from mirage.seed_image import tso
from ..reference_files import crds_tools
from ..utils import backgrounds
from ..utils import rotations, polynomial, read_siaf_table, utils
from ..utils import set_telescope_pointing_separated as set_telescope_pointing
from ..utils import siaf_interface
from ..utils.constants import CRDS_FILE_TYPES
from ..utils.flux_cal import fluxcal_info
from ..psf.psf_selection import get_gridded_psf_library, get_psf_wings
from ..utils.constants import grism_factor, TSO_MODES
from mirage.utils.file_splitting import find_file_splits, SplitFileMetaData
from ..psf.segment_psfs import (get_gridded_segment_psf_library_list,
                                get_segment_offset, get_segment_library_list)
from mirage import version

MIRAGE_VERSION = version.__version__


INST_LIST = ['nircam', 'niriss', 'fgs']
MODES = {'nircam': ["imaging", "ts_imaging", "wfss", "ts_wfss"],
         'niriss': ["imaging", "ami", "pom", "wfss"],
         'fgs': ["imaging"]}
TRACKING_LIST = ['sidereal', 'non-sidereal']

inst_abbrev = {'nircam': 'NRC',
               'niriss': 'NIS',
               'fgs': 'FGS'}

ALLOWEDOUTPUTFORMATS = ['DMS']
WFE_OPTIONS = ['predicted', 'requirements']
WFEGROUP_OPTIONS = np.arange(5)


class Catalog_seed():
    def __init__(self, offline=False):
        """Instantiate the Catalog_seed class

        Parameters
        ----------
        offline : bool
            If True, the check for the existence of the MIRAGE_DATA
            directory is skipped. This is primarily for Travis testing
        """
        self.offline = offline

        # Locate the module files, so that we know where to look
        # for config subdirectory
        self.modpath = pkg_resources.resource_filename('mirage', '')

        # Get the location of the MIRAGE_DATA environment
        # variable, so we know where to look for darks, CR,
        # PSF files, etc later
        self.env_var = 'MIRAGE_DATA'
        datadir = utils.expand_environment_variable(self.env_var, offline=offline)

        # Check that CRDS-related environment variables are set correctly
        self.crds_datadir = crds_tools.env_variables()

        # self.coord_adjust contains the factor by which the
        # nominal output array size needs to be increased
        # (used for WFSS mode), as well as the coordinate
        # offset between the nominal output array coordinates,
        # and those of the expanded array. These are needed
        # mostly for WFSS observations, where the nominal output
        # array will not sit centered in the expanded output image.
        self.coord_adjust = {'x': 1., 'xoffset': 0, 'y': 1., 'yoffset': 0}

        # NIRCam rough noise values. Used to make educated guesses when
        # creating segmentation maps
        self.single_ron = 6.  # e-/read
        self.grism_background = 0.25  # e-/sec

        # keep track of the maximum index number of sources
        # in the various catalogs. We don't want to end up
        # with multiple sources having the same index numbers
        self.maxindex = 0

    def make_seed(self):
        """MAIN FUNCTION"""
        # Read in input parameters and quality check
        self.seed_files = []
        self.readParameterFile()

        # Create dictionary to use when looking in CRDS for reference files
        self.crds_dict = crds_tools.dict_from_yaml(self.params)

        # Expand param entries to full paths where appropriate
        self.params = utils.full_paths(self.params, self.modpath, self.crds_dict, offline=self.offline)
        self.filecheck()
        self.basename = os.path.join(self.params['Output']['directory'],
                                     self.params['Output']['file'][0:-5].split('/')[-1])
        self.params['Output']['file'] = self.basename + self.params['Output']['file'][-5:]
        self.subdict = utils.read_subarray_definition_file(self.params['Reffiles']['subarray_defs'])
        self.check_params()
        self.params = utils.get_subarray_info(self.params, self.subdict)
        self.coord_transform = self.read_distortion_reffile()
        self.grism_direct_factor = grism_factor(self.params['Inst']['instrument'].lower())
        self.expand_catalog_for_segments = bool(self.params['simSignals']['expand_catalog_for_segments'])
        self.add_psf_wings = self.params['simSignals']['add_psf_wings']

        # If the output is a direct image to be dispersed, expand the size
        # of the nominal FOV so the disperser can account for sources just
        # outside whose traces will fall into the FOV
        if (self.params['Output']['grism_source_image']) or (self.params['Inst']['mode'] in ["pom"]):
            self.calcCoordAdjust()

        # Image dimensions
        self.nominal_dims = np.array([self.subarray_bounds[3] - self.subarray_bounds[1] + 1,
                                      self.subarray_bounds[2] - self.subarray_bounds[0] + 1])
        self.output_dims = (self.nominal_dims * np.array([self.coord_adjust['y'],
                                                          self.coord_adjust['x']])).astype(np.int)

        print('XXXXXXXXXXXXXXXXXXXXXXXXXXXXXXXXXXXXX')
        print('output dimensions are: {}'.format(self.output_dims))
        print('XXXXXXXXXXXXXXXXXXXXXXXXXXXXXXXXXXXXX')

        # calculate the exposure time of a single frame, based on the size of the subarray
        self.frametime = utils.calc_frame_time(self.params['Inst']['instrument'],
                                               self.params['Readout']['array_name'],
                                               self.nominal_dims[1], self.nominal_dims[0],
                                               self.params['Readout']['namp'])
        print("Frametime is {}".format(self.frametime))

        # Get information on the number of frames
        self.get_frame_count_info()

        # If the total number of frames/pixels is larger than the file
        # size cap can handle, then we need to break the exposure up
        # into multiple chunks
        #memory = self.estimate_memory()
        #split_seed = False
        #if memory > self.params['Output']['max_memory'] * 2048 * 2048:
        #if 1>0:
        #    split_seed = True
        #    #integration_segment_indexes = self.calculate_frame_splits()
        #    integration_segment_indexes = [0, 10, 20, 30]
        #    self.total_seed_segments = len(integration_segment_indexes) - 1
        #    print('\n********************\nNeed integration split indexes from a new function\n****************\n')

        frames_per_group = self.frames_per_integration / self.params['Readout']['ngroup']
        if self.params['Inst']['mode'] in ['ts_imaging']:
            split_seed, group_segment_indexes, integration_segment_indexes = find_file_splits(self.output_dims[1],
                                                                                              self.output_dims[0],
                                                                                              self.frames_per_integration,
                                                                                              self.params['Readout']['nint'],
                                                                                              frames_per_group=frames_per_group)
            #self.total_seed_segments = (len(group_segment_indexes) - 1) * (len(integration_segment_indexes) - 1)

            # If the file needs to be split, check to see what the splitting
            # would be in the case of groups rather than frames. This will
            # help align the split files between the seed image and the dark
            # object later (which is split by groups).
            if split_seed:
                split_seed_g, self.group_segment_indexes_g, self.file_segment_indexes = find_file_splits(self.output_dims[1],
                                                                                                    self.output_dims[0],
                                                                                                    self.params['Readout']['ngroup'],
                                                                                                    self.params['Readout']['nint'])


                print('\nOutputs:')
                print(split_seed, group_segment_indexes, integration_segment_indexes)
                #print(self.total_seed_segments)
                print(split_seed_g, self.group_segment_indexes_g, self.file_segment_indexes)
                print(self.file_segment_indexes)
                print('')

                # In order to avoid the case of having a single integration
                # in the final file, which leads to rate rather than rateints
                # files in the pipeline, check to be sure that the integration
                # splitting indexes indicate the last split isn't a single
                # integration
                if len(self.file_segment_indexes) > 2:
                    delta_int = self.file_segment_indexes[1:] - self.file_segment_indexes[0: -1]
                    if delta_int[-1] == 1 and delta_int[0] != 1:
                        self.file_segment_indexes[-2] -= 1
                        print('Adjusted to avoid single integration: ', self.file_segment_indexes)


                # More adjustments related to segment numbers. We need to compare
                # the integration indexes for the seed images vs those for the final
                # data and make sure that there are no segments in the final data that
                # have no corresponding integrations from the seed images
                # Example: integration_segment_indexes = [0, 7, 8], and
                # self.file_segment_indexes = [0, 6, 8] - due to applying the adjustment
                # above. In this case as you step through integration_segment_indexes,
                # you see that (skipping 0), 7 and 8 both fall in the 6-8 bin in
                # self.file_segment_indexes. Nothing falls into the 0-7 bin, which
                # corresponds to segment 1. In this case, we need to adjust
                # integration_segment_indexes to make sure that all segments have data
                # associated with them.
                segnum_check = []
                for intnum in integration_segment_indexes[1:]:
                    segnum_check.append(np.where(intnum <= self.file_segment_indexes)[0][0])
                maxseg = max(segnum_check)
                for i in range(1, maxseg + 1):
                    if i not in segnum_check:
                        integration_segment_indexes = copy.deepcopy(self.file_segment_indexes)



                print(group_segment_indexes, integration_segment_indexes)
                print(self.group_segment_indexes_g, self.file_segment_indexes)


            else:
                self.file_segment_indexes = integration_segment_indexes

        else:
            split_seed = False
            group_segment_indexes = [0, self.params['Readout']['ngroup']]
            integration_segment_indexes = [0, self.params['Readout']['nint']]
            self.file_segment_indexes = copy.deepcopy(integration_segment_indexes)
            self.total_seed_segments = 1
            self.segment_number = 1
            self.segment_part_number = 1
            #integration_segment_indexes_g = [0, 7, 14, 21, 28, 30]
            #use these values to determine the segment number to use in the output filename!!!
        self.total_seed_segments = len(self.file_segment_indexes) - 1
        self.total_seed_segments_and_parts = (len(integration_segment_indexes) - 1) * (len(group_segment_indexes) - 1)


        # Read in the pixel area map, which will be needed for certain
        # sources in the seed image
        self.prepare_PAM()

        # Read in the PSF library file corresponding to the detector and filter
        # For WFSS simulations, use the PSF libraries with the appropriate CLEAR element
        self.psf_pupil = self.params['Readout']['pupil']
        self.psf_filter = self.params['Readout']['filter']
        if self.params['Readout']['pupil'].lower() in ['grismr', 'grismc']:
            self.psf_pupil = 'CLEAR'
        if self.params['Readout']['filter'].lower() in ['gr150r', 'gr150c']:
            self.psf_filter = 'CLEAR'

        # If reading in a normal PSF, use get_gridded_psf_library to get a
        # single photutils.griddedPSFModel object
        if not self.expand_catalog_for_segments:
            self.psf_library = get_gridded_psf_library(
                self.params['Inst']['instrument'], self.detector, self.psf_filter, self.psf_pupil,
                self.params['simSignals']['psfwfe'],
                self.params['simSignals']['psfwfegroup'],
                self.params['simSignals']['psfpath'])
            self.psf_library_core_y_dim, self.psf_library_core_x_dim = self.psf_library.data.shape[-2:]
            self.psf_library_oversamp = self.psf_library.oversampling

        # If reading in segment PSFs, use get_gridded_segment_psf_library_list
        # to get a list of photutils.griddedPSFModel objects
        else:
            self.psf_library = get_gridded_segment_psf_library_list(
                self.params['Inst']['instrument'], self.detector, self.psf_filter,
                self.params['simSignals']['psfpath'], pupilname=self.psf_pupil)
            self.psf_library_core_y_dim, self.psf_library_core_x_dim = self.psf_library[0].data.shape[-2:]
            self.psf_library_oversamp = 1

        # Set the psf core dimensions to actually be 2 rows and columns
        # less than the dimensions in the library file. This is because
        # we will later evaluate the library using these core dimensions.
        # If we were to evaluate a library that is 51x51 pixels using a
        # 51x51 pixel grid, then if the source is centered close to the
        # edge of the central pixel, you can end up with an zeroed out
        # edge row or column in the evaluated array. So we do this to be
        # sure that we are evaluating the library with a slightly smaller
        # array than the array in the library.
        self.psf_library_core_x_dim = np.int(self.psf_library_core_x_dim / self.psf_library_oversamp) - \
            self.params['simSignals']['gridded_psf_library_row_padding']
        self.psf_library_core_y_dim = np.int(self.psf_library_core_y_dim / self.psf_library_oversamp) - \
            self.params['simSignals']['gridded_psf_library_row_padding']

        if self.add_psf_wings is True:
            self.psf_wings = get_psf_wings(self.params['Inst']['instrument'], self.detector,
                                           self.psf_filter, self.psf_pupil,
                                           self.params['simSignals']['psfwfe'],
                                           self.params['simSignals']['psfwfegroup'],
                                           os.path.join(self.params['simSignals']['psfpath'], 'psf_wings'))

            # Read in the file that defines PSF array sizes based on magnitude
            self.psf_wing_sizes = ascii.read(self.params['simSignals']['psf_wing_threshold_file'])
            max_wing_size = self.psf_wings.shape[0]
            too_large = np.where(np.array(self.psf_wing_sizes['number_of_pixels']) > max_wing_size)[0]
            if len(too_large) > 0:
                print(('Some PSF sizes in {} are larger than the PSF library file dimensions. '
                       'Resetting these values in the table to be equal to the PSF dimensions'
                       .format(os.path.basename(self.params['simSignals']['psf_wing_threshold_file']))))
                self.psf_wing_sizes['number_of_pixels'][too_large] = max_wing_size

        # For imaging mode, generate the countrate image using the catalogs
        if self.params['Telescope']['tracking'].lower() != 'non-sidereal':
            print('Creating signal rate image of synthetic inputs.')
            self.seedimage, self.seed_segmap = self.create_sidereal_image()
            outapp = ''

        # If we are tracking a non-sidereal target, then
        # everything in the catalogs needs to be streaked across
        # the detector
        if self.params['Telescope']['tracking'].lower() == 'non-sidereal':
            print('Creating signal ramp of synthetic inputs')
            self.seedimage, self.seed_segmap = self.non_sidereal_seed()
            outapp = '_nonsidereal_target'

        # If non-sidereal targets are requested (KBOs, asteroids, etc,
        # create a RAPID integration which includes those targets
        mov_targs_ramps = []
        if (self.runStep['movingTargets'] | self.runStep['movingTargetsSersic']
                | self.runStep['movingTargetsExtended']):
            print(("Creating signal ramp of sources that are moving with "
                   "respect to telescope tracking."))
            trailed_ramp, trailed_segmap = self.make_trailed_ramp()
            outapp += '_trailed_sources'

            # Now we need to expand frameimage into a ramp
            # so we can add the trailed objects
            print('Combining trailed object ramp with that containing tracked targets')
            if self.params['Telescope']['tracking'].lower() != 'non-sidereal':
                self.seedimage = self.combineSimulatedDataSources('countrate', self.seedimage, trailed_ramp)
            else:
                self.seedimage = self.combineSimulatedDataSources('ramp', self.seedimage, trailed_ramp)
            self.seed_segmap += trailed_segmap

        # MASK IMAGE
        # Create a mask so that we don't add signal to masked pixels
        # Initially this includes only the reference pixels
        # Keep the mask image equal to the true subarray size, since this
        # won't be used to make a requested grism source image
        if self.params['Inst']['mode'] not in ['wfss', 'tsgrism']:
            self.maskimage = np.zeros((self.ffsize, self.ffsize), dtype=np.int)
            self.maskimage[4:self.ffsize-4, 4:self.ffsize-4] = 1.

            # crop the mask to match the requested output array
            ap_suffix = self.params['Readout']['array_name'].split('_')[1]
            if ap_suffix not in ['FULL', 'CEN']:
                self.maskimage = self.maskimage[self.subarray_bounds[1]:self.subarray_bounds[3] + 1,
                                                self.subarray_bounds[0]:self.subarray_bounds[2] + 1]

<<<<<<< HEAD
        # TSO imaging mode here
        if self.params['Inst']['mode'] in ['ts_imaging']:
            self.create_tso_seed(split_seed=split_seed, integration_splits=integration_segment_indexes,
                                 frame_splits=group_segment_indexes)
        else:
            # For seed images to be dispersed in WFSS mode,
            # embed the seed image in a full frame array. The disperser
            # tool does not work on subarrays
            aperture_suffix = self.params['Readout']['array_name'].split('_')[-1]
            if ((self.params['Inst']['mode'] in ['wfss', 'ts_wfss']) & \
               (aperture_suffix not in ['FULL', 'CEN'])):
                self.seedimage, self.seed_segmap = self.pad_wfss_subarray(self.seedimage, self.seed_segmap)

            # Attributes related to file splitting, which is done in cases
            # where the data volume is too large. Currently this is only
            # implemented for imaging TSO. The only other mode where it
            # will need to be implemented is moving tagets
            self.segment_number = 1
            self.segment_part_number = 1
            self.segment_frames = self.seedimage.shape[1]
            self.segment_ints = self.seedimage.shape[0]
            self.segment_frame_start_number = 0
            self.segment_int_start_number = 0
            self.part_int_start_number = 0
            self.part_frame_start_number = 0

            # For NIRISS POM data, extract the central 2048x2048
            if self.params['Inst']['mode'] in ["pom"]:
                self.seedimage, self.seed_segmap = self.extract_full_from_pom(self.seedimage, self.seed_segmap)

            if self.params['Inst']['mode'] not in ['wfss', 'tsgrism']:
                # Multiply the mask by the seed image and segmentation map in
                # order to reflect the fact that reference pixels have no signal
                # from external sources. Seed images to be dispersed do not have
                # this step applied.
                self.seedimage *= self.maskimage
                self.seed_segmap *= self.maskimage

            # Save the combined static + moving targets ramp
            self.saveSeedImage()
=======
            # Multiply the mask by the seed image and segmentation map in
            # order to reflect the fact that reference pixels have no signal
            # from external sources
            self.seedimage *= maskimage
            self.seed_segmap *= maskimage

        # Save the combined static + moving targets ramp
        self.seed_file = os.path.join(self.basename + '_' + self.params['Readout'][self.usefilt] + '_seed_image.fits')
        self.saveSeedImage(self.seedimage, self.seed_segmap, self.seed_file)
        print("Final seed image and segmentation map saved as {}".format(self.seed_file))
        print("Seed image, segmentation map, and metadata available as:")
        print("self.seedimage, self.seed_segmap, self.seedinfo.")
>>>>>>> 640a55a4

        # Return info in a tuple
        # return (self.seedimage, self.seed_segmap, self.seedinfo)


    def create_tso_seed(self, split_seed=False, integration_splits=-1, frame_splits=-1):
        """Create a seed image for time series or grism time series
        sources. Just like for moving targets, the seed image will
        be 4D

        Returns
        -------
        seed : numpy.ndarray
            4D array seed image.

        segmap : numpy.ndarray
            Segmentation map (2d?)
        """
        # Read in the TSO catalog. This is only for TSO mode, not
        # grism TSO, which will need a different catalog format.
        if self.params['Inst']['mode'].lower() == 'ts_imaging':
            tso_cat = self.get_point_source_list(self.params['simSignals']['tso_imaging_catalog'], source_type='ts_imaging')


            print('TSO CAT')
            print(tso_cat)

            # Create lists of seed images and segmentation maps for all
            # TSO objects
            tso_seeds = []
            tso_segs = []
            tso_lightcurves = []
            for source in tso_cat:

                # Place row in an empty table
                t = tso_cat[:0].copy()
                t.add_row(source)

                # Create the seed image contribution from each source
                ptsrc_seed, ptsrc_seg = self.make_point_source_image(t)
                tso_seeds.append(copy.deepcopy(ptsrc_seed))
                tso_segs.append(copy.deepcopy(ptsrc_seg))

                lightcurve = tso.read_lightcurve(source['lightcurve_file'], source['index'])
                tso_lightcurves.append(lightcurve)


            print('SPLIT_SEED:', split_seed)
            print('Group splits:', frame_splits)
            print('Int splits:', integration_splits)
            if not split_seed:

                # Add the TSO sources to the seed image and segmentation map
                seed, segmap = tso.add_tso_sources(self.seedimage, self.seed_segmap, tso_seeds, tso_segs,
                                                   tso_lightcurves, self.frametime, self.total_frames,
                                                   self.total_frames, self.frames_per_integration,
                                                   self.params['Readout']['nint'],
                                                   self.params['Readout']['resets_bet_ints'],
                                                   samples_per_frametime=5)

                self.segment_number = 1
                self.segment_part_number = 1
                self.segment_frames = seed.shape[1]
                self.segment_ints = seed.shape[0]
                self.segment_frame_start_number = 0
                self.segment_int_start_number = 0
                self.part_int_start_number = 0
                self.part_frame_start_number = 0

                # Zero out the reference pixels
                seed *= self.maskimage
                segmap *= self.maskimage

                # Save the seed image segment to a file
                self.saveSeedImage(seed_img=seed, seed_seg=segmap)
                print('XXXXXXX Calling saveSeedImage   XXXXXXXX')
            else:


                ###############################################
                # Try using frame splitting metadata class
                split_meta = SplitFileMetaData(integration_splits, frame_splits,
                                              self.file_segment_indexes, self.group_segment_indexes_g,
                                              self.frames_per_integration, self.frames_per_group, self.frametime)

                counter = 0
                i = 1
                for int_start in integration_splits[:-1]:
                    int_end = integration_splits[i]

                    j = 1
                    previous_frame = np.zeros(self.seedimage.shape)
                    for initial_frame in frame_splits[:-1]:
                        total_frames = split_meta.total_frames[counter]
                        total_ints = split_meta.total_ints[counter]
                        time_start = split_meta.time_start[counter]
                        frame_start = split_meta.frame_start[counter]
                        seed, segmap = tso.add_tso_sources(self.seedimage, self.seed_segmap,
                                                                           tso_seeds, tso_segs,
                                                                           tso_lightcurves, self.frametime,
                                                                           total_frames, self.total_frames,
                                                                           self.frames_per_integration,
                                                                           total_ints,
                                                                           self.params['Readout']['resets_bet_ints'],
                                                                           starting_time=time_start,
                                                                           starting_frame=frame_start,
                                                                           samples_per_frametime=5)
                        seed += previous_frame
                        previous_frame = seed[-1, -1, :, :]

                        # Zero out the reference pixels
                        seed *= self.maskimage
                        segmap *= self.maskimage

                        # Get metadata values to save in seed image header
                        self.segment_number = split_meta.segment_number[counter]
                        self.segment_ints = split_meta.segment_ints[counter]
                        self.segment_frames = split_meta.segment_frames[counter]
                        self.segment_part_number = split_meta.segment_part_number[counter]
                        self.segment_frame_start_number = split_meta.segment_frame_start_number[counter]
                        self.segment_int_start_number = split_meta.segment_int_start_number[counter]
                        self.part_int_start_number = split_meta.part_int_start_number[counter]
                        self.part_frame_start_number = split_meta.part_frame_start_number[counter]
                        counter += 1

                        # Save the seed image segment to a file

                        print('\n\n\ntotal_seed_segments-and_parts: ', self.total_seed_segments_and_parts)
                        self.saveSeedImage(seed_img=seed, seed_seg=segmap)
                        j += 1

                    i += 1

                """
                ################################################
                # Original code (which works)

                i = 1
                previous_segment = 0
                self.segment_part_number = 0
                self.segment_ints = 0
                self.segment_frames = 0
                self.segment_frame_start_number = 0
                self.segment_int_start_number = 0
                self.part_int_start_number = 0
                self.part_frame_start_number = 0
                segment_starting_int_number = 0
                for int_start in integration_splits[:-1]:
                    int_end = integration_splits[i]

                    j = 1
                    previous_frame = np.zeros(self.seedimage.shape)
                    for initial_frame in frame_splits[:-1]:
                        frame_start = int_start * (self.frames_per_integration + 1) + initial_frame
                        frame_end = frame_start + (frame_splits[j] - initial_frame)
                        time_start = frame_start * self.frametime
                        time_end = frame_end * self.frametime
                        total_ints = int_end - int_start
                        # total_frames should be the total number of frames
                        # in the chunk to be worked on, including resets
                        total_frames = (frame_end - frame_start) * total_ints
                        if total_ints > 1:
                            total_frames += total_ints - 1

                        print('xxxxxxxxxxxxxxxxxxxxxxxxx')
                        print('TSO SEEDS')
                        print(len(tso_seeds))
                        tmppy, tmppx = tso_seeds[0].shape
                        print(tso_seeds[0][tmppy // 2, tmppx // 2])
                        print('')


                        seed, segmap = tso.add_tso_sources(self.seedimage, self.seed_segmap,
                                                                           tso_seeds, tso_segs,
                                                                           tso_lightcurves, self.frametime,
                                                                           total_frames, self.total_frames,
                                                                           self.frames_per_integration,
                                                                           total_ints,
                                                                           self.params['Readout']['resets_bet_ints'],
                                                                           starting_time=time_start,
                                                                           starting_frame=frame_start,
                                                                           samples_per_frametime=5)

                        print('int_start, int_end, i:', int_start, int_end, i)
                        print('initial_frame, frame_start, frame_end, total_frames:', initial_frame, frame_start, frame_end, total_frames)
                        print('max of previous_frame: ', np.max(previous_frame))
                        print('seed shape:', seed.shape)
                        print('seed values up the ramp for each integration before adding previous_image:')
                        for iii in range(seed.shape[0]):
                            print(seed[iii, :, 1021, 1026])


                        seed += previous_frame
                        previous_frame = seed[-1, -1, :, :]


                        print('seed values up the ramp for each integration after adding previous_image:')
                        for iii in range(seed.shape[0]):
                            print(seed[iii, :, 1021, 1026])

                        self.segment_number = np.where(int_end <= self.file_segment_indexes)[0][0]
                        self.segment_ints = self.file_segment_indexes[self.segment_number] - self.file_segment_indexes[self.segment_number - 1]
                        self.segment_frames = (self.group_segment_indexes_g[1] - self.group_segment_indexes_g[0]) * \
                                              (self.params['Readout']['nframe'] + self.params['Readout']['nskip'])



                        print('\n\n\nAAAAAAAHHHHHH!!!!!')
                        print(int_end)
                        print(self.file_segment_indexes)
                        print(self.segment_number)
                        print(self.segment_ints)
                        print('\n\n')




                        if self.segment_number == previous_segment:
                            #self.segment_part_number = copy.deepcopy(previous_part_number) + 1
                            self.segment_part_number += 1
                            #self.segment_ints += seed.shape[0]
                            #self.segment_frames += seed.shape[1]
                            #self.segment_frame_start_number =  # should not need to be changed
                            #self.segment_int_start_number =   # should not need to be changed
                            self.part_int_start_number = int_start - segment_starting_int_number

                            print('part_int_start_number made from: ', int_start, segment_starting_int_number)

                            self.part_frame_start_number = initial_frame
                        else:
                            print("New Segment!")
                            self.segment_part_number = 1
                            previous_segment = copy.deepcopy(self.segment_number)
                            #self.segment_ints = copy.deepcopy(seed.shape[0])
                            #self.segment_frames = copy.deepcopy(seed.shape[1])
                            self.segment_frame_start_number = initial_frame
                            self.segment_int_start_number = int_start
                            self.part_int_start_number = 0
                            self.part_frame_start_number = 0
                            segment_starting_int_number = copy.deepcopy(int_start)






                        print("\n\nSegment Numbers:")
                        print(int_start, initial_frame)
                        print(total_frames)
                        print(self.segment_number, self.segment_part_number)
                        print(self.segment_ints, self.segment_frames)
                        print(self.segment_int_start_number, self.segment_frame_start_number)
                        print(self.part_int_start_number, self.part_frame_start_number)
                        print('\n\n')




                        ##self.segment_number = i
                        #print('i,j, frame_splits')
                        #print(i,j,frame_splits)
                        ##self.segment_part_number = j + (i-1)*(len(frame_splits) - 1)

                        #print("Calculated segment number: ", self.segment_number)
                        #print("Calculated part number: ", self.segment_part_number)
                        #print('\n')

                        # Zero out the reference pixels
                        seed *= self.maskimage
                        segmap *= self.maskimage

                        # Save the seed image segment to a file

                        print('\n\n\ntotal_seed_segments-and_parts: ', self.total_seed_segments_and_parts)




                        self.saveSeedImage(seed_img=seed, seed_seg=segmap)
                        j += 1

                    # Save the segment of the seed image to a fits file
                    #seed_segment_file = self.params['Output']['file'].replace('.fits', '_seed_image_segment{}.fits'.format(i-1))
                    #h0 = fits.PrimaryHDU(seed)
                    #h1 = fits.ImageHDU(segmap)
                    #hlist = fits.HDUList([h0, h1])
                    #hlist.writeto(seed_segment_file, overwrite=True)

                    i += 1
                    # end original code
                """
            print("Set these as the outputs of the call to add_tso_sources once testing is complete")
            self.seedimage = seed
            self.seed_segmap = segmap
        else:
            print('Grism TSO not yet supported!')
            # Catalog will be different format here
            # Different lightcurves for different filters/wavelengths?

    def get_frame_count_info(self):
        """Calculate information on the number of frames per group and
        per integration
        """
        numints = self.params['Readout']['nint']
        numgroups = self.params['Readout']['ngroup']
        numframes = self.params['Readout']['nframe']
        numskips = self.params['Readout']['nskip']
        numresets = self.params['Readout']['resets_bet_ints']

        self.frames_per_group = numframes + numskips
        self.frames_per_integration = numgroups * self.frames_per_group
        self.total_frames = numgroups * self.frames_per_group

        if numints > 1:
            # Frames for all integrations
            self.total_frames *= numints
            # Add the resets for all but the first integration
            self.total_frames += (numresets * (numints - 1))

    def extract_full_from_pom(self, seedimage, seed_segmap):
        """ Given the seed image and segmentation images for the NIRISS POM field of view,
        extract the central 2048x2048 pixel area where the detector sits.  The routine is only
        called when the mode is "pom".  The mode is set to "imaging" in these routine, as after
        the routine is called the subsequent results are the same as when the mode is set to
        "imaging" in the parameter file.

        Parameters:
        -----------

        seedimage : numpy.ndarray (float)   dimension 2322x2322 pixels
        seed_segmap : numpy.ndarray (int)    dimension 2322x2322 pixels

        Returns:
        ---------

        newseedimage : numpy.ndarray (float)  dimension 2048x2048
        newseed_segmap : numpy.ndarray (int)   dimension 2048x2048

        """
        # For the NIRISS POM mode, extact the central 2048x2048 pixels for the
        # ramp simulation.  Set the mode back to "imaging".
        newseedimage = np.copy(seedimage[self.coord_adjust['yoffset']:self.coord_adjust['yoffset']+2048,
                                         self.coord_adjust['xoffset']:self.coord_adjust['xoffset']+2048])
        newseed_segmap = np.copy(seed_segmap[self.coord_adjust['yoffset']:self.coord_adjust['yoffset']+2048,
                                             self.coord_adjust['xoffset']:self.coord_adjust['xoffset']+2048])
        self.params['Inst']['mode'] = "imaging"
        return newseedimage, newseed_segmap

    def add_detector_to_zeropoints(self, detector):
        """Manually add detector dependence to the zeropoint table for
        NIRCam and NIRISS simualtions. This is being done as a placeholder
        for the future, where we expect zeropoints to be detector-dependent.

        Parameters:
        -----------
        detector : str
            Name of detector to add to the table

        Returns:
        --------
        Nothing
        """
        # Add "Detector" to the list of column names
        base_table = copy.deepcopy(self.zps)
        num_entries = len(self.zps)
        det_column = Column(np.repeat(detector, num_entries), name="Detector")
        base_table.add_column(det_column, index=0)
        return base_table

    def basic_get_image(self, filename):
        """
        Read in image from a fits file

         Parameters:
        -----------
        filename : str
            Name of fits file to be read in

         Returns:
        --------
        data : obj
            numpy array of data within file

        header : obj
            Header from 0th extension of data file
        """
        data, header = fits.getdata(filename, header=True)
        if len(data.shape) != 2:
            data, header = fits.getdata(filename, 1)
        return data, header

    def prepare_PAM(self):
        """
        Read in and prepare the pixel area map (PAM), to be used
        during the seed creation process.

        Parameters:
        -----------
        None

        Returns:
        --------
        None
        """
        fname = self.params['Reffiles']['pixelAreaMap']

        # Read in PAM
        try:
            pam, header = fits.getdata(fname, header=True)
        except:
            raise IOError('WARNING: unable to read in {}'.format(fname))

        if (self.params['Output']['grism_source_image']) or (self.params['Inst']['mode'] in ["pom", "wfss"]):
            # If the simulation is for WFSS or POM data, make sure the
            # reference pixels around the PAM are also set to
            # non-zero, otherwise you will get a 4 pixel wide picture frame of 0's
            # in the expanded seed image
            bottom = pam[4, :]
            top = pam[2043, :]
            left = pam[:, 4]
            right = pam[:, 2043]
            for i in range(4):
                pam[i, :] = bottom
                pam[i+2044, :] = top
                pam[:, i] = left
                pam[:, i+2044] = right
            pam[0:4, 0:4] = pam[4, 4]
            pam[2044:, 0:4] = pam[2043, 4]
            pam[0:4, 2044:] = pam[4, 2043]
            pam[2044:, 2044:] = pam[2043, 2043]

        # Crop to expected subarray
        try:
            pam = pam[self.subarray_bounds[1]:self.subarray_bounds[3]+1,
                      self.subarray_bounds[0]:self.subarray_bounds[2]+1]
        except:
            raise ValueError("Unable to crop pixel area map to expected subarray.")

        # If we are making a grism direct image, we need to embed the true pixel area
        # map in an array of the appropriate dimension, where any pixels outside the
        # actual aperture are set to 1.0
        if (self.params['Output']['grism_source_image']) or (self.params['Inst']['mode'] in ["pom", "wfss"]):
            mapshape = pam.shape
            # cannot use this: g, yd, xd = signalramp.shape
            # need to update dimensions: self.pam = np.ones((yd, xd))
            self.pam = np.ones(self.output_dims)
            ys = self.coord_adjust['yoffset']
            xs = self.coord_adjust['xoffset']
            self.pam[ys:ys+mapshape[0], xs:xs+mapshape[1]] = np.copy(pam)
        else:
            self.pam = pam

    def pad_wfss_subarray(self, seed, seg):
        """
        WFSS seed images that are to go into the disperser
        must be full frame (or larger). The disperser cannot
        work on subarray images. So embed the subarray seed image
        in a full-frame sized array.

        Parameters:
        -----------
        None

        Returns:
        --------
        Padded seed image and segmentation map
        """
        seeddim = seed.shape
        nx = np.int(2048 * self.grism_direct_factor)
        ffextra = np.int((nx - 2048) / 2)
        bounds = np.array(self.subarray_bounds)

        subextrax = np.int((seeddim[-1] - bounds[2]) / 2)
        subextray = np.int((seeddim[-2] - bounds[3]) / 2)

        extradiffy = ffextra - subextray
        extradiffx = ffextra - subextrax
        exbounds = [extradiffx, extradiffy, extradiffx+seeddim[-1]-1, extradiffy+seeddim[-2]-1]

        if len(seeddim) == 2:
            padded_seed = np.zeros((nx, nx))
            padded_seed[exbounds[1]:exbounds[3] + 1, exbounds[0]:exbounds[2] + 1] = seed
            padded_seg = np.zeros((nx, nx), dtype=np.int)
            padded_seg[exbounds[1]:exbounds[3] + 1, exbounds[0]:exbounds[2] + 1] = seg
        elif len(seeddim) == 4:
            padded_seed = np.zeros((seeddim[0], seeddim[1], nx, nx))
            padded_seed[:, :, exbounds[1]:exbounds[3] + 1, exbounds[0]:exbounds[2] + 1] = seed
            padded_seg = np.zeros((seeddim[0], seeddim[1], nx, nx), dtype=np.int)
            padded_seg[:, :, exbounds[1]:exbounds[3] + 1, exbounds[0]:exbounds[2] + 1] = seg
        else:
            raise ValueError("Seed image is not 2D or 4D. It should be.")
        return padded_seed, padded_seg

<<<<<<< HEAD
    def saveSeedImage(self, seed_img=None, seed_seg=None):
        # Create the grism direct image or ramp to be saved

        # If no data are provided, use the class variables
        if seed_img is None:
            seed_img = self.seedimage
        if seed_seg is None:
            seed_seg = self.seed_segmap

        arrayshape = seed_img.shape
=======
    def saveSeedImage(self, seed_image, segmentation_map, seed_file_name):
        """Save the seed image and accompanying segmentation map to a
        fits file.

        Parameters
        ----------
        seed_image : numpy.ndarray
            Array containing the seed image

        segmentation_map : numpy.ndimage
            Array containing the segmentation map

        seed_file_name : str
            Name of FITS file to save ``seed_image`` and `segmentation_map``
            into
        """
        arrayshape = seed_image.shape
>>>>>>> 640a55a4
        if len(arrayshape) == 2:
            units = 'ADU/sec'
            yd, xd = arrayshape
            grps = 0
            integ = 0
            tgroup = 0.
            arraygroup = 0
            arrayint = 0
            print('Seed image is 2D.')
        elif len(arrayshape) == 3:
            units = 'ADU'
            grps, yd, xd = arrayshape
            integ = 0
            tgroup = self.frametime * (self.params['Readout']['nframe'] + self.params['Readout']['nskip'])
            print('Seed image is 3D.')
        elif len(arrayshape) == 4:
            units = 'ADU'
            integ, grps, yd, xd = arrayshape
            tgroup = self.frametime * (self.params['Readout']['nframe'] + self.params['Readout']['nskip'])
            print('Seed image is 4D.')

        xcent_fov = xd / 2
        ycent_fov = yd / 2

        kw = {}
        kw['XCENTER'] = xcent_fov
        kw['YCENTER'] = ycent_fov
        kw['UNITS'] = units
        kw['TGROUP'] = tgroup
<<<<<<< HEAD
        if self.params['Readout']['pupil'][0].upper() == 'F':
            usefilt = 'pupil'
        else:
            usefilt = 'filter'

        if self.total_seed_segments_and_parts == 1:
            self.seed_file = os.path.join(self.basename + '_' + self.params['Readout'][usefilt] +
                                          '_seed_image.fits')
        else:
            seg_string = str(self.segment_number).zfill(3)
            part_string = str(self.segment_part_number).zfill(3)
            self.seed_file = os.path.join(self.basename + '_' + self.params['Readout'][usefilt] +
                                          '_seg{}_part{}_seed_image.fits'.format(seg_string, part_string))

        self.seed_files.append(self.seed_file)

        # Set FGS filter to "N/A" in the output file
        # as this is the value DMS looks for.
        if self.params['Readout'][usefilt] == "NA":
            self.params['Readout'][usefilt] = "N/A"
        kw['FILTER'] = self.params['Readout'][usefilt]
=======

        # Set FGS filter to "N/A" in the output file
        # as this is the value DMS looks for.
        if self.params['Readout'][self.usefilt] == "NA":
            self.params['Readout'][self.usefilt] = "N/A"
        kw['filter'] = self.params['Readout'][self.usefilt]
>>>>>>> 640a55a4
        kw['PHOTFLAM'] = self.photflam
        kw['PHOTFNU'] = self.photfnu
        kw['PHOTPLAM'] = self.pivot * 1.e4  # put into angstroms
        kw['NOMXDIM'] = self.nominal_dims[1]
        kw['NOMYDIM'] = self.nominal_dims[0]
        kw['NOMXSTRT'] = np.int(self.coord_adjust['xoffset'] + 1)
        kw['NOMXEND'] = np.int(self.nominal_dims[1] + self.coord_adjust['xoffset'])
        kw['NOMYSTRT'] = np.int(self.coord_adjust['yoffset'] + 1)
        kw['NOMYEND'] = np.int(self.nominal_dims[0] + self.coord_adjust['yoffset'])

        # Files/inputs used during seed image production
        kw['YAMLFILE'] = self.paramfile
        kw['GAINFILE'] = self.params['Reffiles']['gain']
        kw['DISTORTN'] = self.params['Reffiles']['astrometric']
        kw['IPC'] = self.params['Reffiles']['ipc']
        kw['PIXARMAP'] = self.params['Reffiles']['pixelAreaMap']
        kw['CROSSTLK'] = self.params['Reffiles']['crosstalk']
        kw['FLUX_CAL'] = self.params['Reffiles']['flux_cal']
        kw['FTHRUPUT'] = self.params['Reffiles']['filter_throughput']
        kw['PTSRCCAT'] = self.params['simSignals']['pointsource']
        kw['GALAXCAT'] = self.params['simSignals']['galaxyListFile']
        kw['EXTNDCAT'] = self.params['simSignals']['extended']
        kw['MTPTSCAT'] = self.params['simSignals']['movingTargetList']
        kw['MTSERSIC'] = self.params['simSignals']['movingTargetSersic']
        kw['MTEXTEND'] = self.params['simSignals']['movingTargetExtended']
        kw['NONSDRAL'] = self.params['simSignals']['movingTargetToTrack']
        kw['BKGDRATE'] = self.params['simSignals']['bkgdrate']
        kw['TRACKING'] = self.params['Telescope']['tracking']
        kw['POISSON'] = self.params['simSignals']['poissonseed']
        kw['PSFWFE'] = self.params['simSignals']['psfwfe']
        kw['PSFWFGRP'] = self.params['simSignals']['psfwfegroup']
        kw['MRGEVRSN'] = MIRAGE_VERSION

        # Observations with high data volumes (e.g. moving targets, TSO)
        # can be split into multiple "segments" in order to cap the
        # maximum file size
        kw['EXSEGTOT'] = self.total_seed_segments  # Total number of segments in exp
        kw['EXSEGNUM'] = self.segment_number       # Segment number of this file
        kw['PART_NUM'] = self.segment_part_number  # Segment part number of this file

        # Total number of integrations and groups in the current segment
        # (combining all parts of the segment)
        kw['SEGINT'] = self.segment_ints
        kw['SEGGROUP'] = self.segment_frames

        # Total number of integrations and groups in the exposure
        kw['EXPINT'] = self.params['Readout']['nint']
        kw['EXPGRP'] = self.params['Readout']['ngroup']

        # Indexes of the ints and groups where the data in this file go
        # Frame and integration indexes of the segment within the exposure
        kw['SEGFRMST'] = self.segment_frame_start_number
        kw['SEGFRMED'] = self.segment_frame_start_number + grps - 1
        kw['SEGINTST'] = self.segment_int_start_number
        kw['SEGINTED'] = self.segment_int_start_number + integ - 1

        # Frame and integration indexes of the part within the segment
        kw['PTINTSRT'] = self.part_int_start_number
        kw['PTFRMSRT'] = self.part_frame_start_number

        # Seed images provided to disperser are always embedded in an array
        # with dimensions equal to full frame * self.grism_direct_factor
        if self.params['Inst']['mode'] in ['wfss', 'ts_wfss']:
            kw['NOMXDIM'] = self.ffsize
            kw['NOMYDIM'] = self.ffsize
            kw['NOMXSTRT'] = np.int(self.ffsize * (self.grism_direct_factor - 1) / 2.)
            kw['NOMXEND'] = kw['NOMXSTRT'] + self.ffsize - 1
            kw['NOMYSTRT'] = np.int(self.ffsize * (self.grism_direct_factor - 1) / 2.)
            kw['NOMYEND'] = kw['NOMYSTRT'] + self.ffsize - 1

        # TSO-specific header keywords
        if self.params['Inst']['mode'] in ['ts_imaging', 'ts_grism']:
            kw['TSOVISIT'] = True
        else:
            kw['TSOVISIT'] = False

        kw['XREF_SCI'] = self.siaf.XSciRef
        kw['YREF_SCI'] = self.siaf.YSciRef

        kw['GRISMPAD'] = self.grism_direct_factor
        self.seedinfo = kw
<<<<<<< HEAD
        self.saveSingleFits(seed_img, self.seed_file, key_dict=kw, image2=seed_seg, image2type='SEGMAP')
        print("Seed image and segmentation map saved as {}".format(self.seed_file))
        print("Seed image, segmentation map, and metadata available as:")
        print("self.seedimage, self.seed_segmap, self.seedinfo.")
=======
        self.saveSingleFits(seed_image, seed_file_name, key_dict=kw, image2=segmentation_map, image2type='SEGMAP')
>>>>>>> 640a55a4

    def combineSimulatedDataSources(self, inputtype, input1, mov_tar_ramp):
        """Combine the exposure containing the trailed sources with the
        countrate image containing the static sources
        inputtype can be 'countrate' in which case input needs to be made
        into a ramp before combining with mov_tar_ramp, or 'ramp' in which
        case you can combine directly. Use 'ramp' with
        non-sidereal TRACKING data, and 'countrate' with sidereal TRACKING data
        """
        if inputtype == 'countrate':
            # First change the countrate image into a ramp
            yd, xd = input1.shape
            numints = self.params['Readout']['nint']
            num_frames = self.params['Readout']['ngroup'] * \
                (self.params['Readout']['nframe'] + self.params['Readout']['nskip'])
            print("Countrate image of synthetic signals being converted to "
                  "RAPID/NISRAPID integration with {} frames.".format(num_frames))
            input1_ramp = np.zeros((numints, num_frames, yd, xd))
            for i in range(num_frames):
                input1_ramp[0, i, :, :] = input1 * self.frametime * (i + 1)
            if numints > 1:
                for integ in range(1, numints):
                    input1_ramp[integ, :, :, :] = input1_ramp[0, :, :, :]

        else:
            # If input1 is a ramp rather than a countrate image
            input1_ramp = input1

        # Combine the input1 ramp and the moving target ramp, which are
        # now both RAPID mode
        totalinput = input1_ramp + mov_tar_ramp
        return totalinput

    def make_trailed_ramp(self):
        # Create a ramp for objects that are trailing through
        # the field of view during the integration
        mov_targs_ramps = []
        mov_targs_segmap = None

        if self.params['Telescope']['tracking'].lower() != 'non-sidereal':
            tracking = False
            ra_vel = None
            dec_vel = None
        else:
            tracking = True
            ra_vel = self.ra_vel
            dec_vel = self.dec_vel
            # print("Moving target mode, creating trailed object with")
            # print("RA velocity of {} and dec_val of {}".format(ra_vel, dec_vel))

        if self.runStep['movingTargets']:
            print("Adding moving point sources to seed image.")
            mov_targs_ptsrc, mt_ptsrc_segmap = self.movingTargetInputs(self.params['simSignals']['movingTargetList'],
                                                                       'pointSource',
                                                                       MT_tracking=tracking,
                                                                       tracking_ra_vel=ra_vel,
                                                                       tracking_dec_vel=dec_vel)
            # Multiply by pixel area map since these sources are trailed across detector
            mov_targs_ptsrc *= self.pam
            mov_targs_ramps.append(mov_targs_ptsrc)
            mov_targs_segmap = np.copy(mt_ptsrc_segmap)

        # moving target using a sersic object
        if self.runStep['movingTargetsSersic']:
            print("Adding moving galaxies to seed image.")
            mov_targs_sersic, mt_galaxy_segmap = self.movingTargetInputs(self.params['simSignals']['movingTargetSersic'],
                                                                         'galaxies',
                                                                         MT_tracking=tracking,
                                                                         tracking_ra_vel=ra_vel,
                                                                         tracking_dec_vel=dec_vel)
            # Multiply by pixel area map
            mov_targs_sersic *= self.pam
            mov_targs_ramps.append(mov_targs_sersic)
            if mov_targs_segmap is None:
                mov_targs_segmap = np.copy(mt_galaxy_segmap)
            else:
                mov_targs_segmap += mt_galaxy_segmap

        # moving target using an extended object
        if self.runStep['movingTargetsExtended']:
            print("Adding moving extended sources to seed image.")
            mov_targs_ext, mt_ext_segmap = self.movingTargetInputs(self.params['simSignals']['movingTargetExtended'],
                                                                   'extended',
                                                                   MT_tracking=tracking,
                                                                   tracking_ra_vel=ra_vel,
                                                                   tracking_dec_vel=dec_vel)
            # Multiply by pixel area map
            mov_targs_ext *= self.pam
            mov_targs_ramps.append(mov_targs_ext)
            if mov_targs_segmap is None:
                mov_targs_segmap = np.copy(mt_ext_segmap)
            else:
                mov_targs_segmap += mt_ext_segmap

        mov_targs_integration = None
        if self.runStep['movingTargets'] or self.runStep['movingTargetsSersic'] or self.runStep['movingTargetsExtended']:
            # Combine the ramps of the moving targets if there is more than one type
            mov_targs_integration = mov_targs_ramps[0]
            if len(mov_targs_ramps) > 1:
                for i in range(1, len(mov_targs_ramps)):
                    mov_targs_integration += mov_targs_ramps[i]
        return mov_targs_integration, mov_targs_segmap

    def calcCoordAdjust(self):
        # Calculate the factors by which to expand the output array size, as well as the coordinate
        # offsets between the nominal output array and the input lists if the observation being
        # modeled is wfss

        dtor = math.radians(1.)
        instrument = self.params['Inst']['instrument']

        # Normal imaging with grism image requested
        if (instrument.lower() == 'nircam' and self.params['Output']['grism_source_image']) or \
           (instrument.lower() == 'niriss' and (self.params['Inst']['mode'] in ["pom", "wfss"] or self.params['Output']['grism_source_image'])):
            self.coord_adjust['x'] = self.grism_direct_factor
            self.coord_adjust['y'] = self.grism_direct_factor
            self.coord_adjust['xoffset'] = np.int((self.grism_direct_factor - 1.) *
                                                  (self.subarray_bounds[2] -
                                                   self.subarray_bounds[0] + 1) / 2.)
            self.coord_adjust['yoffset'] = np.int((self.grism_direct_factor - 1.) *
                                                  (self.subarray_bounds[3] -
                                                   self.subarray_bounds[1] + 1) / 2.)

    def non_sidereal_seed(self):
        """
        Create a seed EXPOSURE in the case where the instrument is tracking
        a non-sidereal target
        """

        # Create a count rate image containing only the non-sidereal target(s)
        # These will be stationary in the fov
        nonsidereal_countrate, nonsidereal_segmap, self.ra_vel, self.dec_vel, vel_flag \
            = self.nonsidereal_CRImage(self.params['simSignals']['movingTargetToTrack'])

        # Expand into a RAPID exposure and convert from signal rate to signals
        ns_yd, ns_xd = nonsidereal_countrate.shape
        ns_int = self.params['Readout']['nint']
        ns_group = self.params['Readout']['ngroup']
        ns_nframe = self.params['Readout']['nframe']
        ns_nskip = self.params['Readout']['nskip']
        totframes = ns_group * (ns_nframe + ns_nskip)
        tmptimes = self.frametime * np.arange(1, totframes + 1)

        non_sidereal_ramp = np.zeros((ns_int, totframes, ns_yd, ns_xd))
        for i in range(totframes):
            for integ in range(ns_int):
                non_sidereal_ramp[integ, i, :, :] = nonsidereal_countrate * tmptimes[i]

        # Now we need to collect all the other sources (point sources,
        # galaxies, extended) in the other input files, and treat them
        # as targets which will move across the field of view during
        # the exposure.
        mtt_data_list = []
        mtt_data_segmap = None

        if self.runStep['pointsource']:
            # Now ptsrc is a list, which we need to provide to
            # movingTargetInputs
            print("Adding moving background point sources to seed image.")
            mtt_ptsrc, mtt_ptsrc_segmap = self.movingTargetInputs(self.params['simSignals']['pointsource'],
                                                                  'pointSource',
                                                                  MT_tracking=True,
                                                                  tracking_ra_vel=self.ra_vel,
                                                                  tracking_dec_vel=self.dec_vel,
                                                                  trackingPixVelFlag=vel_flag)
            # Multiply by pixel area map since these sources are trailed
            # across detector
            mtt_ptsrc *= self.pam
            mtt_data_list.append(mtt_ptsrc)
            if mtt_data_segmap is None:
                mtt_data_segmap = np.copy(mtt_ptsrc_segmap)
            else:
                mtt_data_segmap += mtt_ptsrc_segmap
            print(("Done with creating moving targets from {}"
                   .format(self.params['simSignals']['pointsource'])))

        if self.runStep['galaxies']:
            print("Adding moving background galaxies to seed image.")
            mtt_galaxies, mtt_galaxies_segmap = self.movingTargetInputs(self.params['simSignals']['galaxyListFile'],
                                                                        'galaxies',
                                                                        MT_tracking=True,
                                                                        tracking_ra_vel=self.ra_vel,
                                                                        tracking_dec_vel=self.dec_vel,
                                                                        trackingPixVelFlag=vel_flag)
            # Multiply by pixel area map
            mtt_galaxies *= self.pam
            mtt_data_list.append(mtt_galaxies)
            if mtt_data_segmap is None:
                mtt_data_segmap = np.copy(mtt_galaxies_segmap)
            else:
                mtt_data_segmap += mtt_galaxies_segmap

            print(("Done with creating moving targets from {}".
                   format(self.params['simSignals']['galaxyListFile'])))

        if self.runStep['extendedsource']:
            print("Adding moving background extended sources to seed image.")
            mtt_ext, mtt_ext_segmap = self.movingTargetInputs(self.params['simSignals']['extended'],
                                                              'extended',
                                                              MT_tracking=True,
                                                              tracking_ra_vel=self.ra_vel,
                                                              tracking_dec_vel=self.dec_vel,
                                                              trackingPixVelFlag=vel_flag)
            # Multiply by pixel area map
            mtt_ext *= self.pam
            mtt_data_list.append(mtt_ext)
            if mtt_data_segmap is None:
                mtt_data_segmap = np.copy(mtt_ext_segmap)
            else:
                mtt_data_segmap += mtt_ext_segmap

            print(("Done with creating moving targets from {}".
                   format(self.params['simSignals']['extended'])))

        # Add in the other objects which are not being tracked on
        # (i.e. the sidereal targets)
        if len(mtt_data_list) > 0:
            for i in range(len(mtt_data_list)):
                non_sidereal_ramp += mtt_data_list[i]
                # non_sidereal_zero += mtt_zero_list[i]
        if mtt_data_segmap is not None:
            nonsidereal_segmap += mtt_data_segmap
        return non_sidereal_ramp, nonsidereal_segmap

    def readMTFile(self, filename):
        """
        Read in moving target list file

        Arguments:
        ----------
        filename : str
            name of moving target catalog file

        Returns:
        --------
        returns : obj
            Table containing moving target entries
            pixelflag (boolean) -- If true, locations are in units of
                pixels. If false, locations are RA, Dec
            pixelvelflag (boolean) -- If true, moving target velocities
                are in units of pixels/hour. If false, arcsec/hour
            magsys -- magnitude system of the moving target magnitudes
        """
        mtlist = ascii.read(filename, comment='#')

        # Convert all relevant columns to floats
        for col in mtlist.colnames:
            if mtlist[col].dtype in ['int64', 'int']:
                mtlist[col] = mtlist[col].data * 1.

        # Check to see whether the position is in x,y or ra,dec
        pixelflag = False
        try:
            if 'position_pixels' in mtlist.meta['comments'][0:4]:
                pixelflag = True
        except:
            pass

        # If present, check whether the velocity entries are pix/sec
        # or arcsec/sec.
        pixelvelflag = False
        try:
            if 'velocity_pixels' in mtlist.meta['comments'][0:4]:
                pixelvelflag = True
        except:
            pass

        # If present, check whether the radius entries (for galaxies)
        # are in arcsec or pixels. If in arcsec, change to pixels
        if 'radius' in mtlist.colnames:
            if 'radius_pixels' not in mtlist.meta['comments'][0:4]:
                mtlist['radius'] /= self.siaf.XSciScale

        # If galaxies are present, change position angle from degrees
        # to radians
        if 'pos_angle' in mtlist.colnames:
            mtlist['pos_angle'] = mtlist['pos_angle'] * np.pi / 180.

        # Check to see if magnitude system is specified in comments
        # If not, assume AB mags
        msys = 'abmag'

        condition = ('stmag' in mtlist.meta['comments'][0:4]) | ('vegamag' in mtlist.meta['comments'][0:4])
        if condition:
            msys = [l for l in mtlist.meta['comments'][0:4] if 'mag' in l][0]
            msys = msys.lower()

        return mtlist, pixelflag, pixelvelflag, msys.lower()

    #def basic_get_image(self, filename):
    #    """
    #    Read in image from a fits file
    #
    #    Parameters:
    #    -----------
    #    filename : str
    #        Name of fits file to be read in

    #    Returns:
    #    --------
    #    data : obj
    #
    #        numpy array of data within file

    #    header : obj
    #        Header from 0th extension of data file
    #    """
    #    data, header = fits.getdata(filename, header=True)
    #    return data, header

    def get_index_numbers(self, catalog_table):
        """Get index numbers associated with the sources in a catalog

        Parameters
        ----------
        catalog_table : astropy.table.Table
            Source catalog read in from an ascii file

        Returns
        -------
        indexes : list
            List of index numbers corresponding to sources in the catalog
        """
        # If the input catalog has an index column
        # use that, otherwise add one
        if 'index' in catalog_table.colnames:
            indexes = catalog_table['index']
        else:
            indexes = np.arange(1, len(catalog_table['x_or_RA']) + 1)
        # Make sure there is no 0th object
        if np.min(indexes) == 0:
            indexes += 1
        # Make sure the index numbers don't overlap with any
        # sources already present. Increment the maxindex
        # value.
        if np.min(indexes) <= self.maxindex:
            indexes += self.maxindex
        self.maxindex = np.max(indexes)
        return indexes

    def movingTargetInputs(self, filename, input_type, MT_tracking=False,
                           tracking_ra_vel=None, tracking_dec_vel=None,
                           trackingPixVelFlag=False):
        """Read in listfile of moving targets and perform needed
        calculations to get inputs for moving_targets.py

        Parameters
        ----------

        filename : str
            Name of catalog contining moving target sources

        input_type : str
            Specifies type of sources. Can be 'pointSource','galaxies', or 'extended'

        MT_tracking : bool
            If True, observation is non-sidereal (i.e. telescope is tracking the moving target)

        tracking_ra_vel : float
            Velocity of the moving target in the detector x or right ascension direction.
            Units are pixels/hour or arcsec/hour depending on trackingPixVelFlag.

        tracking_dec_vel : float
            Velocity of moving target in the detector y or declination direction.
            Units are pixels/hour or arcsec/hour depending on trackingPixVelFlag.

        trackingPixVelFlag : bool
            If True, tracking_ra_vel and tracking_dec_vel are in units of pixels/hour, and
            velocities are in the detector x and y directions, respectively.
            If False, velocity untis are arcsec/hour and directions are RA, and Dec.

        Returns
        -------

        mt_integration : numpy.ndarray
            4D array containing moving target seed image

        moving_segmap.segmap : numpy.ndarray
            2D array containing segmentation map that goes with the seed image.
            Segmentation map is based on the final frame in the seed image.
        """
        # Read input file - should be able to use for all modes
        mtlist, pixelFlag, pixvelflag, magsys = self.readMTFile(filename)

        # If the input catalog has an index column
        # use that, otherwise add one
        indexes = self.get_index_numbers(mtlist)

        if MT_tracking is True:
            # Here, we are tracking a non-sidereal target.
            try:
                # If there are moving targets on top of the non-
                # sidereal tracking (e.g. tracking Io but Europa
                # comes into the fov), then the velocity vector
                # of the moving target needs to be adjusted.
                # If the input catalog already contains
                # 'x_or_RA_velocity' then we know we have a moving
                # target. If it doesn't, then we have sidereal
                # targets, and we can simply set their velocity
                # as the inverse of that being tracked.
                mtlist['x_or_RA_velocity'] -= tracking_ra_vel
                mtlist['y_or_Dec_velocity'] -= tracking_dec_vel
                pixvelflag = trackingPixVelFlag
            except:
                print('Setting velocity of targets equal to the non-sidereal tracking velocity')
                mtlist['x_or_RA_velocity'] = 0. - tracking_ra_vel
                mtlist['y_or_Dec_velocity'] = 0. - tracking_dec_vel
                pixvelflag = trackingPixVelFlag

        # Exposure times for all frames
        numints = self.params['Readout']['nint']
        numgroups = self.params['Readout']['ngroup']
        numframes = self.params['Readout']['nframe']
        numskips = self.params['Readout']['nskip']
        numresets = self.params['Readout']['resets_bet_ints']

        frames_per_group = numframes + numskips
        frames_per_integration = numgroups * frames_per_group
        total_frames = numgroups * frames_per_group
        # If only one integration per exposure, then total_frames
        # above is correct. For >1 integration, we need to add the reset
        # frame to each integration (except the first), and sum the number of
        # frames for all integrations

        if numints > 1:
            # Frames for all integrations
            total_frames *= numints
            # Add the resets for all but the first and last integrations
            total_frames += (numresets * (numints - 1))

        frameexptimes = self.frametime * np.arange(-1, total_frames)

        # output image dimensions
        dims = self.nominal_dims
        newdimsx = np.int(dims[1] * self.coord_adjust['x'])
        newdimsy = np.int(dims[0] * self.coord_adjust['y'])

        # Set up seed integration
        #mt_integration = np.zeros((numints, total_frames, newdimsy, newdimsx))
        mt_integration = np.zeros((numints, frames_per_integration, newdimsy, newdimsx))

        # Corresponding (2D) segmentation map
        moving_segmap = segmap.SegMap()
        moving_segmap.xdim = newdimsx
        moving_segmap.ydim = newdimsy
        moving_segmap.initialize_map()

        # Check the source list and remove any sources that are well outside the
        # field of view of the detector. These sources cause the coordinate
        # conversion to hang.
        indexes, mtlist = self.remove_outside_fov_sources(indexes, mtlist, pixelFlag, 4096)

        # Determine the name of the column to use for source magnitudes
        mag_column = self.select_magnitude_column(mtlist, filename)

        times = []
        obj_counter = 0
        time_reported = False
        for index, entry in zip(indexes, mtlist):
            start_time = time.time()
            # For each object, calculate x,y or RA,Dec of initial position
            pixelx, pixely, ra, dec, ra_str, dec_str = self.get_positions(
                entry['x_or_RA'], entry['y_or_Dec'], pixelFlag, 4096)

            # Now generate a list of x,y position in each frame
            if pixvelflag is False:
                # Calculate the RA,Dec in each frame
                # input velocities are arcsec/hour. ra/dec are in units of degrees,
                # so divide velocities by 3600^2.
                ra_frames = ra + (entry['x_or_RA_velocity'] / 3600. / 3600.) * frameexptimes
                dec_frames = dec + (entry['y_or_Dec_velocity'] / 3600. / 3600.) * frameexptimes

                x_frames = []
                y_frames = []
                for in_ra, in_dec in zip(ra_frames, dec_frames):
                    # Calculate the x,y position at each frame
                    px, py, pra, pdec, pra_str, pdec_str = self.get_positions(in_ra, in_dec, False, 4096)
                    x_frames.append(px)
                    y_frames.append(py)
                x_frames = np.array(x_frames)
                y_frames = np.array(y_frames)

            else:
                # If input velocities are pixels/hour, then generate the list of
                # x,y in each frame directly
                x_frames = pixelx + (entry['x_or_RA_velocity'] / 3600.) * frameexptimes
                y_frames = pixely + (entry['y_or_Dec_velocity'] / 3600.) * frameexptimes

            # Get countrate and PSF size info
            if entry[mag_column] is not None:
                rate = utils.magnitude_to_countrate(self.params['Inst']['mode'],
                                                    magsys, entry[mag_column],
                                                    photfnu=self.photfnu,
                                                    photflam=self.photflam)
            else:
                rate = 1.0

            psf_x_dim = self.find_psf_size(rate)
            psf_dimensions = (psf_x_dim, psf_x_dim)
            #psf_dimensions = (self.psf_library_x_dim, self.psf_library_y_dim)

            # If we have a point source, we can easily determine whether
            # it completely misses the detector, since we know the size
            # of the stamp already. For galaxies and extended sources,
            # we have to get the stamp image first to see if any part of
            # the stamp lands on the detector.
            status = 'on'
            if input_type == 'pointSource':

                status = self.on_detector(x_frames, y_frames, psf_dimensions,
                                          (newdimsx, newdimsy))
            if status == 'off':
                continue

            # Create the PSF
            eval_psf, minx, miny, wings_added = self.create_psf_stamp(pixelx, pixely, psf_x_dim, psf_x_dim,
                                                                      ignore_detector=True)

            # Skip sources that fall completely off the detector
            if eval_psf is None:
                continue

            if input_type == 'pointSource':
                stamp = eval_psf
                stamp *= rate

            elif input_type == 'extended':
                stamp, header = self.basic_get_image(entry['filename'])
                stamp = self.rotate_extended_image(stamp, entry['pos_angle'], ra, dec)

                # If no magnitude is given, use the extended image as-is
                if rate != 1.0:
                    stamp /= np.sum(stamp)
                    stamp *= rate

                # Convolve with instrument PSF if requested
                if self.params['simSignals']['PSFConvolveExtended']:
                    stamp_dims = stamp.shape
                    # If the stamp image is smaller than the PSF in either
                    # dimension, embed the stamp in an array that matches
                    # the psf size. This is so the upcoming convolution will
                    # produce an output that includes the wings of the PSF
                    psf_shape = eval_psf.shape
                    if ((stamp_dims[0] < psf_shape[0]) or (stamp_dims[1] < psf_shape[1])):
                        stamp = self.enlarge_stamp(stamp, psf_shape)
                        stamp_dims = stamp.shape

                    # Convolve stamp with PSF
                    stamp = s1.fftconvolve(stamp, eval_psf, mode='same')

            elif input_type == 'galaxies':
                pixelx, pixely, ra, dec, ra_str, dec_str = self.get_positions(entry['x_or_RA'],
                                                                              entry['y_or_Dec'],
                                                                              pixelFlag, 4096)

                pixelv2, pixelv3 = pysiaf.utils.rotations.getv2v3(self.attitude_matrix, ra, dec)

                xposang = self.calc_x_position_angle(pixelv2, pixelv3, entry['pos_angle'])

                # First create the galaxy
                stamp = self.create_galaxy(entry['radius'], entry['ellipticity'], entry['sersic_index'],
                                           xposang*np.pi/180., rate)

                # If the stamp image is smaller than the PSF in either
                # dimension, embed the stamp in an array that matches
                # the psf size. This is so the upcoming convolution will
                # produce an output that includes the wings of the PSF
                galdims = stamp.shape
                psf_shape = eval_psf.shape
                if ((galdims[0] < psf_shape[0]) or (galdims[1] < psf_shape[1])):
                    stamp = self.enlarge_stamp(stamp, psf_shape)
                    galdims = stamp.shape

                # Convolve the galaxy with the instrument PSF
                stamp = s1.fftconvolve(stamp, eval_psf, mode='same')

            # Now that we have stamp images for galaxies and extended
            # sources, check to see if they overlap the detector or not.
            # NOTE: this will only catch sources that never overlap the
            # detector for any of their positions.
            if input_type != 'pointSource':
                status = self.on_detector(x_frames, y_frames, stamp.shape,
                                          (newdimsx, newdimsy))
            if status == 'off':
                continue

            # Each entry will have stamp image as array, ra_init, dec_init,
            # ra_velocity, dec_velocity, frametime, numframes, subsample_factor,
            # outputarrayxsize, outputarrayysize
            # (maybe without the values that will be the same to each entry.

            # Need to feed info into moving_targets one integration at a time.
            # No need to feed in the reset frames, but they are necessary
            # before this point in order to get the timing and positions
            # correct.
            for integ in range(numints):
                framestart = integ * frames_per_integration + integ
                frameend = framestart + frames_per_integration + 1

                # Now check to see if the stamp image overlaps the output
                # aperture for this integration only. Above we removed sources
                # that never overlap the aperture. Here we want to get rid
                # of sources that overlap the detector in some integrations,
                # but not this particular integration
                status = 'on'
                status = self.on_detector(x_frames[framestart:frameend],
                                          y_frames[framestart:frameend],
                                          stamp.shape, (newdimsx, newdimsy))
                if status == 'off':
                    continue

                mt = moving_targets.MovingTarget()
                mt.subsampx = 3
                mt.subsampy = 3
                mt_source = mt.create(stamp, x_frames[framestart:frameend],
                                      y_frames[framestart:frameend],
                                      self.frametime, newdimsx, newdimsy)
                mt_integration[integ, :, :, :] += mt_source

                noiseval = self.single_ron / 100. + self.params['simSignals']['bkgdrate']
                if self.params['Inst']['mode'].lower() in ['wfss', 'ts_wfss']:
                    noiseval += self.grism_background

                if input_type in ['pointSource', 'galaxies']:
                    moving_segmap.add_object_noise(mt_source[-1, :, :], 0, 0, index, noiseval)
                else:
                    indseg = self.seg_from_photutils(mt_source[-1, :, :], np.int(index), noiseval)
                    moving_segmap.segmap += indseg

            # Check the elapsed time for creating each object
            elapsed_time = time.time() - start_time
            times.append(elapsed_time)
            if obj_counter > 3 and not time_reported:
                avg_time = np.mean(times)
                total_time = len(indexes) * avg_time
                print(("Expected time to process {} sources: {:.2f} seconds "
                       "({:.2f} minutes)".format(len(indexes), total_time, total_time/60)))
                time_reported = True
            obj_counter += 1
        return mt_integration, moving_segmap.segmap

    def on_detector(self, xloc, yloc, stampdim, finaldim):
        """Given a set of x, y locations, stamp image dimensions,
        and final image dimensions, determine whether the stamp
        image will overlap at all with the final image, or
        completely miss it.

        Parameters
        ---------

        xloc : list
            X-coordinate locations of source

        yloc : list
            Y-coordinate locations of source

        stampdim : tuple
            (x,y) dimension lengths of stamp image

        finaldim : tuple
            (x,y) dimension lengths of final image

        Returns
        -------

        status : str
            state of stamp image:
            "on" -- stamp image fully or partially overlaps the final
                 image for at least one xloc, yloc pair
            "off" -- stamp image never overlaps with final image
        """
        status = 'on'
        stampx, stampy = stampdim
        stampminx = np.min(xloc - (stampx / 2))
        stampminy = np.min(yloc - (stampy / 2))
        stampmaxx = np.max(xloc + (stampx / 2))
        stampmaxy = np.max(yloc + (stampy / 2))
        finalx, finaly = finaldim
        if ((stampminx > finalx) or (stampmaxx < 0) or
           (stampminy > finaly) or (stampmaxy < 0)):
            status = 'off'
        return status

    def get_positions(self, input_x, input_y, pixel_flag, max_source_distance):
        """ Given an input position ( (x,y) or (RA,Dec) ) for a source, calculate
        the corresponding detector (x,y), RA, Dec, and provide RA and Dec strings.

        Parameters
        ----------

        input_x : str
            Detector x coordinate or RA of source. RA can be in decimal degrees or
            (e.g 10:23:34.2 or 10h23m34.2s)

        input_y : str
            Detector y coordinate or Dec of source. Dec can be in decimal degrees
            or (e.g. 10d:23m:34.2s)

        pixel_flag : bool
            True if input_x and input_y are in units of pixels. False if they are
            in the RA, Dec coordinate system.

        max_source_distance : float
            Maximum number of pixels from the aperture's reference location to keep
            a source. Sources very far off the detector will cause the calculation of
            RA, Dec to hang.

        Returns
        -------

        pixelx : float
            Detector x coordinate of source

        pixely : float
            Detector y coordinate of source

        ra : float
            RA of source (degrees)

        dec : float
            Dec of source (degrees)

        ra_string : str
            String representation of RA

        dec_string : str
            String representation of Dec
        """
        try:
            entry0 = float(input_x)
            entry1 = float(input_y)
            if not pixel_flag:
                ra_string, dec_string = self.makePos(entry0, entry1)
                ra_number = entry0
                dec_number = entry1
        except:
            # if inputs can't be converted to floats, then
            # assume we have RA/Dec strings. Convert to floats.
            ra_string = input_x
            dec_string = input_y
            ra_number, dec_number = utils.parse_RA_Dec(ra_string, dec_string)

        # Case where point source list entries are given with RA and Dec
        if not pixel_flag:

            # If distortion is to be included - either with or without the full set of coordinate
            # translation coefficients
            pixel_x, pixel_y = self.RADecToXY_astrometric(ra_number, dec_number)

        else:
            # Case where the point source list entry locations are given in units of pixels
            # In this case we have the source position, and RA/Dec are calculated only so
            # they can be written out into the output source list file.
            pixel_x = entry0
            pixel_y = entry1
            ra_number, dec_number, ra_string, dec_string = self.XYToRADec(pixel_x, pixel_y)
        return pixel_x, pixel_y, ra_number, dec_number, ra_string, dec_string

    def nonsidereal_CRImage(self, file):
        """
        Create countrate image of non-sidereal sources
        that are being tracked.

        Arguments:
        ----------
        file : str
            name of the file containing the tracked moving targets.

        Returns:
        --------
        returns : obj
            countrate image (2D) containing the tracked non-sidereal targets.
        """
        totalCRList = []
        totalSegList = []

        # Read in file containing targets
        targs, pixFlag, velFlag, magsys = self.readMTFile(file)

        # We need to keep track of the proper motion of the
        # target being tracked, because all other objects in
        # the field of view will be moving at the same rate
        # in the opposite direction
        track_ra_vel = targs[0]['x_or_RA_velocity']
        track_dec_vel = targs[0]['y_or_Dec_velocity']

        # Sort the targets by whether they are point sources,
        # galaxies, extended
        ptsrc_rows = []
        galaxy_rows = []
        extended_rows = []
        for i, line in enumerate(targs):
            if 'point' in line['object'].lower():
                ptsrc_rows.append(i)
            elif 'sersic' in line['object'].lower():
                galaxy_rows.append(i)
            else:
                extended_rows.append(i)

        # Re-use functions for the sidereal tracking situation
        if len(ptsrc_rows) > 0:
            ptsrc = targs[ptsrc_rows]
            if pixFlag:
                meta0 = 'position_pixels'
            else:
                meta0 = ''
            if velFlag:
                meta1 = 'velocity_pixels'
            else:
                meta1 = ''
            meta2 = magsys

            meta3 = ('Point sources with non-sidereal tracking. '
                     'File produced by catalog_seed_image.py')
            meta4 = ('from run using non-sidereal moving target '
                     'list {}.'.format(self.params['simSignals']['movingTargetToTrack']))
            ptsrc.meta['comments'] = [meta0, meta1, meta2, meta3, meta4]

            temp_ptsrc_filename = os.path.join(self.params['Output']['directory'],
                                               'temp_non_sidereal_point_sources.list')
            ptsrc.write(temp_ptsrc_filename, format='ascii', overwrite=True)

            ptsrc = self.get_point_source_list(temp_ptsrc_filename)
            ptsrcCRImage, ptsrcCRSegmap = self.make_point_source_image(ptsrc)
            totalCRList.append(ptsrcCRImage)
            totalSegList.append(ptsrcCRSegmap)

        if len(galaxy_rows) > 0:
            galaxies = targs[galaxy_rows]
            if pixFlag:
                meta0 = 'position_pixels'
            else:
                meta0 = ''
            if velFlag:
                meta1 = 'velocity_pixels'
            else:
                meta1 = ''
            meta2 = magsys
            meta3 = ('Galaxies (2d sersic profiles) with non-sidereal '
                     'tracking. File produced by ramp_simulator.py')
            meta4 = ('from run using non-sidereal moving target '
                     'list {}.'.format(self.params['simSignals']['movingTargetToTrack']))
            galaxies.meta['comments'] = [meta0, meta1, meta2, meta3, meta4]
            galaxies.write(os.path.join(self.params['Output']['directory'], 'temp_non_sidereal_sersic_sources.list'), format='ascii', overwrite=True)

            galaxyCRImage, galaxySegmap = self.make_galaxy_image('temp_non_sidereal_sersic_sources.list')
            galaxyCRImage *= self.pam
            totalCRList.append(galaxyCRImage)
            totalSegList.append(galaxySegmap)

        if len(extended_rows) > 0:
            extended = targs[extended_rows]

            if pixFlag:
                meta0 = 'position_pixels'
            else:
                meta0 = ''
            if velFlag:
                meta1 = 'velocity_pixels'
            else:
                meta1 = ''
            meta2 = magsys
            meta3 = 'Extended sources with non-sidereal tracking. File produced by ramp_simulator.py'
            meta4 = 'from run using non-sidereal moving target list {}.'.format(self.params['simSignals']['movingTargetToTrack'])
            extended.meta['comments'] = [meta0, meta1, meta2, meta3, meta4]
            extended.write(os.path.join(self.params['Output']['directory'], 'temp_non_sidereal_extended_sources.list'), format='ascii', overwrite=True)

            extlist, extstamps = self.getExtendedSourceList('temp_non_sidereal_extended_sources.list')

            # translate the extended source list into an image
            extCRImage, extSegmap = self.make_extended_source_image(extlist, extstamps)

            # Multiply by the pixel area map
            extCRImage *= self.pam

            totalCRList.append(extCRImage)
            totalSegList.append(extSegmap)

        # Now combine into a final countrate image of non-sidereal sources (that are being tracked)
        if len(totalCRList) > 0:
            totalCRImage = totalCRList[0]
            totalSegmap = totalSegList[0]
            if len(totalCRList) > 1:
                for i in range(1, len(totalCRList)):
                    totalCRImage += totalCRList[i]
                    totalSegmap += totalSegList[i] + i
        else:
            raise ValueError(("No non-sidereal countrate targets produced."
                              "You shouldn't be here."))
        return totalCRImage, totalSegmap, track_ra_vel, track_dec_vel, velFlag

    def create_sidereal_image(self):
        # Generate a signal rate image from input sources
        if (self.params['Output']['grism_source_image'] == False) and (not self.params['Inst']['mode'] in ["pom", "wfss"]):
            signalimage = np.zeros(self.nominal_dims)
            segmentation_map = np.zeros(self.nominal_dims)
        else:
            xd = np.int(self.nominal_dims[1] * self.coord_adjust['x'])
            yd = np.int(self.nominal_dims[0] * self.coord_adjust['y'])
            signalimage = np.zeros((yd, xd), dtype=np.float)
            segmentation_map = np.zeros((yd, xd))

        # yd, xd = signalimage.shape
        arrayshape = signalimage.shape

        # POINT SOURCES
        # Read in the list of point sources to add
        # Adjust point source locations using astrometric distortion
        # Translate magnitudes to counts in a single frame
        if self.runStep['pointsource'] is True:
            if not self.expand_catalog_for_segments:

                # Translate the point source list into an image
                print('Calculating point source lists')
                pslist = self.get_point_source_list(self.params['simSignals']['pointsource'])
                psfimage, ptsrc_segmap = self.make_point_source_image(pslist)

            elif self.expand_catalog_for_segments:
                # Expand the point source list for each mirror segment, and add together
                # the 18 point source images that used different PSFs.
                print('Expanding the source catalog for 18 mirror segments')

                # Create empty image and segmentation map
                ptsrc_segmap = segmap.SegMap()
                ptsrc_segmap.ydim, ptsrc_segmap.xdim = self.output_dims
                ptsrc_segmap.initialize_map()
                psfimage = np.zeros(self.output_dims)

                library_list = get_segment_library_list(
                    self.params['Inst']['instrument'].lower(), self.detector, self.psf_filter,
                    self.params['simSignals']['psfpath'], pupil=self.psf_pupil
                )
                for i_segment in np.arange(1, 19):
                    print('\nCalculating point source lists for segment {}'.format(i_segment))
                    # Get the RA/Dec offset that matches the given segment
                    offset_vector = get_segment_offset(i_segment, self.detector, library_list)

                    # need to add a new offset option to get_point_source_list:
                    pslist = self.get_point_source_list(self.params['simSignals']['pointsource'],
                                                        segment_offset=offset_vector)

                    # Create a point source image, using the specific point
                    # source list and PSF for the given segment
                    seg_psfimage, ptsrc_segmap = self.make_point_source_image(pslist, segment_number=i_segment,
                                                                              ptsrc_segmap=ptsrc_segmap)

                    if self.params['Output']['save_intermediates'] is True:
                        seg_psfImageName = self.basename + '_pointSourceRateImage_seg{:02d}.fits'.format(i_segment)
                        h0 = fits.PrimaryHDU(seg_psfimage)
                        h0.writeto(seg_psfImageName, overwrite=True)
                        print("    Segment {} point source image and segmap saved as {}".format(i_segment,
                                                                                                seg_psfImageName))

                    psfimage += seg_psfimage

            ptsrc_segmap = ptsrc_segmap.segmap

            # Add the point source image to the overall image
            signalimage = signalimage + psfimage
            segmentation_map += ptsrc_segmap

            # To avoid problems with overlapping sources between source
            # types in observations to be dispersed, make the point
            # source-only segmentation map available as a class variable
            self.point_source_seed = psfimage
            self.point_source_seg_map = ptsrc_segmap

            # For seed images to be dispersed in WFSS mode,
            # embed the seed image in a full frame array. The disperser
            # tool does not work on subarrays
            aperture_suffix = self.params['Readout']['array_name'].split('_')[-1]
            if ((self.params['Inst']['mode'] in ['wfss', 'ts_wfss']) & \
                 (aperture_suffix not in ['FULL', 'CEN'])):
                self.point_source_seed, self.point_source_seg_map = self.pad_wfss_subarray(self.point_source_seed,
                                                                                           self.point_source_seg_map)

            # Save the point source seed image
            self.ptsrc_seed_filename = os.path.join(self.basename + '_' + self.params['Readout'][self.usefilt] + '_ptsrc_seed_image.fits')
            self.saveSeedImage(self.point_source_seed, self.point_source_seg_map, self.ptsrc_seed_filename)
            print("Point source image and segmap saved as {}".format(self.ptsrc_seed_filename))

        else:
            self.point_source_seed = None
            self.point_source_seg_map = None
            self.point_seed_filename = None

        # Simulated galaxies
        # Read in the list of galaxy positions/magnitudes to simulate
        # and create a countrate image of those galaxies.
        if self.runStep['galaxies'] is True:
            galaxyCRImage, galaxy_segmap = self.make_galaxy_image(self.params['simSignals']['galaxyListFile'])

            # Multiply by the pixel area map
            galaxyCRImage *= self.pam

            # To avoid problems with overlapping sources between source
            # types in observations to be dispersed, make the galaxy-
            # only segmentation map available as a class variable
            self.galaxy_source_seed = galaxyCRImage
            self.galaxy_source_seg_map = galaxy_segmap

            # For seed images to be dispersed in WFSS mode,
            # embed the seed image in a full frame array. The disperser
            # tool does not work on subarrays
            aperture_suffix = self.params['Readout']['array_name'].split('_')[-1]
            if ((self.params['Inst']['mode'] in ['wfss', 'ts_wfss']) & \
                 (aperture_suffix not in ['FULL', 'CEN'])):
                self.galaxy_source_seed, self.galaxy_source_seg_map = self.pad_wfss_subarray(self.galaxy_source_seed,
                                                                                             self.galaxy_source_seg_map)

            # Save the galaxy source seed image
            self.galaxy_seed_filename = os.path.join(self.basename + '_' + self.params['Readout'][self.usefilt] + '_galaxy_seed_image.fits')
            self.saveSeedImage(self.galaxy_source_seed, self.galaxy_source_seg_map, self.galaxy_seed_filename)
            print("Simulated galaxy image and segmap saved as {}".format(self.galaxy_seed_filename))

            # Add galaxy segmentation map to the master copy
            segmentation_map = self.add_segmentation_maps(segmentation_map, galaxy_segmap)

            # add the galaxy image to the signalimage
            signalimage = signalimage + galaxyCRImage

        else:
            self.galaxy_source_seed = None
            self.galaxy_source_seg_map = None
            self.galaxy_seed_filename = None

        # read in extended signal image and add the image to the overall image
        if self.runStep['extendedsource'] is True:
            extlist, extstamps = self.getExtendedSourceList(self.params['simSignals']['extended'])

            # translate the extended source list into an image
            extimage, ext_segmap = self.make_extended_source_image(extlist, extstamps)

            # Multiply by the pixel area map
            extimage *= self.pam

            # To avoid problems with overlapping sources between source
            # types in observations to be dispersed, make the point
            # source-only segmentation map available as a class variable
            self.extended_source_seed = extimage
            self.extended_source_seg_map = ext_segmap

            # For seed images to be dispersed in WFSS mode,
            # embed the seed image in a full frame array. The disperser
            # tool does not work on subarrays
            aperture_suffix = self.params['Readout']['array_name'].split('_')[-1]
            if ((self.params['Inst']['mode'] in ['wfss', 'ts_wfss']) & \
                 (aperture_suffix not in ['FULL', 'CEN'])):
                self.extended_source_seed, self.extended_source_seg_map = self.pad_wfss_subarray(self.extended_source_seed,
                                                                                                 self.extended_source_seg_map)

            # Save the extended source seed image
            self.extended_seed_filename = os.path.join(self.basename + '_' + self.params['Readout'][self.usefilt] + '_extended_seed_image.fits')
            self.saveSeedImage(self.extended_source_seed, self.extended_source_seg_map, self.extended_seed_filename)
            print("Extended object image and segmap saved as {}".format(self.extended_seed_filename))

            # Add galaxy segmentation map to the master copy
            segmentation_map = add_segmentation_maps(segmentation_map, ext_segmap)

            # add the extended image to the synthetic signal rate image
            signalimage = signalimage + extimage

        else:
            self.extended_source_seed = None
            self.extended_source_seg_map = None
            self.extended_seed_filename = None

        # ZODIACAL LIGHT
        if self.runStep['zodiacal'] is True:
            # zodiangle = self.eclipticangle() - self.params['Telescope']['rotation']
            zodiangle = self.params['Telescope']['rotation']
            zodiacalimage, zodiacalheader = self.getImage(self.params['simSignals']['zodiacal'], arrayshape, True, zodiangle, arrayshape/2)

            # Multiply by the pixel area map
            zodiacalimage *= self.pam

            signalimage = signalimage + zodiacalimage*self.params['simSignals']['zodiscale']

        # SCATTERED LIGHT - no rotation here.
        if self.runStep['scattered']:
            scatteredimage, scatteredheader = self.getImage(self.params['simSignals']['scattered'],
                                                            arrayshape, False, 0.0, arrayshape/2)

            # Multiply by the pixel area map
            scatteredimage *= self.pam

            signalimage = signalimage + scatteredimage*self.params['simSignals']['scatteredscale']

        # CONSTANT BACKGROUND - multiply by pixel area map first
        signalimage = signalimage + self.params['simSignals']['bkgdrate'] * self.pam

        # Save the final rate image of added signals
        if self.params['Output']['save_intermediates'] is True:
            rateImageName = self.basename + '_AddedSources_adu_per_sec.fits'
            self.saveSingleFits(signalimage, rateImageName)
            print("Signal rate image of all added sources saved as {}".format(rateImageName))

        return signalimage, segmentation_map

    #def getDistortionCoefficients(self, table, from_sys, to_sys, aperture):
    #    '''from the table of distortion coefficients, get the coeffs that correspond
    #    to the requested transformation and return as a list for x and another for y
    #    '''
    #    match = table['AperName'] == aperture
    #    if np.any(match) == False:
    #        raise ValueError("Aperture name {} not found in input CSV file.".format(aperture))

    #    row = table[match]

    #    if ((from_sys == 'science') & (to_sys == 'ideal')):
    #        label = 'Sci2Idl'
    #    elif ((from_sys == 'ideal') & (to_sys == 'science')):
    #        label = 'Idl2Sci'
    #    else:
    #        raise ValueError(("WARNING: from_sys of {} and to_sys of {} not "
    #                          "a valid transformation.".format(from_sys, to_sys)))

    #    # get the coefficients, return as list
    #    X_cols = [c for c in row.colnames if label + 'X' in c]
    #    Y_cols = [c for c in row.colnames if label + 'Y' in c]
    #    x_coeffs = [row[c].data[0] for c in X_cols]
    #    y_coeffs = [row[c].data[0] for c in Y_cols]

    #    # Strip off masked coefficients, where the column exists but there
    #    # is no corresponding coefficient in the SIAF
    #    x_coeffs = [c for c in x_coeffs if np.isfinite(c)]
    #    y_coeffs = [c for c in y_coeffs if np.isfinite(c)]
    #    #x_coeffs = [c if np.isfinite(c) else 0. for c in x_coeffs]
    #    #y_coeffs = [c if np.isfinite(c) else 0. for c in y_coeffs]

    #    # Also get the V2, V3 values of the reference pixel
    #    v2ref = row['V2Ref'].data[0]
    #    v3ref = row['V3Ref'].data[0]

    #    # Get parity and V3 Y angle info
    #    parity = row['VIdlParity'].data[0]
    #    yang = row['V3IdlYAngle'].data[0]
    #    v3scixang = row['V3SciXAngle'].data[0]

    #    # Get pixel scale info - not used but needs to be in output
    #    xsciscale = row['XSciScale'].data[0]
    #    ysciscale = row['YSciScale'].data[0]

    #    return x_coeffs, y_coeffs, v2ref, v3ref, parity, yang, xsciscale, ysciscale, v3scixang

<<<<<<< HEAD
    def get_point_source_list(self, filename, source_type='pointsources', segment_offset=None):
        """Read in the list of point sources to add, calculate positions
        on the detector, filter out sources outside the detector, and
        calculate countrates corresponding to the given magnitudes

        Parameters
        ----------
        filename : str
            Name of catalog file to examine
=======
    @staticmethod
    def add_segmentation_maps(map1, map2):
        """Add two segmentation maps together. In the case of overlapping
        objects, the object in map1 is kept and the object in map2 is
        ignored.

        Parameters
        ----------
        map1 : numpy.ndarray
            2D segmentation map

        map2 : numpy.ndarray
            2D segmentation map

        Returns
        -------
        combined : numpy.ndarray
            Summed segmentation map
        """
        map1_zeros = map1 == 0
        combined = copy.deepcopy(map1)
        combined[map1_zeros] += map2[map1_zeros]
        return combined

    def get_point_source_list(self, filename, segment_offset=None):
        # read in the list of point sources to add, and adjust the
        # provided positions for astrometric distortion
>>>>>>> 640a55a4

        source_type : str
            Flag specifying exactly what type of catalog is being read.
            This is because there are small differences between catalog
            types. Options are ``pointsources`` which is the default,
            ``ts_imaging`` for time series, and ``ts_grism`` for grism
            time series.

        Returns
        -------
        pointSourceList : astropy.table.Table
            Table containing source information
        """
        # Make sure that a valid PSF path has been provided
        if not os.path.isdir(self.params['simSignals']['psfpath']):
            raise ValueError('Invalid PSF path provided in YAML:',
                             self.params['simSignals']['psfpath'])

        pointSourceList = Table(names=('index', 'pixelx', 'pixely', 'RA', 'Dec', 'RA_degrees',
                                       'Dec_degrees', 'magnitude', 'countrate_e/s',
                                       'counts_per_frame_e', 'lightcurve_file'),
                                dtype=('i', 'f', 'f', 'S14', 'S14', 'f', 'f', 'f', 'f', 'f', 'S50'))

        try:
            lines, pixelflag, magsys = self.read_point_source_file(filename)
            if pixelflag:
                print("Point source list input positions assumed to be in units of pixels.")
            else:
                print("Point list input positions assumed to be in units of RA and Dec.")
        except:
            raise NameError("WARNING: Unable to open the point source list file {}".format(filename))

        # Create table of point source countrate versus psf size
        if self.add_psf_wings is True:
            self.translate_psf_table(magsys)

        # File to save adjusted point source locations
        psfile = self.params['Output']['file'][0:-5] + '_{}.list'.format(source_type)
        pslist = open(psfile, 'w')

        # If the input catalog has an index column
        # use that, otherwise add one
        indexes = self.get_index_numbers(lines)

        dtor = math.radians(1.)
        nx = (self.subarray_bounds[2] - self.subarray_bounds[0]) + 1
        ny = (self.subarray_bounds[3] - self.subarray_bounds[1]) + 1
        xc = (self.subarray_bounds[2] + self.subarray_bounds[0]) / 2.
        yc = (self.subarray_bounds[3] + self.subarray_bounds[1]) / 2.

        # Define the min and max source locations (in pixels) that fall onto the subarray
        # Include the effects of a requested grism_direct image, and also keep sources that
        # will only partially fall on the subarray
        # pixel coords here can still be negative and kept if the grism image is being made

        # First, coord limits for just the subarray
        miny = 0
        maxy = self.subarray_bounds[3] - self.subarray_bounds[1]
        minx = 0
        maxx = self.subarray_bounds[2] - self.subarray_bounds[0]

        # Expand the limits if a grism direct image is being made
        if (self.params['Output']['grism_source_image'] == True) or (self.params['Inst']['mode'] in ["pom", "wfss"]):
            extrapixy = np.int((maxy + 1)/2 * (self.coord_adjust['y'] - 1.))
            miny -= extrapixy
            maxy += extrapixy
            extrapixx = np.int((maxx + 1)/2 * (self.coord_adjust['x'] - 1.))
            minx -= extrapixx
            maxx += extrapixx

        # Write out the RA and Dec of the field center to the output file
        # Also write out column headers to prepare for source list
        pslist.write(("# Field center (degrees): %13.8f %14.8f y axis rotation angle "
                      "(degrees): %f  image size: %4.4d %4.4d\n" %
                      (self.ra, self.dec, self.params['Telescope']['rotation'], nx, ny)))
        pslist.write('#\n')
        pslist.write(("#    Index   RA_(hh:mm:ss)   DEC_(dd:mm:ss)   RA_degrees      "
                      "DEC_degrees     pixel_x   pixel_y    magnitude   counts/sec    counts/frame    TSO_lightcurve_catalog\n"))

        # If creating a segment-wise simulation, shift all of the RAs/Decs in
        # the list by the given offset
        if segment_offset is not None:
            lines = self.shift_sources_by_offset(lines, segment_offset, pixelflag)

        # Check the source list and remove any sources that are well outside the
        # field of view of the detector. These sources cause the coordinate
        # conversion to hang.
        indexes, lines = self.remove_outside_fov_sources(indexes, lines, pixelflag, 4096)

        # Determine the name of the column to use for source magnitudes
        mag_column = self.select_magnitude_column(lines, filename)

        print('Filtering point sources to keep only those on the detector')
        start_time = time.time()
        times = []
        time_reported = False
        # Loop over input lines in the source list
        for index, values in zip(indexes, lines):
            # Warn user of how long this calcuation might take...
            if len(times) < 100:
                elapsed_time = time.time() - start_time
                times.append(elapsed_time)
                start_time = time.time()
            elif len(times) == 100 and time_reported is False:
                avg_time = np.mean(times)
                total_time = len(indexes) * avg_time
                print(("Expected time to process {} sources: {:.2f} seconds "
                       "({:.2f} minutes)".format(len(indexes), total_time, total_time/60)))
                time_reported = True

            pixelx, pixely, ra, dec, ra_str, dec_str = self.get_positions(values['x_or_RA'],
                                                                          values['y_or_Dec'],
                                                                          pixelflag, 4096)

            # Get the input magnitude and countrate of the point source
            mag = float(values[mag_column])
            countrate = utils.magnitude_to_countrate(self.params['Inst']['mode'], magsys, mag,
                                                     photfnu=self.photfnu, photflam=self.photflam,
                                                     vegamag_zeropoint=self.vegazeropoint)

            psf_len = self.find_psf_size(countrate)
            edgex = np.int(psf_len // 2)
            edgey = np.int(psf_len // 2)

            if pixely > (miny-edgey) and pixely < (maxy+edgey) and pixelx > (minx-edgex) and pixelx < (maxx+edgex):
                # set up an entry for the output table
                entry = [index, pixelx, pixely, ra_str, dec_str, ra, dec, mag]

                # Calculate the countrate for the source
                framecounts = countrate * self.frametime

                # add the countrate and the counts per frame to pointSourceList
                # since they will be used in future calculations
                entry.append(countrate)
                entry.append(framecounts)

                # Add the TSO catalog name if present
                if source_type == 'ts_imaging':
                    tso_catalog = values['lightcurve_file']
                else:
                    tso_catalog = 'None'
                entry.append(tso_catalog)

                # add the good point source, including location and counts, to the pointSourceList
                pointSourceList.add_row(entry)

                # write out positions, distances, and counts to the output file
                pslist.write("%i %s %s %14.8f %14.8f %9.3f %9.3f  %9.3f  %13.6e   %13.6e  %s\n" %
                             (index, ra_str, dec_str, ra, dec, pixelx, pixely, mag, countrate, framecounts, tso_catalog))

        self.n_pointsources = len(pointSourceList)
        print("Number of point sources found within or close to the requested aperture: {}".format(self.n_pointsources))
        # close the output file
        pslist.close()

        # If no good point sources were found in the requested array, alert the user
        if len(pointSourceList) < 1:
            print("INFO: no point sources within the requested array.")
            # print("The point source image option is being turned off")
            # self.runStep['pointsource']=False
            # if self.runStep['extendedsource'] == False and self.runStep['cosmicray'] == False:
            #    print("Error: no input point sources, extended image, nor cosmic rays specified")
            #    print("Exiting...")
            #    sys.exit()

        return pointSourceList

    def translate_psf_table(self, magnitude_system):
        """Given a magnitude system, translate the table of PSF sizes
        versus magnitudes into PSF sizes versus countrates

        Parameters
        ----------
        magnitude_system : str
            Magnitude system of the sources: 'abmag', 'stmag', 'vegamag'
        """
        magnitudes = self.psf_wing_sizes[magnitude_system].data

        # Place table in order of ascending magnitudes
        sort = np.argsort(magnitudes)
        for colname in self.psf_wing_sizes.colnames:
            self.psf_wing_sizes[colname] = self.psf_wing_sizes[colname][sort]
        magnitudes = self.psf_wing_sizes[magnitude_system].data

        # Calculate corresponding countrates
        countrates = utils.magnitude_to_countrate(self.params['Inst']['mode'], magnitude_system,
                                                  magnitudes, photfnu=self.photfnu,
                                                  photflam=self.photflam,
                                                  vegamag_zeropoint=self.vegazeropoint)
        self.psf_wing_sizes['countrate'] = countrates

    def find_psf_size(self, countrate):
        """Determine the dimentions of the PSF to use based on an object's
        countrate.

        Parameters
        ----------
        countrate : float
            Source countrate

        Returns
        -------
        xdim : int
            Size of PSF in pixels in the x direction

        ydim : int
            Size of PSF in pixels in the y direction
        """
        if self.add_psf_wings is False:
            return self.psf_library_core_x_dim

        brighter = np.where(countrate >= self.psf_wing_sizes['countrate'])[0]
        if len(brighter) == 0:
            # Dimmest bin == size of pf library
            dimension = self.psf_library_core_x_dim
            #dim = np.max(self.psf_wing_sizes['number_of_pixels'])
        else:
            dimension = self.psf_wing_sizes['number_of_pixels'][brighter[0]]
        return dimension

    def shift_sources_by_offset(self, lines, segment_offset, pixelflag):
        print('    Shifting point source locations by arcsecond offset {}'.format(segment_offset))

        shifted_lines = lines.copy()
        shifted_lines.remove_rows(np.arange(0, len(shifted_lines)))

        V2ref_arcsec = self.siaf.V2Ref
        V3ref_arcsec = self.siaf.V3Ref
        position_angle = self.params['Telescope']['rotation']
        print('    Position angle = ', position_angle)
        attitude_ref = pysiaf.utils.rotations.attitude(V2ref_arcsec, V3ref_arcsec, self.ra, self.dec, position_angle)

        # Shift every source by the appropriate offset
        x_displacement_arcsec, y_displacement_arcsec = segment_offset
        for line in lines:
            x_or_RA, y_or_Dec = line['x_or_RA', 'y_or_Dec']
            # Convert the input source locations to V2/V3
            if not pixelflag:
                # Convert RA/Dec (sky frame) to V2/V3 (telescope frame)
                v2, v3 = pysiaf.utils.rotations.getv2v3(attitude_ref, x_or_RA, y_or_Dec)
            else:
                # Convert X/Y (detector frame) to V2/V3 (telescope frame)
                v2, v3 = self.siaf.det_to_tel(x_or_RA, y_or_Dec)

            # Add the arcsecond displacement to each V2/V3 source position
            v2 -= x_displacement_arcsec
            v3 += y_displacement_arcsec

            # Translate back to RA/Dec and save
            ra, dec = pysiaf.utils.rotations.pointing(attitude_ref, v2, v3)
            # TODO: need to be smarter about which magnitude to use here
            shifted_lines.add_row([ra, dec, line['magnitude']])

        return shifted_lines

    def remove_outside_fov_sources(self, index, source, pixflag, delta_pixels):
        """Filter out entries in the source catalog that are located well outside the field of
        view of the detector. This can be a fairly rough cut. We just need to remove sources
        that are very far from the detector.

        Parameters:
        -----------
        index : list
            List of index numbers corresponding to the sources

        source : Table
            astropy Table containing catalog information

        pixflag : bool
            Flag indicating whether catalog positions are given in units of
            pixels (True), or RA, Dec (False)

        delta_pixels : int
            Number of columns/rows outside of the nominal detector size (2048x2048)
            to keep sources in the source list. (e.g. delta_pixels=2048 will keep all
            sources located at -2048 to 4096.)

        Returns:
        --------
        index : list
            List of filtered index numbers corresponding to sources
            within or close to the field of view

        source : Table
            astropy Table containing filtered list of sources
        """
        catalog_x = source['x_or_RA']
        catalog_y = source['y_or_Dec']

        if pixflag:
            minx = 0 - delta_pixels
            maxx = self.output_dims[1] + delta_pixels
            miny = 0 - delta_pixels
            maxy = self.output_dims[0] + delta_pixels
            good = ((catalog_x > minx) & (catalog_x < maxx) & (catalog_y > miny) & (catalog_y < maxy))
        else:
            delta_degrees = (delta_pixels * self.siaf.XSciScale) / 3600. * u.deg
            reference = SkyCoord(ra=self.ra * u.deg, dec=self.dec * u.deg)

            # Need to determine the units of the RA values.
            # Dec units should always be degrees whether or not they are in decimal
            # or DD:MM:SS or DDd:MMm:SSs formats.
            dec_unit = u.deg
            try:
                # if it can be converted to a float, assume decimal degrees
                entry0 = float(catalog_x[0])
                ra_unit = u.deg
            except ValueError:
                # if it cannot be converted to a float, then the unit is 'hour'
                ra_unit = 'hour'

            # Assume that units are consisent within each column. (i.e. no mixing of
            # 12h:23m:34.5s and 189.87463 degrees within a column)
            catalog = SkyCoord(ra=catalog_x, dec=catalog_y, unit=(ra_unit, dec_unit))
            good = np.where(reference.separation(catalog) < delta_degrees)[0]

        filtered_sources = source[good]
        filtered_indexes = index[good]

        return filtered_indexes, filtered_sources

    def make_point_source_image(self, pointSources, segment_number=None, ptsrc_segmap=None):
        """Create a seed image containing all of the point sources
        provided by the source catalog

        Parameters
        ----------
        pointSources : astropy.table.Table
            Table of point sources
        segment_number : int, optional
            The number of the mirror segment to make an image for
        ptsrc_segmap : optional
            The point source segmentation map to keep adding to

        Returns
        -------
        psfimage : numpy.ndarray
            2D array containing the seed image with point sources

        seg.segmap : numpy.ndarray
            2D array containing the segmentation map that
            corresponds to ``psfimage``
        """
        dims = np.array(self.nominal_dims)

        # Create the empty image
        psfimage = np.zeros(self.output_dims)

        if ptsrc_segmap is None:
            # Create empty segmentation map
            ptsrc_segmap = segmap.SegMap()
            ptsrc_segmap.ydim, ptsrc_segmap.xdim = self.output_dims
            ptsrc_segmap.initialize_map()

        # Loop over the entries in the point source list
        for i, entry in enumerate(pointSources):


            print('entry in ptsrc catalog:')
            print(entry)


            # Find the PSF size to use based on the countrate
            psf_x_dim = self.find_psf_size(entry['countrate_e/s'])

            # Assume same PSF size in x and y
            psf_y_dim = psf_x_dim

            scaled_psf, min_x, min_y, wings_added = self.create_psf_stamp(
                entry['pixelx'], entry['pixely'], psf_x_dim, psf_y_dim,
                segment_number=segment_number
            )

            # Skip sources that fall completely off the detector
            if scaled_psf is None:
                continue

            scaled_psf *= entry['countrate_e/s']

            # PSF may not be centered in array now if part of the array falls
            # off of the aperture
            stamp_x_loc = psf_x_dim // 2 - min_x
            stamp_y_loc = psf_y_dim // 2 - min_y
            updated_psf_dimensions = scaled_psf.shape

            # If the source subpixel location is beyond 0.5 (i.e. the edge
            # of the pixel), then we shift the wing->core offset by 1.
            # We also need to shift the location of the wing array on the
            # detector by 1
            if wings_added:
                x_delta = int(np.modf(entry['pixelx'])[0] > 0.5)
                y_delta = int(np.modf(entry['pixely'])[0] > 0.5)
            else:
                x_delta = 0
                y_delta = 0

            # Get the coordinates that describe the overlap between the
            # PSF image and the output aperture
            print('Last call to create_psf_stamp_coords:')
            print(x_delta, y_delta)
            xap, yap, xpts, ypts, (i1, i2), (j1, j2), (k1, k2), \
                (l1, l2) = self.create_psf_stamp_coords(entry['pixelx']+x_delta, entry['pixely']+y_delta,
                                                        updated_psf_dimensions,
                                                        stamp_x_loc, stamp_y_loc,
                                                        coord_sys='aperture')

            # Skip sources that fall completely off the detector
            if None in [i1, i2, j1, j2, k1, k2, l1, l2]:
                continue

            try:
                psfimage[j1:j2, i1:i2] += scaled_psf[l1:l2, k1:k2]

                # Divide readnoise by 100 sec, which is a 10 group RAPID ramp?
                noiseval = self.single_ron / 100. + self.params['simSignals']['bkgdrate']
                if self.params['Inst']['mode'].lower() in ['wfss', 'ts_wfss']:
                    noiseval += self.grism_background
                ptsrc_segmap.add_object_noise(scaled_psf[l1:l2, k1:k2], j1, i1, entry['index'], noiseval)
            except IndexError:
                # In here we catch sources that are off the edge
                # of the detector. These may not necessarily be caught in
                # getpointsourcelist because if the PSF is not centered
                # in the webbpsf stamp, then the area to be pulled from
                # the stamp may shift off of the detector.
                pass

            if ((len(pointSources) > 100) and (np.mod(i, 100))) == 0:
                print('{}: Working on source {}'.format(str(datetime.datetime.now()), i))

        return psfimage, ptsrc_segmap

    def create_psf_stamp(self, x_location, y_location, psf_dim_x, psf_dim_y,
                         ignore_detector=False, segment_number=None):
        """From the gridded PSF model, location within the aperture, and
        dimensions of the stamp image (either the library PSF image, or
        the galaxy/extended stamp image with which the PSF will be
        convolved), evaluate the GriddedPSFModel at
        the appropriate location on the detector and return the PSF stamp

        Parameters
        ----------
        x_location : float
            X-coordinate of the PSF in the coordinate system of the
            aperture being simulated.

        y_location : float
            Y-coordinate of the PSF in the coordinate system of the
            aperture being simulated.

        psf_dim_x : int
            Number of columns of the array containing the PSF

        psf_dim_y : int
            Number of rows of the array containing the PSF

        ignore_detector : bool
            If True, the returned coordinates can have values outside the
            size of the subarray/detector (i.e. coords can be negative or
            larger than full frame). If False, coordinates are constrained
            to be on the detector.

        Returns
        -------
        full_psf : numpy.ndarray
            2D array containing the normalized PSF image. Total signal should
            be close to 1.0 (not exactly 1.0 due to asymmetries and distortion)
            Array will be copped based on how much falls on or off the detector

        k1 : int
            Row number on the PSF/stamp image corresponding to the bottom-most
            row that overlaps the detector/aperture

        l1 : int
            Column number on the PSF/stamp image corresponding to the left-most
            column that overlaps the detector/aperture

        add_wings : bool
            Whether or not PSF wings are to be added to the PSF core
        """
        # PSF will always be centered
        psf_x_loc = psf_dim_x // 2
        psf_y_loc = psf_dim_y // 2

        # Translation needed to go from PSF core (self.psf_library)
        # coordinate system to the PSF wing coordinate system (i.e.
        # center the PSF core in the wing image)
        psf_wing_half_width_x = np.int(psf_dim_x // 2)
        psf_wing_half_width_y = np.int(psf_dim_y // 2)
        psf_core_half_width_x = np.int(self.psf_library_core_x_dim // 2)
        psf_core_half_width_y = np.int(self.psf_library_core_y_dim // 2)
        delta_core_to_wing_x = psf_wing_half_width_x - psf_core_half_width_x
        delta_core_to_wing_y = psf_wing_half_width_y - psf_core_half_width_y

        # This assumes a square PSF shape!!!!
        # If no wings are to be added, then we can skip all the wing-
        # and pixel phase-related work below.
        if ((self.add_psf_wings is False) or (delta_core_to_wing_x <= 0)):
            add_wings = False

            if segment_number is not None:
                library = self.psf_library[segment_number - 1]
            else:
                library = self.psf_library

            # Get coordinates decribing overlap between the evaluated psf
            # core and the full frame of the detector. We really only need
            # the xpts_core and ypts_core from this in order to know how
            # to evaluate the library
            # Note that we don't care about the pixel phase here.
            psf_core_dims = (self.psf_library_core_y_dim, self.psf_library_core_x_dim)
            xc_core, yc_core, xpts_core, ypts_core, (i1c, i2c), (j1c, j2c), (k1c, k2c), \
                (l1c, l2c) = self.create_psf_stamp_coords(x_location, y_location, psf_core_dims,
                                                          psf_core_half_width_x, psf_core_half_width_y,
                                                          coord_sys='full_frame',
                                                          ignore_detector=ignore_detector)

            # Skip sources that fall completely off the detector
            if None in [i1c, i2c, j1c, j2c, k1c, k2c, l1c, l2c]:
                return None, None, None, False

            # Step 4
            full_psf = library.evaluate(x=xpts_core, y=ypts_core, flux=1.0,
                                        x_0=xc_core, y_0=yc_core)
            k1 = k1c
            l1 = l1c

        else:
            add_wings = True
            # If the source subpixel location is beyond 0.5 (i.e. the edge
            # of the pixel), then we shift the wing->core offset by 1.
            # We also need to shift the location of the wing array on the
            # detector by 1
            x_phase = np.modf(x_location)[0]
            y_phase = np.modf(y_location)[0]
            x_location_delta = int(x_phase > 0.5)
            y_location_delta = int(y_phase > 0.5)
            if x_phase > 0.5:
                delta_core_to_wing_x -= 1
            if y_phase > 0.5:
                delta_core_to_wing_y -= 1

            # offset_x, and y below will not change because that is
            # the offset between the full wing array and the user-specified
            # wing array size

            # Get the psf wings array - first the nominal size
            # Later we may crop if the source is only partially on the detector
            full_wing_y_dim, full_wing_x_dim = self.psf_wings.shape
            offset_x = np.int((full_wing_x_dim - psf_dim_x) / 2)
            offset_y = np.int((full_wing_y_dim - psf_dim_y) / 2)

            full_psf = copy.deepcopy(self.psf_wings[offset_y:offset_y+psf_dim_y, offset_x:offset_x+psf_dim_x])

            # Get coordinates describing overlap between PSF image and the
            # full frame of the detector
            # Step 1
            xcenter, ycenter, xpts, ypts, (i1, i2), (j1, j2), (k1, k2), \
                (l1, l2) = self.create_psf_stamp_coords(x_location+x_location_delta, y_location+y_location_delta,
                                                        (psf_dim_y, psf_dim_x), psf_x_loc, psf_y_loc,
                                                        coord_sys='full_frame', ignore_detector=ignore_detector)

            if None in [i1, i2, j1, j2, k1, k2, l1, l2]:
                return None, None, None, False

            # Step 2
            # If the core of the psf lands at least partially on the detector
            # then we need to evaluate the psf library
            if ((k1 < (psf_wing_half_width_x + psf_core_half_width_x)) and
               (k2 > (psf_wing_half_width_x - psf_core_half_width_x)) and
               (l1 < (psf_wing_half_width_y + psf_core_half_width_y)) and
               (l2 > (psf_wing_half_width_y - psf_core_half_width_y))):

                # Step 3
                # Get coordinates decribing overlap between the evaluated psf
                # core and the full frame of the detector. We really only need
                # the xpts_core and ypts_core from this in order to know how
                # to evaluate the library
                # Note that we don't care about the pixel phase here.
                psf_core_dims = (self.psf_library_core_y_dim, self.psf_library_core_x_dim)
                xc_core, yc_core, xpts_core, ypts_core, (i1c, i2c), (j1c, j2c), (k1c, k2c), \
                    (l1c, l2c) = self.create_psf_stamp_coords(x_location, y_location, psf_core_dims,
                                                              psf_core_half_width_x, psf_core_half_width_y,
                                                              coord_sys='full_frame', ignore_detector=ignore_detector)

                if None in [i1c, i2c, j1c, j2c, k1c, k2c, l1c, l2c]:
                    return None, None, None, False

                # Step 4
                psf = self.psf_library.evaluate(x=xpts_core, y=ypts_core, flux=1.,
                                                x_0=xc_core, y_0=yc_core)

                # Step 5
                wing_start_x = k1c + delta_core_to_wing_x
                wing_end_x = k2c + delta_core_to_wing_x
                wing_start_y = l1c + delta_core_to_wing_y
                wing_end_y = l2c + delta_core_to_wing_y

                full_psf[wing_start_y:wing_end_y, wing_start_x:wing_end_x] = psf

            # Whether or not the core is on the detector, crop the PSF
            # to the proper shape based on how much is on the detector
            full_psf = full_psf[l1:l2, k1:k2]

        return full_psf, k1, l1, add_wings

    def create_psf_stamp_coords(self, aperture_x, aperture_y, stamp_dims, stamp_x, stamp_y,
                                coord_sys='full_frame', ignore_detector=False):
        """Calculate the coordinates in the aperture coordinate system
        where the stamp image wil be placed based on the location of the
        stamp image in the aperture and the size of the stamp image.

        Parameters
        ----------
        aperture_x : float
            X-coordinate of the PSF in the coordinate system of the
            aperture being simulated.

        aperture_y : float
            Y-coordinate of the PSF in the coordinate system of the
            aperture being simulated.

        stamp_dims : tup
            (x, y) dimensions of the stamp image that will be placed
            into the final seed image. This stamp image can be either the
            PSF image itself, or the stamp image of the galaxy/extended
            source that the PSF is going to be convolved with.

        stamp_x : float
            Location in x of source within the stamp image

        stamp_y : float
            Location in y of source within the stamp image

        coord_sys : str
            Inidicates which coordinate system to return coordinates for.
            Options are 'full_frame' for full frame coordinates, or
            'aperture' for aperture coordinates (including any expansion
            for grism source image)

        ignore_detector : bool
            If True, the returned coordinates can have values outside the
            size of the subarray/detector (i.e. coords can be negative or
            larger than full frame). If False, coordinates are constrained
            to be on the detector.

        Returns
        -------
        x_points : numpy.ndarray
            2D array of x-coordinates in the aperture coordinate system
            where the stamp image will fall.

        y_points : numpy.ndarray
            2D array of y-coordinates in the aperture coordinate system
            where the stamp image will fall.

        (i1, i2) : tup
            Beginning and ending x coordinates (in the aperture coordinate
            system) where the stamp image will fall

        (j1, j2) : tup
            Beginning and ending y coordinates (in the aperture coordinate
            system) where the stamp image will fall

        (k1, k2) : tup
            Beginning and ending x coordinates (in the stamp's coordinate
            system) that overlap the aperture

        (l1, l2) : tup
            Beginning and ending y coordinates (in the stamp's coordinate
            system) that overlap the aperture
        """
        if coord_sys == 'full_frame':
            xpos = aperture_x + self.subarray_bounds[0]
            ypos = aperture_y + self.subarray_bounds[1]
            out_dims_x = self.ffsize
            out_dims_y = self.ffsize
        elif coord_sys == 'aperture':
            xpos = aperture_x + self.coord_adjust['xoffset']
            ypos = aperture_y + self.coord_adjust['yoffset']
            out_dims_x = self.output_dims[1]
            out_dims_y = self.output_dims[0]

        stamp_y_dim, stamp_x_dim = stamp_dims

        # Get coordinates that describe the overlap between the stamp
        # and the aperture
        (i1, i2, j1, j2, k1, k2, l1, l2) = self.cropped_coords(xpos, ypos, (out_dims_y, out_dims_x),
                                                               stamp_x, stamp_y, stamp_dims,
                                                               ignore_detector=ignore_detector)

        # If the stamp is completely off the detector, use dummy arrays
        # for x_points and y_points
        if j1 is None or j2 is None or i1 is None or i2 is None:
            x_points = np.zeros((2, 2))
            y_points = x_points
        else:
            y_points, x_points = np.mgrid[j1:j2, i1:i2]

        return xpos, ypos, x_points, y_points, (i1, i2), (j1, j2), (k1, k2), (l1, l2)

    def ensure_odd_lengths(self, x_dim, y_dim, x_center, y_center):
        """Given the dimensions and the coordinates of the center of an
        array, ensure the array has an odd number of rows and columns,
        calculate the updated half-width, and return the minimum and
        maximum row and column indexes.

        Parameters
        ----------
        x_dim : int
            Length of the array in the x-dimension

        y_dim : int
            Length of the array in the y-dimension

        x_center : float
            Coordinate of the center of the array, usually
            in some other coordinate system (e.g. full frame
            coords, while the array is a subarray)

        y_center : float
            Coordinate of the center of the array in the y
            direction, usually in some other coordinate
            system

        Returns
        -------
        x_min : int
            Minimum index in the x direction of the array
            in the coordinate system of ``x_center, y_center``.

        x_max : int
            Maximum index in the x direction of the array
            in the coordinate system of ``x_center, y_center``.

        y_min : int
            Minimum index in the y direction of the array
            in the coordinate system of ``x_center, y_center``.

        y_max : int
            Maximum index in the y direction of the array
            in the coordinate system of ``x_center, y_center``.
        """
        if x_dim % 2 == 0:
            x_dim -= 1
        if y_dim % 2 == 0:
            y_dim -= 1
        x_half_width = x_dim // 2
        y_half_width = y_dim // 2
        x_min = np.int(x_center) - x_half_width
        x_max = np.int(x_center) + x_half_width + 1
        y_min = np.int(y_center) - y_half_width
        y_max = np.int(y_center) + y_half_width + 1
        return x_min, x_max, y_min, y_max

    def cropped_coords(self, aperture_x, aperture_y, aperture_dims, stamp_x, stamp_y, stamp_dims,
                       ignore_detector=False):
        """Given the location of a source on the detector along with the size of
        the PSF/stamp image for that object, calcuate the limits of the detector
        coordinates onto which the object will fall.

        Parameters:
        -----------
        aperture_x : float
            Column location of source on detector (aperture coordinate system
            including any padding for WFSS seed image)

        aperture_y : float
            Row location of source on detector (aperture coordinate system
            including any padding for WFSS seed image)

        aperture_dims : tup
            (y, x) dimensions of the aperture on which the sources will be placed
            (e.g. full frame, full_frame+extra, subarray)

        stamp_x : float
            Location in x of source within the stamp image

        stamp_y : float
            Location in y of source within the stamp image

        stamp_dims : tup
            (y, x) dimensions of the source's stamp image. (e.g. the size of the PSF
            or galaxy image stamp)

        ignore_detector: bool
            If True, the returned coordinates can have values outside the
            size of the subarray/detector (i.e. coords can be negative or
            larger than full frame). If False, coordinates are constrained
            to be on the detector.

        Returns:
        --------
        i1 : int
            Column number on the detector/aperture corresponding to the left
            edge of the PSF/stamp image.

        i2 : int
            Column number on the detector/aperture corresponding to the right
            edge of the PSF/stamp image.

        j1 : int
            Row number on the detector/aperture corresponding to the bottom
            edge of the PSF/stamp image.

        j2 : int
            Row number on the detector/aperture corresponding to the top
            edge of the PSF/stamp image.

        l1 : int
            Column number on the PSF/stamp image corresponding to the left-most
            column that overlaps the detector/aperture

        l2 : int
            Column number on the PSF/stamp image corresponding to the right-most
            column that overlaps the detector/aperture

        k1 : int
            Row number on the PSF/stamp image corresponding to the bottom-most
            row that overlaps the detector/aperture

        k2 : int
            Row number on the PSF/stamp image corresponding to the top-most
            row that overlaps the detector/aperture
        """
        stamp_y_dim, stamp_x_dim = stamp_dims
        aperture_y_dim, aperture_x_dim = aperture_dims

        stamp_x = math.floor(stamp_x)
        stamp_y = math.floor(stamp_y)
        aperture_x = math.floor(aperture_x)
        aperture_y = math.floor(aperture_y)

        i1 = aperture_x - stamp_x
        j1 = aperture_y - stamp_y

        if ((i1 > (aperture_x_dim)) or (j1 > (aperture_y_dim))) and not ignore_detector:
            # In this case the stamp does not overlap the aperture at all
            return tuple([None]*8)
        delta_i1 = 0
        delta_j1 = 0

        if not ignore_detector:
            if i1 < 0:
                delta_i1 = copy.deepcopy(i1)
                i1 = 0
            if j1 < 0:
                delta_j1 = copy.deepcopy(j1)
                j1 = 0

        i2 = i1 + (stamp_x_dim + delta_i1)
        j2 = j1 + (stamp_y_dim + delta_j1)

        if ((i2 < 0) or (j2 < 0)) and not ignore_detector:
            # Stamp does not overlap the aperture at all
            return tuple([None]*8)

        delta_i2 = 0
        delta_j2 = 0
        if not ignore_detector:
            if i2 > aperture_x_dim:
                delta_i2 = i2 - aperture_x_dim
                i2 = aperture_x_dim
            if j2 > aperture_y_dim:
                delta_j2 = j2 - aperture_y_dim
                j2 = aperture_y_dim

        k1 = 0 - delta_i1
        k2 = stamp_x_dim - delta_i2
        l1 = 0 - delta_j1
        l2 = stamp_y_dim - delta_j2
        return (i1, i2, j1, j2, k1, k2, l1, l2)

    def cropPSF(self, psf):
        '''take an array containing a psf and crop it such that the brightest
        pixel is in the center of the array'''
        nyshift, nxshift = np.where(psf == np.max(psf))
        nyshift = nyshift[0]
        nxshift = nxshift[0]
        py, px = psf.shape

        xl = nxshift - 0
        xr = px - nxshift - 1
        if xl <= xr:
            xdist = xl
        if xr < xl:
            xdist = xr

        yl = nyshift - 0
        yr = py - nyshift - 1
        if yl <= yr:
            ydist = yl
        if yr < yl:
            ydist = yr

        return psf[nyshift - ydist:nyshift + ydist + 1, nxshift - xdist:nxshift + xdist + 1]

    def read_point_source_file(self, filename):
        """Read in the point source catalog file

         Parameters:
        -----------
        filename : str
            Filename of catalog file to be read in

         Returns:
        --------
        gtab : Table
            astropy Table containing catalog

         pflag : bool
            Flag indicating units of source locations. True for detector
            pixels, False for RA, Dec

         msys : str
            Magnitude system of the source brightnesses (e.g. 'abmag')
        """
        try:
            gtab = ascii.read(filename)
            # Look at the header lines to see if inputs
            # are in units of pixels or RA, Dec
            pflag = False
            try:
                if 'position_pixels' in gtab.meta['comments'][0:4]:
                    pflag = True
            except:
                pass
            # Check to see if magnitude system is specified
            # in the comments. If not default to AB mag
            msys = 'abmag'
            condition = ('stmag' in gtab.meta['comments'][0:4]) | ('vegamag' in gtab.meta['comments'][0:4])
            if condition:
                msys = [l for l in gtab.meta['comments'][0:4] if 'mag' in l][0]
                msys = msys.lower()

        except:
            raise IOError("WARNING: Unable to open the source list file {}".format(filename))

        return gtab, pflag, msys

    def select_magnitude_column(self, catalog, catalog_file_name):
        """Select the appropriate column to use for source magnitudes from the input source catalog. If there
        is a specific column name constructed as <instrument>_<filter>_magnitude to use for source magnitudes
        (e.g. nircam_f200w_magnitude) then use that. (NOTE: for FGS we search for a column name of
        'fgs_magnitude'). If not, check for a generic 'magnitude' column. If neither are present, raise an
        error.

        Parameters
        ----------

        catalog : astropy.table.Table
            Source catalog

        catalog_file_name : str
            Name of the catalog file. Used only when raising errors.

        Returns
        -------

        specific_mag_col : str
            The name of the catalog column to use for source magnitudes
        """
        # Determine the filter name to look for
        if self.params['Inst']['instrument'].lower() in ['nircam', 'niriss']:
        #    if self.params['Readout']['pupil'][0].upper() == 'F':
        #        usefilt = 'pupil'
        #    else:
        #        usefilt = 'filter'
            filter_name = self.params['Readout'][self.usefilt].lower()
            # Construct the column header to look for
            specific_mag_col = "{}_{}_magnitude".format(self.params['Inst']['instrument'].lower(),
                                                        filter_name)

        elif self.params['Inst']['instrument'].lower() == 'fgs':
            specific_mag_col = "{}_magnitude".format(self.params['Readout']['array_name'].split('_')[0].lower())
            filter_name = 'none'

        # Search catalog column names.
        if specific_mag_col in catalog.colnames:
            print("Using {} column in {} for magnitudes".format(specific_mag_col,
                                                                os.path.split(catalog_file_name)[1]))
            return specific_mag_col

        elif 'magnitude' in catalog.colnames:
            print(("WARNING: Catalog {} does not have a magnitude column called {}, "
                   "but does have a generic 'magnitude' column. Continuing simulation using that."
                   .format(os.path.split(catalog_file_name)[1], specific_mag_col)))
            return "magnitude"
        else:
            raise ValueError(("WARNING: Catalog {} has no magnitude column specifically for {} {}, "
                              "nor a generic 'magnitude' column. Unable to proceed."
                              .format(os.path.split(catalog_file_name)[1], self.params['Inst']['instrument'],
                                      filter_name.upper())))

    def makePos(self, alpha1, delta1):
        # given a numerical RA/Dec pair, convert to string
        # values hh:mm:ss
        if ((alpha1 < 0) or (alpha1 >= 360.)):
            alpha1 = alpha1 % 360
        if delta1 < 0.:
            sign = "-"
            d1 = abs(delta1)
        else:
            sign = "+"
            d1 = delta1
        decd = int(d1)
        value = 60. * (d1 - float(decd))
        decm = int(value)
        decs = 60. * (value - decm)
        a1 = alpha1 / 15.0
        radeg = int(a1)
        value = 60. * (a1 - radeg)
        ramin = int(value)
        rasec = 60. * (value - ramin)
        alpha2 = "%2.2d:%2.2d:%7.4f" % (radeg, ramin, rasec)
        delta2 = "%1s%2.2d:%2.2d:%7.4f" % (sign, decd, decm, decs)
        alpha2 = alpha2.replace(" ", "0")
        delta2 = delta2.replace(" ", "0")

        return alpha2, delta2

    def RADecToXY_astrometric(self, ra, dec):
        """Translate backwards, RA, Dec to V2, V3. If a distortion reference file is
        provided, use that. Otherwise fall back to pysiaf.

        Parameters:
        -----------
        ra : float
            Right ascention value, in degrees, to be translated.

        dec : float
            Declination value, in degrees, to be translated.

        Returns:
        --------
        pixelx : float
            X coordinate value in the aperture corresponding to the input location

        pixely : float
            Y coordinate value in the aperture corresponding to the input location
        """
        loc_v2, loc_v3 = pysiaf.utils.rotations.getv2v3(self.attitude_matrix, ra, dec)

        if self.coord_transform is not None:
            # Use the distortion reference file to translate from V2, V3 to RA, Dec
            pixelx, pixely = self.coord_transform.inverse(loc_v2, loc_v3)
            pixelx -= self.subarray_bounds[0]
            pixely -= self.subarray_bounds[1]
        else:
            # print('SIAF: using {} to transform from tel to sci'.format(self.siaf.AperName))
            pixelx, pixely = self.siaf.tel_to_sci(loc_v2, loc_v3)
            # Subtract 1 from SAIF-derived results since SIAF works in a 1-indexed coord system
            pixelx -= 1
            pixely -= 1
        return pixelx, pixely

    def object_separation(self, radec1, radec2, wcs):
        """
        Calculate the distance between two points on the sky given their
        RA, Dec values. Also calculate the angle (east of north?) between
        the two points.

        Parameters:
        -----------
        radec1 : list
            2-element list giving the RA, Dec (in decimal degrees) for
            the first object

        radec2 : list
            2-element list giving the RA, Dec (in decimal degrees) for
            the second object

        Returns:
        --------
        distance : float
            Angular separation (in degrees) between the two objects

        angle : float
            Angle (east of north?) separating the two sources
        """
        c1 = SkyCoord(radec1[0]*u.degree, radec1[1]*u.degree, frame='icrs')
        c2 = SkyCoord(radec2[0]*u.degree, radec2[1]*u.degree, frame='icrs')
        sepra, sepdec = c1.spherical_offsets_to(c2).to_pixel(wcs)
        return sepra, sepdec

    def XYToRADec(self, pixelx, pixely):
        """Translate a given x, y location on the detector to RA, Dec. If a
        distortion reference file is provided, use that. Otherwise fall back to
        using pysiaf.

        Parameters:
        -----------
        pixelx : float
            X coordinate value in the aperture

        pixely : float
            Y coordinate value in the aperture

        Returns:
        --------
        ra : float
            Right ascention value in degrees

        dec : float
            Declination value in degrees

        ra_str : str
            Right ascention value in HH:MM:SS

        dec_str : str
            Declination value in DD:MM:SS
        """
        if self.coord_transform is not None:
            pixelx += self.subarray_bounds[0]
            pixely += self.subarray_bounds[1]
            loc_v2, loc_v3 = self.coord_transform(pixelx, pixely)
        else:
            # Use SIAF to do the calculations if the distortion reffile is
            # not present. In this case, add 1 to the input pixel values
            # since SIAF works in a 1-indexed coordinate system.
            loc_v2, loc_v3 = self.siaf.sci_to_tel(pixelx + 1, pixely + 1)

        ra, dec = pysiaf.utils.rotations.pointing(self.attitude_matrix, loc_v2, loc_v3)

        # Translate the RA/Dec floats to strings
        ra_str, dec_str = self.makePos(ra, dec)

        return ra, dec, ra_str, dec_str

    def readGalaxyFile(self, filename):
        # Read in the galaxy source list
        try:
            # read table
            gtab = ascii.read(filename)

            # Look at the header lines to see if inputs
            # are in units of pixels or RA, Dec
            pflag = False
            rpflag = False
            try:
                if 'position_pixels' in gtab.meta['comments'][0:4]:
                    pflag = True
            except:
                pass
            try:
                if 'radius_pixels' in gtab.meta['comments'][0:4]:
                    rpflag = True
            except:
                pass
            # Check to see if magnitude system is specified in the comments
            # If not assume AB mags
            msys = 'abmag'
            condition = ('stmag' in gtab.meta['comments'][0:4]) | ('vegamag' in gtab.meta['comments'][0:4])
            if condition:
                msys = [l for l in gtab.meta['comments'][0:4] if 'mag' in l][0]
                msys = msys.lower()

        except:
            raise IOError("WARNING: Unable to open the galaxy source list file {}".format(filename))

        return gtab, pflag, rpflag, msys

    def filterGalaxyList(self, galaxylist, pixelflag, radiusflag, magsystem, catfile):
        # given a list of galaxies (location, size, orientation, magnitude)
        # keep only those which will fall fully or partially on the output array

        filteredList = Table(names=('index', 'pixelx', 'pixely', 'RA', 'Dec',
                                    'RA_degrees', 'Dec_degrees', 'V2', 'V3',
                                    'radius', 'ellipticity', 'pos_angle',
                                    'sersic_index', 'magnitude', 'countrate_e/s',
                                    'counts_per_frame_e'),
                             dtype=('i', 'f', 'f', 'S14', 'S14', 'f', 'f', 'f',
                                    'f', 'f', 'f', 'f', 'f', 'f', 'f', 'f'))

        # Each entry in galaxylist is:
        # index x_or_RA  y_or_Dec  radius  ellipticity  pos_angle  sersic_index  magnitude
        # remember that x/y are interpreted as coordinates in the output subarray
        # NOT full frame coordinates. This is the same as the point source list coords

        # First, begin to define the pixel limits beyond which a galaxy will be completely
        # outside of the field of view
        # First, coord limits for just the subarray
        miny = 0
        maxy = self.subarray_bounds[3] - self.subarray_bounds[1]
        minx = 0
        maxx = self.subarray_bounds[2] - self.subarray_bounds[0]
        ny = self.subarray_bounds[3] - self.subarray_bounds[1] + 1
        nx = self.subarray_bounds[2] - self.subarray_bounds[0] + 1

        # Expand the limits if a grism direct image is being made
        if (self.params['Output']['grism_source_image'] == True) or (self.params['Inst']['mode'] in ["pom", "wfss"]):
            extrapixy = np.int((maxy + 1)/2 * (self.grism_direct_factor - 1.))
            miny -= extrapixy
            maxy += extrapixy
            extrapixx = np.int((maxx + 1)/2 * (self.grism_direct_factor - 1.))
            minx -= extrapixx
            maxx += extrapixx

            nx = np.int(nx * self.grism_direct_factor)
            ny = np.int(ny * self.grism_direct_factor)

        # If an index column is present use that, otherwise
        # create one
        indexes = self.get_index_numbers(galaxylist)

        # Check the source list and remove any sources that are well outside the
        # field of view of the detector. These sources cause the coordinate
        # conversion to hang.
        indexes, galaxylist = self.remove_outside_fov_sources(indexes, galaxylist, pixelflag, 4096)

        # Determine the name of the column to use for source magnitudes
        mag_column = self.select_magnitude_column(galaxylist, catfile)

        # Loop over galaxy sources
        for index, source in zip(indexes, galaxylist):

            # If galaxy radii are given in units of arcseconds, translate to pixels
            if radiusflag is False:
                source['radius'] /= self.siaf.XSciScale

            # how many pixels beyond the nominal subarray edges can a source be located and
            # still have it fall partially on the subarray? Galaxy stamps are nominally set to
            # have a length and width equal to 100 times the requested radius.
            edgex = source['radius'] * 100 / 2 - 1
            edgey = source['radius'] * 100 / 2 - 1

            # reset the field of view limits for the size of the current stamp image
            outminy = miny - edgey
            outmaxy = maxy + edgey
            outminx = minx - edgex
            outmaxx = maxx + edgex

            pixelx, pixely, ra, dec, ra_str, dec_str = self.get_positions(source['x_or_RA'],
                                                                          source['y_or_Dec'],
                                                                          pixelflag, 4096)

            # only keep the source if the peak will fall within the subarray
            if pixely > outminy and pixely < outmaxy and pixelx > outminx and pixelx < outmaxx:

                pixelv2, pixelv3 = pysiaf.utils.rotations.getv2v3(self.attitude_matrix, ra, dec)
                entry = [index, pixelx, pixely, ra_str, dec_str, ra, dec, pixelv2, pixelv3,
                         source['radius'], source['ellipticity'], source['pos_angle'], source['sersic_index']]

                # Now look at the input magnitude of the point source
                # append the mag and pixel position to the list of ra, dec
                mag = float(source[mag_column])
                entry.append(mag)

                # Convert magnitudes to countrate (ADU/sec) and counts per frame
                rate = utils.magnitude_to_countrate(self.params['Inst']['mode'], magsystem, mag,
                                                    photfnu=self.photfnu, photflam=self.photflam,
                                                    vegamag_zeropoint=self.vegazeropoint)
                framecounts = rate * self.frametime

                # add the countrate and the counts per frame to pointSourceList
                # since they will be used in future calculations
                entry.append(rate)
                entry.append(framecounts)

                # add the good point source, including location and counts, to the pointSourceList
                filteredList.add_row(entry)

        # Write the results to a file
        self.n_galaxies = len(filteredList)
        print(("Number of galaxies found within or close to the requested aperture: {}".format(self.n_galaxies)))

        if self.n_galaxies == 0:
            if self.n_pointsources == 0:
                raise ValueError(('No point sources or galaxies found in input catalog; empty seed image '
                                  'would be created.'))

        filteredList.meta['comments'] = [("Field center (degrees): %13.8f %14.8f y axis rotation angle "
                                          "(degrees): %f  image size: %4.4d %4.4d\n" %
                                          (self.ra, self.dec, self.params['Telescope']['rotation'], nx, ny))]
        filteredOut = self.basename + '_galaxySources.list'
        filteredList.write(filteredOut, format='ascii', overwrite=True)
        return filteredList

    def create_galaxy(self, radius, ellipticity, sersic, posang, totalcounts):
        """Create a model 2d sersic image with a given radius, eccentricity,
        position angle, and total counts.

        Parameters
        ----------
        radius : float
            Half light radius of the sersic profile, in units of pixels

        ellipticity : float
            Ellipticity of sersic profile

        sersic : float
            Sersic index

        posang : float
            Position angle in units of degrees

        totalcounts : float
            Total summed signal of the output image

        Returns
        -------
        img : numpy.ndarray
            2D array containing the 2D sersic profile
        """

        # create the grid of pixels
        meshmax = np.min([np.int(self.ffsize * self.coord_adjust['y']), np.int(radius * 100.)])

        # Make sure the grid has odd dimensions so that the galaxy will
        # be centered
        if meshmax % 2 == 0:
            meshmax += 1

        y, x = np.meshgrid(np.arange(meshmax), np.arange(meshmax))

        # Center the galaxy in the array
        xc = (meshmax // 2)
        yc = (meshmax // 2)

        # Create model
        mod = Sersic2D(amplitude=1, r_eff=radius, n=sersic, x_0=xc, y_0=yc,
                       ellip=ellipticity, theta=posang)

        # Create instance of model
        img = mod(x, y)

        # Scale such that the total number of counts in the galaxy matches the input
        summedcounts = np.sum(img)
        if summedcounts == 0:
            print('Zero counts in image in create_galaxy: ', radius, ellipticity, sersic, posang, totalcounts)
            factor = 0.
        else:
            factor = totalcounts / summedcounts
        img = img * factor

        # Crop image down such that it contains 99.95% of the total signal
        img = self.crop_galaxy_stamp(img, 0.9995)
        return img

    def crop_galaxy_stamp(self, stamp, threshold):
        """Crop an input stamp image containing a galaxy to a size that
        contains only threshold times the total signal. This is an
        attempt to speed up the simulator a bit, since the galaxy stamp
        images are often very large. Note that galaxy stamp images being
        fed into this function are currently always square.

        Parameters
        ----------
        stamp : numpy.ndarray
            2D stamp image of galaxy

        threshold : float
            Fraction of total flux to keep in the cropped image
            (e.g. 0.999 = 99.9%)

        Returns
        -------
        stamp : numpy.ndarray
            2D cropped image
        """
        totsignal = np.sum(stamp)
        # In the case of no signal, return the original stamp image.
        # This can happen for some Sersic profile parameters when the galaxy
        # is very small compared to the pixel size.
        if totsignal == 0.:
            return stamp
        yd, xd = stamp.shape
        mid = np.int(xd / 2)
        for rad in range(mid):
            signal = np.sum(stamp[mid - rad:mid + rad + 1, mid - rad:mid + rad + 1]) / totsignal
            if signal >= threshold:
                return stamp[mid - rad:mid + rad + 1, mid - rad:mid + rad + 1]
        # If we make it all the way through the stamp without
        # hitting the threshold, then return the full stamp image
        return stamp

    def make_galaxy_image(self, file):
        """Using the entries in the ``simSignals:galaxyList`` file, create a countrate image
        of model galaxies (2D sersic profiles)

        Parameters
        ----------
        catalog_file : str
            Name of ascii catalog file containing galaxy sources

        Returns
        -------
        galimage : numpy.ndarray
            2D array containing countrate image of galaxy sources

        segmentation.segmap : numpy.ndarray
            Segmentation map corresponding to ``galimage``
        """
        # Read in the list of galaxies (positions and magnitides)
        glist, pixflag, radflag, magsys = self.readGalaxyFile(file)
        if pixflag:
            print("Galaxy list input positions assumed to be in units of pixels.")
        else:
            print("Galaxy list input positions assumed to be in units of RA and Dec.")

        if radflag:
            print("Galaxy list input radii assumed to be in units of pixels.")
        else:
            print("Galaxy list input radii assumed to be in units of arcsec.")

        # Extract and save only the entries which will land (fully or partially) on the
        # aperture of the output
        galaxylist = self.filterGalaxyList(glist, pixflag, radflag, magsys, file)

        # galaxylist is a table with columns:
        # 'pixelx', 'pixely', 'RA', 'Dec', 'RA_degrees', 'Dec_degrees', 'radius', 'ellipticity',
        # 'pos_angle', 'sersic_index', 'magnitude', 'countrate_e/s', 'counts_per_frame_e'

        # final output image
        yd, xd = self.output_dims

        # create the final galaxy countrate image
        galimage = np.zeros((yd, xd))

        # Create corresponding segmentation map
        segmentation = segmap.SegMap()
        segmentation.xdim = xd
        segmentation.ydim = yd
        segmentation.initialize_map()

        # Create table of point source countrate versus psf size
        if self.add_psf_wings is True:
            self.translate_psf_table(magsys)

        # For each entry, create an image, and place it onto the final output image
        start_time = time.time()
        times = []
        time_reported = False
        for entry in galaxylist:
            # Warn user of how long this calcuation might take...
            if len(times) < 30:
                elapsed_time = time.time() - start_time
                times.append(elapsed_time)
                start_time = time.time()
            elif len(times) == 30 and time_reported is False:
                avg_time = np.mean(times)
                total_time = len(galaxylist) * avg_time
                print(("Expected time to process {} sources: {:.2f} seconds "
                       "({:.2f} minutes)".format(len(galaxylist), total_time, total_time / 60)))
                time_reported = True

            # Get position angle in the correct units. Inputs for each
            # source are degrees east of north. So we need to find the
            # angle between north and V3, and then the angle between
            # V3 and the y-axis on the detector. The former can be found
            # using rotations.posang(attitude_matrix, v2, v3). The latter
            # is just V3SciYAngle in the SIAF (I think???)
            # v3SciYAng is measured in degrees, from V3 towards the Y axis,
            # measured from V3 towards V2.
            xposang = self.calc_x_position_angle(entry['V2'], entry['V3'], entry['pos_angle'])

            # First create the galaxy
            stamp = self.create_galaxy(entry['radius'], entry['ellipticity'], entry['sersic_index'],
                                       xposang*np.pi/180., entry['countrate_e/s'])

            # If the stamp image is smaller than the PSF in either
            # dimension, embed the stamp in an array that matches
            # the psf size. This is so the upcoming convolution will
            # produce an output that includes the wings of the PSF
            galdims = stamp.shape

            # Using the PSF "core" normalized to 1 will keep more light near
            # the core of the galaxy, compared to the more rigorous
            # approach that uses the full convolution including the wings.
            # Whether this is a problem or not will depend on the relative
            # sizes of the photometry aperture versus the extended source.
            psf_dimensions = np.array(self.psf_library.data.shape[-2:])
            psf_shape = np.array((psf_dimensions / self.psf_library_oversamp) -
                                 self.params['simSignals']['gridded_psf_library_row_padding']).astype(np.int)

            if ((galdims[0] < psf_shape[0]) or (galdims[1] < psf_shape[1])):
                stamp = self.enlarge_stamp(stamp, psf_shape)
                galdims = stamp.shape

            # Get the PSF which will be convolved with the galaxy profile
            psf_image, min_x, min_y, wings_added = self.create_psf_stamp(entry['pixelx'], entry['pixely'],
                                                                         psf_shape[1], psf_shape[0], ignore_detector=True)

            # Skip sources that fall completely off the detector
            if psf_image is None:
                continue

            # Normalize the signal in the PSF stamp so that the final galaxy
            # signal will match the requested value
            psf_image = psf_image / np.sum(psf_image)

            # If the source subpixel location is beyond 0.5 (i.e. the edge
            # of the pixel), then we shift the wing->core offset by 1.
            # We also need to shift the location of the wing array on the
            # detector by 1
            if wings_added:
                x_delta = int(np.modf(entry['pixelx'])[0] > 0.5)
                y_delta = int(np.modf(entry['pixely'])[0] > 0.5)
            else:
                x_delta = 0
                y_delta = 0

            # Calculate the coordinates describing the overlap between
            # the PSF image and the galaxy image
            xap, yap, xpts, ypts, (i1, i2), (j1, j2), (k1, k2), \
                (l1, l2) = self.create_psf_stamp_coords(entry['pixelx']+x_delta, entry['pixely']+y_delta,
                                                        galdims, galdims[1] // 2, galdims[0] // 2,
                                                        coord_sys='aperture')

            # Make sure the stamp is at least partially on the detector
            if i1 is not None and i2 is not None and j1 is not None and j2 is not None:
                # Convolve the galaxy image with the PSF image
                stamp = s1.fftconvolve(stamp, psf_image, mode='same')

                # Now add the stamp to the main image
                if ((j2 > j1) and (i2 > i1) and (l2 > l1) and (k2 > k1) and (j1 < yd) and (i1 < xd)):
                    galimage[j1:j2, i1:i2] += stamp[l1:l2, k1:k2]
                    # Divide readnoise by 100 sec, which is a 10 group RAPID ramp
                    noiseval = self.single_ron / 100. + self.params['simSignals']['bkgdrate']
                    if self.params['Inst']['mode'].lower() in ['wfss', 'ts_wfss']:
                        noiseval += self.grism_background
                    segmentation.add_object_noise(stamp[l1:l2, k1:k2], j1, i1, entry['index'], noiseval)

                else:
                    pass
                    # print("Source located entirely outside the field of view. Skipping.")
            else:
                pass

        return galimage, segmentation.segmap

    def calc_x_position_angle(self, v2_value, v3_value, position_angle):
        """Calcuate the position angle of the source relative to the x
        axis of the detector given the source's v2, v3 location and the
        user-input position angle (degrees east of north).

        Parameters
        ----------
        v2_value : float
            V2 location of source in units of arcseconds

        v3_value : float
            V3 location of source in units of arcseconds

        position_angle : float
            Position angle of source in degrees east of north

        Returns
        -------
        x_posang : float
            Position angle of source relative to detector x
            axis, in units of degrees
        """
        north_to_east_V3ang = rotations.posangle(self.attitude_matrix, v2_value, v3_value)
        x_posang = 0. - (self.siaf.V3SciXAngle - north_to_east_V3ang + self.local_roll - position_angle
                         + 90. + self.params['Telescope']['rotation'])
        return x_posang

    def getExtendedSourceList(self, filename):
        # read in the list of point sources to add, and adjust the
        # provided positions for astrometric distortion

        extSourceList = Table(names=('index', 'pixelx', 'pixely', 'RA', 'Dec',
                                     'RA_degrees', 'Dec_degrees', 'magnitude',
                                     'countrate_e/s', 'counts_per_frame_e'),
                              dtype=('i', 'f', 'f', 'S14', 'S14', 'f', 'f', 'f', 'f', 'f'))

        try:
            lines, pixelflag, magsys = self.read_point_source_file(filename)
            if pixelflag:
                print("Extended source list input positions assumed to be in units of pixels.")
            else:
                print("Extended list input positions assumed to be in units of RA and Dec.")
        except:
            raise FileNotFoundError("WARNING: Unable to open the extended source list file {}".format(filename))

        # File to save adjusted point source locations
        eoutcat = self.params['Output']['file'][0:-5] + '_extendedsources.list'
        eslist = open(eoutcat, 'w')

        dtor = math.radians(1.)
        nx = (self.subarray_bounds[2] - self.subarray_bounds[0]) + 1
        ny = (self.subarray_bounds[3] - self.subarray_bounds[1]) + 1
        xc = (self.subarray_bounds[2] + self.subarray_bounds[0]) / 2.
        yc = (self.subarray_bounds[3] + self.subarray_bounds[1]) / 2.

        # Write out the RA and Dec of the field center to the output file
        # Also write out column headers to prepare for source list
        eslist.write(("# Field center (degrees): %13.8f %14.8f y axis rotation angle "
                      "(degrees): %f  image size: %4.4d %4.4d\n" %
                      (self.ra, self.dec, self.params['Telescope']['rotation'], nx, ny)))
        eslist.write('# \n')
        eslist.write(("#    Index   RA_(hh:mm:ss)   DEC_(dd:mm:ss)   RA_degrees      "
                      "DEC_degrees     pixel_x   pixel_y    magnitude   counts/sec    counts/frame\n"))

        # Add an index column if not present
        indexes = self.get_index_numbers(lines)

        # Check the source list and remove any sources that are well outside the
        # field of view of the detector. These sources cause the coordinate
        # conversion to hang.
        indexes, lines = self.remove_outside_fov_sources(indexes, lines, pixelflag, 4096)

        print("After extended sources, max index is {}".format(self.maxindex))

        # Determine the name of the column to use for source magnitudes
        mag_column = self.select_magnitude_column(lines, filename)

        # Loop over input lines in the source list
        all_stamps = []
        for indexnum, values in zip(indexes, lines):
            if not os.path.isfile(values['filename']):
                raise FileNotFoundError('{} from extended source catalog does not exist.'.format(values['filename']))

            pixelx, pixely, ra, dec, ra_str, dec_str = self.get_positions(values['x_or_RA'],
                                                                          values['y_or_Dec'],
                                                                          pixelflag, 4096)
            # Get the input magnitude
            try:
                mag = float(values[mag_column])
            except ValueError:
                mag = None

            # Now find out how large the extended source image is, so we
            # know if all, part, or none of it will fall in the field of view
            ext_stamp = fits.getdata(values['filename'])
            if len(ext_stamp.shape) != 2:
                ext_stamp = fits.getdata(values['filename'], 1)

            # print('Extended source location, x, y, ra, dec:', pixelx, pixely, ra, dec)
            # print('extended source size:', ext_stamp.shape)

            # Rotate the stamp image if requested
            ext_stamp = self.rotate_extended_image(ext_stamp, values['pos_angle'], ra, dec)

            eshape = np.array(ext_stamp.shape)
            if len(eshape) == 2:
                edgey, edgex = eshape // 2
            else:
                raise ValueError(("WARNING, extended source image {} is not 2D! "
                                  "This is not supported.".format(values['filename'])))

            # Define the min and max source locations (in pixels) that fall onto the subarray
            # Inlude the effects of a requested grism_direct image, and also keep sources that
            # will only partially fall on the subarray
            # pixel coords here can still be negative and kept if the grism image is being made

            # First, coord limits for just the subarray
            miny = 0
            maxy = self.subarray_bounds[3] - self.subarray_bounds[1]
            minx = 0
            maxx = self.subarray_bounds[2] - self.subarray_bounds[0]

            # Expand the limits if a grism direct image is being made
            if (self.params['Output']['grism_source_image'] == True) or (self.params['Inst']['mode'] in ["pom", "wfss"]):
                extrapixy = np.int((maxy + 1)/2 * (self.coord_adjust['y'] - 1.))
                miny -= extrapixy
                maxy += extrapixy
                extrapixx = np.int((maxx + 1)/2 * (self.coord_adjust['x'] - 1.))
                minx -= extrapixx
                maxx += extrapixx

            # Now, expand the dimensions again to include point sources that fall only partially on the
            # subarray
            miny -= edgey
            maxy += edgey
            minx -= edgex
            maxx += edgex

            # Keep only sources within the appropriate bounds
            if pixely > miny and pixely < maxy and pixelx > minx and pixelx < maxx:

                # Set up an entry for the output table
                entry = [indexnum, pixelx, pixely, ra_str, dec_str, ra, dec, mag]

                # save the stamp image after normalizing to a total signal of 1.
                norm_factor = np.sum(ext_stamp)
                ext_stamp /= norm_factor
                all_stamps.append(ext_stamp)

                # If a magnitude is given then adjust the countrate to match it
                if mag is not None:
                    # Convert magnitudes to countrate (ADU/sec) and counts per frame
                    countrate = utils.magnitude_to_countrate(self.params['Inst']['mode'], magsys, mag,
                                                             photfnu=self.photfnu, photflam=self.photflam,
                                                             vegamag_zeropoint=self.vegazeropoint)
                    framecounts = countrate * self.frametime
                    magwrite = mag

                else:
                    # In this case, no magnitude is given in the extended input list
                    # Assume the input stamp image is in units of e/sec then.
                    print("No magnitude given for extended source in {}.".format(values['filename']))
                    print("Assuming the original file is in units of counts per sec.")
                    print("Multiplying original file values by 'extendedscale'.")
                    countrate = norm_factor * self.params['simSignals']['extendedscale']
                    framecounts = countrate * self.frametime
                    magwrite = 99.99999

                # add the countrate and the counts per frame to pointSourceList
                # since they will be used in future calculations
                # entry.append(scale)
                entry.append(countrate)
                entry.append(framecounts)

                # add the good point source, including location and counts, to the pointSourceList
                # self.pointSourceList.append(entry)
                extSourceList.add_row(entry)

                # Write out positions, distances, and counts to the output file
                eslist.write(("%i %s %s %14.8f %14.8f %9.3f %9.3f  %9.3f  %13.6e   %13.6e\n" %
                             (indexnum, ra_str, dec_str, ra, dec, pixelx, pixely, magwrite, countrate,
                              framecounts)))

        print("Number of extended sources found within or close to the requested aperture: {}".format(len(extSourceList)))
        # close the output file
        eslist.close()

        # If no good point sources were found in the requested array, alert the user
        if len(extSourceList) < 1:
            print("Warning: no non-sidereal extended sources within the requested array.")
            print("The extended source image option is being turned off")

        return extSourceList, all_stamps

    def rotate_extended_image(self, stamp_image, pos_angle, right_ascention, declination):
        """Given the user-input position angle for the extended source
        image, calculate the appropriate angle of the stamp image
        relative to the detector x axis, and rotate the stamp image.
        TO DO: if the stamp image contains a WCS, use that to
        determine rotation angle

        Parameters
        ----------
        stamp_image : numpy.ndarray
            2D stamp image of the extended source

        pos_angle : float
            Position angle of stamp image relative to north in degrees

        right_ascention : float
            RA of source, in decimal degrees

        declination : float
            Dec of source, in decimal degrees

        Returns
        -------
        rotated : numpy.ndarray
            Rotated stamp image
        """
        # Add later: check for WCS and use that
        # if no WCS:
        pixelv2, pixelv3 = pysiaf.utils.rotations.getv2v3(self.attitude_matrix, right_ascention, declination)
        x_pos_ang = self.calc_x_position_angle(pixelv2, pixelv3, pos_angle)

        # The definition of position angle is different between the galaxy
        # source inputs and the extended source inputs. calc_x_position_angle
        # was created for galaxies, so adjust for the different definition here.
        rotation_angle = x_pos_ang - 2. * self.params['Telescope']['rotation']
        rotated = rotate(stamp_image, rotation_angle, mode='constant', cval=0.)
        return rotated

    def make_extended_source_image(self, extSources, extStamps):
        # Create the empty image
        yd, xd = self.output_dims
        extimage = np.zeros(self.output_dims)

        # Create corresponding segmentation map
        segmentation = segmap.SegMap()
        segmentation.xdim = xd
        segmentation.ydim = yd
        segmentation.initialize_map()

        # Loop over the entries in the source list
        for entry, stamp in zip(extSources, extStamps):
            stamp_dims = stamp.shape

            stamp *= entry['countrate_e/s']

            # If the stamp needs to be convolved with the NIRCam PSF,
            # create the correct PSF  here and read it in
            if self.params['simSignals']['PSFConvolveExtended']:
                # If the stamp image is smaller than the PSF in either
                # dimension, embed the stamp in an array that matches
                # the psf size. This is so the upcoming convolution will
                # produce an output that includes the wings of the PSF
                psf_dimensions = np.array(self.psf_library.data.shape[-2:])
                psf_shape = np.array((psf_dimensions / self.psf_library_oversamp) -
                                     self.params['simSignals']['gridded_psf_library_row_padding']).astype(np.int)
                if ((stamp_dims[0] < psf_shape[0]) or (stamp_dims[1] < psf_shape[1])):
                    stamp = self.enlarge_stamp(stamp, psf_shape)
                    stamp_dims = stamp.shape

                # Create the PSF
                # Using the PSF "core" normalized to 1 will keep more light near
                # the core of the galaxy, compared to the more rigorous
                # approach that uses the full convolution including the wings.
                # Whether this is a problem or not will depend on the relative
                # sizes of the photometry aperture versus the extended source.
                psf_image, min_x, min_y, wings_added = self.create_psf_stamp(entry['pixelx'], entry['pixely'],
                                                                             psf_shape[1], psf_shape[0], ignore_detector=True)

                # Skip sources that fall completely off the detector
                if psf_image is None:
                    continue

                # Normalize the PSF so that the final signal in the extended
                # source mathces the requested signal
                psf_image = psf_image / np.sum(psf_image)

                # If the source subpixel location is beyond 0.5 (i.e. the edge
                # of the pixel), then we shift the wing->core offset by 1.
                # We also need to shift the location of the wing array on the
                # detector by 1
                if wings_added:
                    x_delta = int(np.modf(entry['pixelx'])[0] > 0.5)
                    y_delta = int(np.modf(entry['pixely'])[0] > 0.5)
                else:
                    x_delta = 0
                    y_delta = 0

                # Calculate the coordinates describing the overlap
                # between the extended image and the PSF image
                xap, yap, xpts, ypts, (i1, i2), (j1, j2), (k1, k2), \
                    (l1, l2) = self.create_psf_stamp_coords(entry['pixelx']+x_delta, entry['pixely']+y_delta,
                                                            stamp_dims, stamp_dims[1] // 2, stamp_dims[0] // 2,
                                                            coord_sys='aperture')

                if None in [i1, i2, j1, j2, k1, k2, l1, l2]:
                    continue

                # Convolve the extended image with the stamp image
                stamp = s1.fftconvolve(stamp, psf_image, mode='same')
            else:
                # If no PSF convolution is to be done, find the
                # coordinates describing the overlap between the
                # original stamp image and the aperture
                xap, yap, xpts, ypts, (i1, i2), (j1, j2), (k1, k2), \
                    (l1, l2) = self.create_psf_stamp_coords(entry['pixelx'], entry['pixely'],
                                                            stamp_dims, stamp_dims[1] // 2, stamp_dims[0] // 2,
                                                            coord_sys='aperture')

            # Make sure the stamp is at least partially on the detector
            if i1 is not None and i2 is not None and j1 is not None and j2 is not None:

                # Now add the stamp to the main image
                if ((j2 > j1) and (i2 > i1) and (l2 > l1) and (k2 > k1) and (j1 < yd) and (i1 < xd)):
                    extimage[j1:j2, i1:i2] += stamp[l1:l2, k1:k2]

                # Divide readnoise by 100 sec, which is a 10 group RAPID ramp?
                noiseval = self.single_ron / 100. + self.params['simSignals']['bkgdrate']
                if self.params['Inst']['mode'].lower() in ['wfss', 'ts_wfss']:
                    noiseval += self.grism_background

                # Make segmentation map
                indseg = self.seg_from_photutils(stamp[l1:l2, k1:k2] * entry['countrate_e/s'],
                                                 entry['index'], noiseval)
                segmentation.segmap[j1:j2, i1:i2] += indseg
        return extimage, segmentation.segmap

    def enlarge_stamp(self, image, dims):
        """Place the given image within an enlarged array of zeros. If the
        requested dimension lengths are odd while ``image``'s dimension
        lengths are even, then the new array is expanded by one to also have
        even dimensions. This ensures that ``image`` will be centered
        within ``array``.

        Parameters
        ----------
        image : numpy.ndarray
            2D image

        dims : list
            2-element list of (y-dimension, x-dimension) to embed ``image``
            within

        Returns
        -------
        array : numpy.ndarray
            Expanded image
        """
        dim_y, dim_x = dims
        image_size_y, image_size_x = image.shape
        if dim_y % 2 != image_size_y % 2:
            dim_y += 1
        if dim_x % 2 != image_size_x % 2:
            dim_x += 1

        array = np.zeros((dim_y, dim_x))

        dx = dim_x - image_size_x
        dx = np.int(dx / 2)

        dy = dim_y - image_size_y
        dy = np.int(dy / 2)

        array[dy:dim_y-dy, dx:dim_x-dx] = image
        return array

    def seg_from_photutils(self, image, number, noise):
        # Create a segmentation map for the input image
        # using photutils. In this case, the input noise
        # represents the single frame noise for the appropriate
        # observing mode
        map = detect_sources(image, noise * 3., 8).data + number
        return map

    def makeFilterTable(self):
        # Create the table that contains the possible filter list, quantum yields, and countrates for a
        # star with vega magnitude of 15 in each filter. Do this by reading in phot_file
        # listed in the parameter file.

        # FUTURE WORK: If the countrates are left as 0, then pysynphot will
        # be used to calculate them later
        try:
            cvals_tab = ascii.read(self.params['Reffiles']['phot'])
            instrumentfilternames = cvals_tab['filter'].data
            stringcountrates = cvals_tab['countrate_for_vegamag15'].data
            instrumentmag15countrates = [float(s) for s in stringcountrates]
            strinstrumentqy = cvals_tab['quantum_yield'].data
            qy = [float(s) for s in strinstrumentqy]
            self.countvalues = dict(zip(instrumentfilternames, instrumentmag15countrates))
            self.qydict = dict(zip(instrumentfilternames, qy))
        except:
            raise IOError("WARNING: Unable to read in {}.".format(self.params['Reffiles']['phot']))

    def readParameterFile(self):
        """Read in the parameter file"""
        # List of fields in the yaml file to check for extra colons
        search_cats = ['title:', 'PI_Name:', 'Science_category:', 'observation_label:']

        # Open the yaml file and check for the presence of extra colons
        adjust_file = False
        with open(self.paramfile) as infile:
            read_data = infile.readlines()
            for i, line in enumerate(read_data):
                for search_term in search_cats:
                    if search_term in line:
                        idx = []
                        hashidx = [200]
                        for m in re.finditer(':', line):
                            idx.append(m.start())
                        for mm in re.finditer('#', line):
                            hashidx.append(mm.start())
                        num = np.sum(np.array(idx) < min(hashidx))
                        if num > 1:
                            adjust_file = True
                            later_string = line[idx[0]+1:]
                            later_string = later_string.replace(':', ',')
                            newline = line[0: idx[0]+1] + later_string
                            read_data[i] = newline

        if adjust_file:
            # Make a copy of the original file and then delete it
            yaml_copy = 'orig_{}'.format(self.paramfile)
            shutil.copy2(self.paramfile, yaml_copy)
            os.remove(self.paramfile)

            # Write the adjusted lines to a new copy of the input file
            with open(self.paramfile, 'w') as f:
                for item in read_data:
                    f.write("{}".format(item))

        # Load the yaml file
        try:
            with open(self.paramfile, 'r') as infile:
                self.params = yaml.safe_load(infile)
        except (ScannerError, FileNotFoundError, IOError) as e:
            print(e)

    def check_params(self):
        """Check input parameters for expected datatypes, values"""
        # Check instrument name
        if self.params['Inst']['instrument'].lower() not in INST_LIST:
            raise NotImplementedError("WARNING: {} instrument not implemented within ramp simulator")

        # Check entered mode:
        possibleModes = MODES[self.params['Inst']['instrument'].lower()]
        self.params['Inst']['mode'] = self.params['Inst']['mode'].lower()
        if self.params['Inst']['mode'] in possibleModes:
            pass
        else:
            raise ValueError(("WARNING: unrecognized mode {} for {}. Must be one of: {}"
                              .format(self.params['Inst']['mode'],
                                      self.params['Inst']['instrument'], possibleModes)))

        # Check telescope tracking entry
        self.params['Telescope']['tracking'] = self.params['Telescope']['tracking'].lower()
        if self.params['Telescope']['tracking'] not in TRACKING_LIST:
            raise ValueError(("WARNING: telescope tracking set to {}, but must be one "
                              "of {}.".format(self.params['Telescope']['tracking'],
                                              TRACKING_LIST)))

        # Non-sidereal WFSS observations are not yet supported
        if self.params['Telescope']['tracking'] == 'non-sidereal' and \
           self.params['Inst']['mode'] in ['wfss', 'ts_wfss']:
            raise ValueError(("WARNING: wfss observations with non-sidereal "
                              "targets not yet supported."))

        # Set nframe and nskip according to the values in the
        # readout pattern definition file
        self.read_pattern_check()

        # Make sure that the requested number of groups is
        # less than or equal to the maximum allowed.
        # For full frame science operations, ngroup is going
        # to be limited to 10 for all readout patterns
        # except for the DEEP patterns, which can go to 20.
        # match = self.readpatterns['name'] == self.params['Readout']['readpatt'].upper()
        # if sum(match) == 1:
        #    maxgroups = self.readpatterns['maxgroups'].data[match][0]
        # if sum(match) == 0:
        #    print("Unrecognized readout pattern {}. Assuming a maximum allowed number of groups of 10.".format(self.params['Readout']['readpatt']))
        #    maxgroups = 10

        # if (self.params['Readout']['ngroup'] > maxgroups):
        #    print("WARNING: {} is limited to a maximum of {} groups. Proceeding with ngroup = {}.".format(self.params['Readout']['readpatt'], maxgroups, maxgroups))
        #    self.params['Readout']['readpatt'] = maxgroups

        # Check for entries in the parameter file that are None or blank,
        # indicating the step should be skipped. Create a dictionary of steps
        # and populate with True or False
        self.runStep = {}
        self.runStep['pixelflat'] = self.checkRunStep(self.params['Reffiles']['pixelflat'])
        self.runStep['illuminationflat'] = self.checkRunStep(self.params['Reffiles']['illumflat'])
        self.runStep['astrometric'] = self.checkRunStep(self.params['Reffiles']['astrometric'])
        # self.runStep['distortion_coeffs'] = self.checkRunStep(self.params['Reffiles']['distortion_coeffs'])
        self.runStep['ipc'] = self.checkRunStep(self.params['Reffiles']['ipc'])
        self.runStep['crosstalk'] = self.checkRunStep(self.params['Reffiles']['crosstalk'])
        self.runStep['occult'] = self.checkRunStep(self.params['Reffiles']['occult'])
        self.runStep['pointsource'] = self.checkRunStep(self.params['simSignals']['pointsource'])
        self.runStep['galaxies'] = self.checkRunStep(self.params['simSignals']['galaxyListFile'])
        self.runStep['extendedsource'] = self.checkRunStep(self.params['simSignals']['extended'])
        self.runStep['movingTargets'] = self.checkRunStep(self.params['simSignals']['movingTargetList'])
        self.runStep['movingTargetsSersic'] = self.checkRunStep(self.params['simSignals']['movingTargetSersic'])
        self.runStep['movingTargetsExtended'] = self.checkRunStep(self.params['simSignals']['movingTargetExtended'])
        self.runStep['MT_tracking'] = self.checkRunStep(self.params['simSignals']['movingTargetToTrack'])
        self.runStep['zodiacal'] = self.checkRunStep(self.params['simSignals']['zodiacal'])
        self.runStep['scattered'] = self.checkRunStep(self.params['simSignals']['scattered'])
        # self.runStep['fwpw'] = self.checkRunStep(self.params['Reffiles']['filtpupilcombo'])
        self.runStep['pixelAreaMap'] = self.checkRunStep(self.params['Reffiles']['pixelAreaMap'])

        # Notify user if no catalogs are provided
        if self.params['simSignals']['pointsource'] == 'None':
            print('No point source catalog provided in yaml file.')

        if self.params['simSignals']['galaxyListFile'] == 'None':
            print('No galaxy catalog provided in yaml file.')



        """
        # Read in list of zeropoints/photflam/photfnu
        self.zps = ascii.read(self.params['Reffiles']['flux_cal'])
        """

        # Determine the instrument module and detector from the aperture name
        aper_name = self.params['Readout']['array_name']
        try:
            # previously detector was e.g. 'A1'. Let's make it NRCA1 to be more in
            # line with other instrument formats
            # detector = self.subdict[self.subdict['AperName'] == aper_name]['Detector'][0]
            # module = detector[0]
            detector = aper_name.split('_')[0]
            self.detector = detector
            if self.params["Inst"]["instrument"].lower() == 'nircam':
                module = detector[3]
            elif self.params["Inst"]["instrument"].lower() == 'niriss':
                module = detector[0]
            elif self.params["Inst"]["instrument"].lower() == 'fgs':
                detector = detector.replace("FGS", "GUIDER")
                module = detector[0]
        except IndexError:
            raise ValueError('Unable to determine the detector/module in aperture {}'.format(aper_name))

        if self.params['Inst']['instrument'].lower() == 'niriss':
            newfilter, newpupil = utils.check_niriss_filter(self.params['Readout']['filter'],self.params['Readout']['pupil'])
            self.params['Readout']['filter'] = newfilter
            self.params['Readout']['pupil'] = newpupil

        # Make sure the requested filter is allowed. For imaging, all filters
        # are allowed. In the future, other modes will be more restrictive
        if self.params['Readout']['pupil'][0].upper() == 'F':
            self.usefilt = 'pupil'
        else:
            self.usefilt = 'filter'

        # If instrument is FGS, then force filter to be 'NA' for the purposes
        # of constructing the correct PSF input path name. Then change to be
        # the DMS-required "N/A" when outputs are saved
        if self.params['Inst']['instrument'].lower() == 'fgs':
            self.params['Readout']['filter'] = 'NA'
            self.params['Readout']['pupil'] = 'NA'

        # Get basic flux calibration information
        self.vegazeropoint, self.photflam, self.photfnu, self.pivot = \
            fluxcal_info(self.params, self.usefilt, detector, module)

        # Convert the input RA and Dec of the pointing position into floats
        # Check to see if the inputs are in decimal units or hh:mm:ss strings
        try:
            self.ra = float(self.params['Telescope']['ra'])

            self.dec = float(self.params['Telescope']['dec'])
        except:
            self.ra, self.dec = utils.parse_RA_Dec(self.params['Telescope']['ra'],
                                                   self.params['Telescope']['dec'])

        #if abs(self.dec) > 90. or self.ra < 0. or self.ra > 360. or \
        if abs(self.dec) > 90. or \
           self.ra is None or self.dec is None:
            raise ValueError("WARNING: bad requested RA and Dec {} {}".format(self.ra, self.dec))

        # make sure the rotation angle is a float
        try:
            self.params['Telescope']["rotation"] = float(self.params['Telescope']["rotation"])
        except ValueError:
            print(("ERROR: bad rotation value {}, setting to zero."
                   .format(self.params['Telescope']["rotation"])))
            self.params['Telescope']["rotation"] = 0.

        siaf_inst = self.params['Inst']['instrument']
        if siaf_inst.lower() == 'nircam':
            siaf_inst = 'NIRCam'
        instrument_siaf = siaf_interface.get_instance(siaf_inst)
        self.siaf = instrument_siaf[self.params['Readout']['array_name']]
        self.local_roll, self.attitude_matrix, self.ffsize, \
            self.subarray_bounds = siaf_interface.get_siaf_information(instrument_siaf,
                                                                       self.params['Readout']['array_name'],
                                                                       self.ra, self.dec,
                                                                       self.params['Telescope']['rotation'])

        print('SIAF: Requested {}   got {}'.format(self.params['Readout']['array_name'], self.siaf.AperName))
        # Set the background value if the high/medium/low settings
        # are used
        bkgdrate_options = ['high', 'medium', 'low']

        # For WFSS observations, we want the background in the direct
        # seed image to be zero. The dispersed background will be created
        # and added as part of the dispersion process
        if self.params['Inst']['mode'].lower() == 'wfss':
            self.params['simSignals']['bkgdrate'] = 0.

        if np.isreal(self.params['simSignals']['bkgdrate']):
            self.params['simSignals']['bkgdrate'] = float(self.params['simSignals']['bkgdrate'])
        else:
            if self.params['simSignals']['bkgdrate'].lower() in bkgdrate_options:
                print(("Calculating background rate using jwst_background "
                       "based on {} level".format(self.params['simSignals']['bkgdrate'])))

                # Find the appropriate filter throughput file
                if os.path.split(self.params['Reffiles']['filter_throughput'])[1] == 'placeholder.txt':
                    instrm = self.params['Inst']['instrument'].lower()
                    if instrm == 'nircam':
                        filter_file = ("{}_nircam_plus_ote_throughput_mod{}_sorted.txt"
                                       .format(self.params['Readout'][self.usefilt].upper(), module.lower()))
                    elif instrm == 'niriss':
                        filter_file = ("{}_niriss_throughput1.txt"
                                       .format(self.params['Readout'][self.usefilt].lower()))
                    elif instrm == 'fgs':
                        # det = self.params['Readout']['array_name'].split('_')[0]
                        filter_file = "{}_throughput_py.txt".format(detector.lower())
                    filt_dir = os.path.split(self.params['Reffiles']['filter_throughput'])[0]
                    filter_file = os.path.join(filt_dir, filter_file)

                else:
                    filter_file = self.params['Reffiles']['filter_throughput']

                print(("Using {} filter throughput file for background calculation."
                       .format(filter_file)))

                if self.params['simSignals']['use_dateobs_for_background']:
                    bkgd_wave, bkgd_spec = backgrounds.day_of_year_background_spectrum(self.params['Telescope']['ra'],
                                                                                       self.params['Telescope']['dec'],
                                                                                       self.params['Output']['date_obs'])
                    self.params['simSignals']['bkgdrate'] = self.calculate_background(self.ra, self.dec,
                                                                                      filter_file,
                                                                                      back_wave=bkgd_wave,
                                                                                      back_sig=bkgd_spec)
                    print("Background rate determined using date_obs: {}".format(self.params['Output']['date_obs']))
                else:
                    # Here the background level is based on high/medium/low rather than date
                    self.params['simSignals']['bkgdrate'] = self.calculate_background(self.ra, self.dec,
                                                                                      filter_file,
                                                                                      level=self.params['simSignals']['bkgdrate'].lower())
                    print("Background rate determined using requested level: {}".format(self.params['simSignals']['bkgdrate']))
                print('Background level set to: {}'.format(self.params['simSignals']['bkgdrate']))
            else:
                raise ValueError(("WARNING: unrecognized background rate value. "
                                  "Must be either a number or one of: {}"
                                  .format(bkgdrate_options)))

        # Check that the various scaling factors are floats and within a reasonable range
        # self.params['cosmicRay']['scale'] = self.checkParamVal(self.params['cosmicRay']['scale'], 'cosmicRay', 0, 100, 1)
        self.params['simSignals']['extendedscale'] = self.checkParamVal(self.params['simSignals']['extendedscale'],
                                                                        'extendedEmission', 0, 10000, 1)
        self.params['simSignals']['zodiscale'] = self.checkParamVal(self.params['simSignals']['zodiscale'],
                                                                    'zodi', 0, 10000, 1)
        self.params['simSignals']['scatteredscale'] = self.checkParamVal(self.params['simSignals']['scatteredscale'],
                                                                         'scatteredLight', 0, 10000, 1)

        # make sure the requested output format is an allowed value
        if self.params['Output']['format'] not in ALLOWEDOUTPUTFORMATS:
            raise ValueError(("WARNING: unsupported output format {} requested. "
                              "Possible options are {}.".format(self.params['Output']['format'],
                                                                ALLOWEDOUTPUTFORMATS)))

        # Entries for creating the grims input image
        if not isinstance(self.params['Output']['grism_source_image'], bool):
            if self.params['Output']['grism_source_image'].lower() == 'none':
                self.params['Output']['grism_source_image'] = False
            else:
                raise ValueError("WARNING: grism_source_image needs to be True or False")

        # Location of extended image on output array, pixel x, y values.
        try:
            self.params['simSignals']['extendedCenter'] = np.fromstring(self.params['simSignals']['extendedCenter'],
                                                                        dtype=int, sep=", ")
        except:
            raise RuntimeError(("WARNING: not able to parse the extendedCenter list {}. "
                                "It should be a comma-separated list of x and y pixel positions."
                                .format(self.params['simSignals']['extendedCenter'])))

        # check the output metadata, including visit and observation numbers, obs_id, etc
        #
        # kwchecks = ['program_number', 'visit_number', 'visit_group',
        #            'sequence_id', 'activity_id', 'exposure_number', 'observation_number', 'obs_id', 'visit_id']
        # for quality in kwchecks:
        #    try:
        #        self.params['Output'][quality] = str(self.params['Output'][quality])
        #    except:
        #        print("WARNING: unable to convert {} to string. This is required.".format(self.params['Output'][quality]))
        #        sys.exit()

    def checkRunStep(self, filename):
        # check to see if a filename exists in the parameter file.
        if ((len(filename) == 0) or (filename.lower() == 'none')):
            return False
        else:
            return True

    def read_pattern_check(self):
        # Check the readout pattern that's entered and set nframe and nskip
        # accordingly
        self.params['Readout']['readpatt'] = self.params['Readout']['readpatt'].upper()

        # Read in readout pattern definition file
        # and make sure the possible readout patterns are in upper case
        self.readpatterns = ascii.read(self.params['Reffiles']['readpattdefs'])
        self.readpatterns['name'] = [s.upper() for s in self.readpatterns['name']]

        # If the requested readout pattern is in the table of options,
        # then adopt the appropriate nframe and nskip
        if self.params['Readout']['readpatt'] in self.readpatterns['name']:
            mtch = self.params['Readout']['readpatt'] == self.readpatterns['name']
            self.params['Readout']['nframe'] = self.readpatterns['nframe'][mtch].data[0]
            self.params['Readout']['nskip'] = self.readpatterns['nskip'][mtch].data[0]
            print(('Requested readout pattern {} is valid. '
                  'Using the nframe = {} and nskip = {}'
                   .format(self.params['Readout']['readpatt'],
                           self.params['Readout']['nframe'],
                           self.params['Readout']['nskip'])))
        else:
            # If the read pattern is not present in the definition file
            # then quit.
            raise ValueError(("WARNING: the {} readout pattern is not defined in {}."
                              .format(self.params['Readout']['readpatt'],
                                      self.params['Reffiles']['readpattdefs'])))

    def filecheck(self):
        # Make sure the requested input files exist
        # For reference files, assume first that they are located in
        # the directory tree under the directory specified by the MIRAGE_DATA
        # environment variable. If not, assume the input is a full path
        # and check there.
        rlist = [['Reffiles', 'astrometric']]
        plist = [['simSignals', 'psfpath']]
        ilist = [['simSignals', 'pointsource'],
                 ['simSignals', 'galaxyListFile'],
                 ['simSignals', 'extended'],
                 ['simSignals', 'movingTargetList'],
                 ['simSignals', 'movingTargetSersic'],
                 ['simSignals', 'movingTargetExtended'],
                 ['simSignals', 'movingTargetToTrack']]
        # for ref in rlist:
        #    self.ref_check(ref)
        for path in plist:
            self.path_check(path)
        for inp in ilist:
            self.input_check(inp)

    def ref_check(self, rele):
        """
        Check for the existence of the input reference file
        Assume first that the file is in the directory tree
        specified by the MIRAGE_DATA environment variable.

        Parameters:
        -----------
        rele -- Tuple containing the nested keys that point
                to the refrence file of interest. These come
                from the yaml input file

        Reutrns:
        --------
        Nothing
        """
        rfile = self.params[rele[0]][rele[1]]
        if rfile.lower() != 'none':
            c1 = os.path.isfile(rfile)
            if not c1:
                raise FileNotFoundError(("WARNING: Unable to locate the {}, {} "
                                         "input file! Not present in {}"
                                         .format(rele[0], rele[1], rfile)))

    def path_check(self, p):
        """
        Check for the existence of the input path.
        Assume first that the path is in relation to
        the directory tree specified by the MIRAGE_DATA
        environment variable

        Parameters:
        -----------
        p -- Tuple containing the nested keys that point
             to a directory in self.params

        Returns:
        --------
        Nothing
        """
        pth = self.params[p[0]][p[1]]
        c1 = os.path.exists(pth)
        if not c1:
            raise NotADirectoryError(("WARNING: Unable to find the requested path "
                                      "{}. Not present in directory tree specified by "
                                      "the {} environment variable."
                                      .format(pth, self.env_var)))

    def input_check(self, inparam):
        # Check for the existence of the input file. In
        # this case we do not check the directory tree
        # specified by the MIRAGE_DATA environment variable.
        # This is intended primarily for user-generated inputs like
        # source catalogs
        ifile = self.params[inparam[0]][inparam[1]]
        if ifile.lower() != 'none':
            c = os.path.isfile(ifile)
            if not c:
                raise FileNotFoundError(("WARNING: Unable to locate {} Specified "
                                         "by the {}:{} field in the input yaml file."
                                         .format(ifile, inparam[0], inparam[1])))

    def checkParamVal(self, value, typ, vmin, vmax, default):
        # make sure the input value is a float and between min and max
        try:
            value = float(value)
        except:
            raise ValueError("WARNING: {} for {} is not a float.".format(value, typ))

        if ((value >= vmin) & (value <= vmax)):
            return value
        else:
            print(("ERROR: {} for {} is not within reasonable bounds. "
                   "Setting to {}".format(value, typ, default)))
            return default

    def read_filter_throughput(self, file):
        '''Read in the ascii file containing the filter
        throughput curve'''
        tab = ascii.read(file)
        return tab['Wavelength_microns'].data, tab['Throughput'].data

    def read_distortion_reffile(self):
        """Read in the CRDS-format distortion reference file and save
        the coordinate transformation model
        """
        coord_transform = None
        if self.runStep['astrometric']:
            with asdf.open(self.params['Reffiles']['astrometric']) as dist_file:
                coord_transform = dist_file.tree['model']
        # else:
        #    coord_transform = self.simple_coord_transform()
        return coord_transform

    def calculate_background(self, ra, dec, ffile, back_wave=None, back_sig=None, level='medium'):
        '''Use the JWST background calculator to come up with
        an appropriate background level for the observation.
        Options for level include low, medium, high'''
        from jwst_backgrounds import jbt
        from astropy import units as u
        from astropy.units.equivalencies import si, cgs

        # Read in filter throughput file
        filt_wav, filt_thru = self.read_filter_throughput(ffile)

        # If the user wants a background signal from a particular day,
        # then extract that array here
        if self.params['simSignals']['use_dateobs_for_background']:
            """
            # Get background information
            # Any wavelength will return the 2D array that includes
            # all wavelengths, so just use a dummy value of 2.5 microns
            bg = jbt.background(ra, dec, 2.5)

            # If the user wants a background signal from a particular day,
            # then extract that array here
            if self.params['simSignals']['use_dateobs_for_background'].lower() == 'true':
                obsdate = datetime.datetime.strptime(self.params['Output']['date_obs'], '%Y-%m-%d')
                obs_dayofyear = obsdate.timetuple().tm_yday
                if obs_dayofyear not in bg.bkg_data['calendar']:
                    raise ValueError(("ERROR: The requested RA, Dec is not observable on {}. Either "
                                      "specify a different day, or set simSignals:use_dateobs_for_background "
                                      "to False.".format(self.params['Output']['date_obs'])))
                match = obs_dayofyear == bg.bkg_data['calendar']
                back_wave = bg.bkg_data['wave_array']
                back_sig = bg.bkg_data['total_bg'][match, :]
            """

            # Interpolate background to match filter wavelength grid
            bkgd_interp = np.interp(filt_wav, back_wave, back_sig)

            # Combine
            filt_bkgd = bkgd_interp * filt_thru

            # Integrate
            bval = np.trapz(filt_bkgd, x=filt_wav) * u.MJy / u.steradian

        else:
            """
            # If the user has requested background in terms of low/medium/high,
            # then we need to examine all the background arrays.
            # Loop over each day (in the background)
            # info, convolve the background curve with the filter
            # throughput curve, and then integrate. THEN, we can
            # calculate the low/medium/high values.
            bsigs = np.zeros(len(bg.bkg_data['total_bg'][:, 0]))
            for i in range(len(bg.bkg_data['total_bg'][:, 0])):
                back_wave = bg.bkg_data['wave_array']
                back_sig = bg.bkg_data['total_bg'][i, :]

                # Interpolate background to match filter wavelength grid
                bkgd_interp = np.interp(filt_wav, back_wave, back_sig)

                # Combine
                filt_bkgd = bkgd_interp * filt_thru

                # Integrate
                bsigs[i] = np.trapz(filt_bkgd, x=filt_wav)

            # Now sort and determine the low/medium/high levels
            low, medium, high = backgrounds.find_low_med_high(bsigs)

            # Find the value based on the level in the yaml file
            level = level.lower()
            if level == "low":
                bval = low
            elif level == "medium":
                bval = medium
            elif level == "high":
                bval = high
            else:
                raise ValueError(("ERROR: Unrecognized background value: {}. Must be low, mediumn, or high"
                                  .format(level)))
            """

            # If the user has requested background in terms of low/medium/high,
            # then we need to examine all the background arrays.
            # Loop over each day (in the background)
            # info, convolve the background curve with the filter
            # throughput curve, and then integrate. THEN, we can
            # calculate the low/medium/high values.
            bval = backgrounds.low_medium_high_background_value(ra, dec, level, filt_wav, filt_thru)
            bval = bval * u.MJy / u.steradian

        # Convert from MJy/str to ADU/sec
        # then divide by area of pixel
        flambda = cgs.erg / si.angstrom / si.cm ** 2 / si.s
        # fnu = cgs.erg / si.Hz / si.cm ** 2 / si.s
        photflam = self.photflam * flambda
        # photnu = self.photfnu * fnu
        pivot = self.pivot * u.micron
        mjy = photflam.to(u.MJy, u.spectral_density(pivot))

        # Divide by pixel area in steradians to get
        # MJy/str per ADU/s
        pixel_area = self.siaf.XSciScale * u.arcsec * self.siaf.YSciScale * u.arcsec
        mjy_str = mjy / pixel_area.to(u.steradian)

        # Convert the background signal from MJy/str
        # to ADU/sec
        bval /= mjy_str
        return bval.value

    def saveSingleFits(self, image, name, key_dict=None, image2=None, image2type=None):
        # Save an array into the first extension of a fits file
        h0 = fits.PrimaryHDU()
        h1 = fits.ImageHDU(image, name='DATA')
        if image2 is not None:
            h2 = fits.ImageHDU(image2)
            if image2type is not None:
                h2.header['EXTNAME'] = image2type

        # if a keyword dictionary is provided, put the
        # keywords into the 0th and 1st extension headers
        if key_dict is not None:
            for key in key_dict:
                h0.header[key] = key_dict[key]
                h1.header[key] = key_dict[key]

        if image2 is None:
            hdulist = fits.HDUList([h0, h1])
        else:
            hdulist = fits.HDUList([h0, h1, h2])
        hdulist.writeto(name, overwrite=True)

    def add_options(self, parser=None, usage=None):
        if parser is None:
            parser = argparse.ArgumentParser(usage=usage, description='Create seed image via catalogs')
        parser.add_argument("paramfile", help=('File describing the input parameters and instrument '
                                               'settings to use. (YAML format).'))
        parser.add_argument("--param_example", help='If used, an example parameter file is output.')
        return parser


if __name__ == '__main__':

    usagestring = 'USAGE: catalog_seed_image.py inputs.yaml'

    seed = Catalog_seed()
    parser = seed.add_options(usage=usagestring)
    args = parser.parse_args(namespace=seed)
    seed.make_seed()<|MERGE_RESOLUTION|>--- conflicted
+++ resolved
@@ -368,7 +368,6 @@
                 self.maskimage = self.maskimage[self.subarray_bounds[1]:self.subarray_bounds[3] + 1,
                                                 self.subarray_bounds[0]:self.subarray_bounds[2] + 1]
 
-<<<<<<< HEAD
         # TSO imaging mode here
         if self.params['Inst']['mode'] in ['ts_imaging']:
             self.create_tso_seed(split_seed=split_seed, integration_splits=integration_segment_indexes,
@@ -409,21 +408,7 @@
 
             # Save the combined static + moving targets ramp
             self.saveSeedImage()
-=======
-            # Multiply the mask by the seed image and segmentation map in
-            # order to reflect the fact that reference pixels have no signal
-            # from external sources
-            self.seedimage *= maskimage
-            self.seed_segmap *= maskimage
-
-        # Save the combined static + moving targets ramp
-        self.seed_file = os.path.join(self.basename + '_' + self.params['Readout'][self.usefilt] + '_seed_image.fits')
-        self.saveSeedImage(self.seedimage, self.seed_segmap, self.seed_file)
-        print("Final seed image and segmentation map saved as {}".format(self.seed_file))
-        print("Seed image, segmentation map, and metadata available as:")
-        print("self.seedimage, self.seed_segmap, self.seedinfo.")
->>>>>>> 640a55a4
-
+ 
         # Return info in a tuple
         # return (self.seedimage, self.seed_segmap, self.seedinfo)
 
@@ -916,18 +901,6 @@
             raise ValueError("Seed image is not 2D or 4D. It should be.")
         return padded_seed, padded_seg
 
-<<<<<<< HEAD
-    def saveSeedImage(self, seed_img=None, seed_seg=None):
-        # Create the grism direct image or ramp to be saved
-
-        # If no data are provided, use the class variables
-        if seed_img is None:
-            seed_img = self.seedimage
-        if seed_seg is None:
-            seed_seg = self.seed_segmap
-
-        arrayshape = seed_img.shape
-=======
     def saveSeedImage(self, seed_image, segmentation_map, seed_file_name):
         """Save the seed image and accompanying segmentation map to a
         fits file.
@@ -945,7 +918,6 @@
             into
         """
         arrayshape = seed_image.shape
->>>>>>> 640a55a4
         if len(arrayshape) == 2:
             units = 'ADU/sec'
             yd, xd = arrayshape
@@ -975,36 +947,23 @@
         kw['YCENTER'] = ycent_fov
         kw['UNITS'] = units
         kw['TGROUP'] = tgroup
-<<<<<<< HEAD
-        if self.params['Readout']['pupil'][0].upper() == 'F':
-            usefilt = 'pupil'
-        else:
-            usefilt = 'filter'
 
         if self.total_seed_segments_and_parts == 1:
-            self.seed_file = os.path.join(self.basename + '_' + self.params['Readout'][usefilt] +
+            self.seed_file = os.path.join(self.basename + '_' + self.params['Readout'][self.usefilt] +
                                           '_seed_image.fits')
         else:
             seg_string = str(self.segment_number).zfill(3)
             part_string = str(self.segment_part_number).zfill(3)
-            self.seed_file = os.path.join(self.basename + '_' + self.params['Readout'][usefilt] +
+            self.seed_file = os.path.join(self.basename + '_' + self.params['Readout'][self.usefilt] +
                                           '_seg{}_part{}_seed_image.fits'.format(seg_string, part_string))
 
         self.seed_files.append(self.seed_file)
-
-        # Set FGS filter to "N/A" in the output file
-        # as this is the value DMS looks for.
-        if self.params['Readout'][usefilt] == "NA":
-            self.params['Readout'][usefilt] = "N/A"
-        kw['FILTER'] = self.params['Readout'][usefilt]
-=======
 
         # Set FGS filter to "N/A" in the output file
         # as this is the value DMS looks for.
         if self.params['Readout'][self.usefilt] == "NA":
             self.params['Readout'][self.usefilt] = "N/A"
-        kw['filter'] = self.params['Readout'][self.usefilt]
->>>>>>> 640a55a4
+        kw['FILTER'] = self.params['Readout'][self.usefilt]
         kw['PHOTFLAM'] = self.photflam
         kw['PHOTFNU'] = self.photfnu
         kw['PHOTPLAM'] = self.pivot * 1.e4  # put into angstroms
@@ -1086,14 +1045,7 @@
 
         kw['GRISMPAD'] = self.grism_direct_factor
         self.seedinfo = kw
-<<<<<<< HEAD
-        self.saveSingleFits(seed_img, self.seed_file, key_dict=kw, image2=seed_seg, image2type='SEGMAP')
-        print("Seed image and segmentation map saved as {}".format(self.seed_file))
-        print("Seed image, segmentation map, and metadata available as:")
-        print("self.seedimage, self.seed_segmap, self.seedinfo.")
-=======
         self.saveSingleFits(seed_image, seed_file_name, key_dict=kw, image2=segmentation_map, image2type='SEGMAP')
->>>>>>> 640a55a4
 
     def combineSimulatedDataSources(self, inputtype, input1, mov_tar_ramp):
         """Combine the exposure containing the trailed sources with the
@@ -2239,17 +2191,6 @@
 
     #    return x_coeffs, y_coeffs, v2ref, v3ref, parity, yang, xsciscale, ysciscale, v3scixang
 
-<<<<<<< HEAD
-    def get_point_source_list(self, filename, source_type='pointsources', segment_offset=None):
-        """Read in the list of point sources to add, calculate positions
-        on the detector, filter out sources outside the detector, and
-        calculate countrates corresponding to the given magnitudes
-
-        Parameters
-        ----------
-        filename : str
-            Name of catalog file to examine
-=======
     @staticmethod
     def add_segmentation_maps(map1, map2):
         """Add two segmentation maps together. In the case of overlapping
@@ -2274,10 +2215,15 @@
         combined[map1_zeros] += map2[map1_zeros]
         return combined
 
-    def get_point_source_list(self, filename, segment_offset=None):
-        # read in the list of point sources to add, and adjust the
-        # provided positions for astrometric distortion
->>>>>>> 640a55a4
+    def get_point_source_list(self, filename, source_type='pointsources', segment_offset=None):
+        """Read in the list of point sources to add, calculate positions
+        on the detector, filter out sources outside the detector, and
+        calculate countrates corresponding to the given magnitudes
+
+        Parameters
+        ----------
+        filename : str
+            Name of catalog file to examine
 
         source_type : str
             Flag specifying exactly what type of catalog is being read.
