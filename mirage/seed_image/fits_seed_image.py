--- conflicted
+++ resolved
@@ -209,11 +209,7 @@
 
         if os.path.isfile(file):
             with open(file,'r') as f:
-<<<<<<< HEAD
-                params = yaml.load(f, Loader=yaml.FullLoader)
-=======
                 params = yaml.safe_load(f)
->>>>>>> 6f70a674
         else:
             print(("WARNING: {} does not exist."
                    .format(file)))
