#! /usr/bin/env python

"""
A module to generate simulated 2D time-series SOSS data

Authors: Joe Filippazzo, Kevin Volk, Nestor Espinoza, Jonathan Fraine, Michael Wolfe
"""

from copy import copy
from functools import partial, wraps
from multiprocessing.pool import ThreadPool
from multiprocessing import cpu_count
from pkg_resources import resource_filename
import logging
import time
import warnings
import os
import datetime
import yaml

import astropy.units as q
import astropy.constants as ac
from astropy.io import fits
from astropy.modeling.models import BlackBody, Voigt1D, Gaussian1D, Lorentz1D
import astropy.table as at
from astropy.time import Time, TimeDelta
from astropy.coordinates import SkyCoord
from astroquery.simbad import Simbad
import batman
from bokeh.plotting import show
from bokeh.layouts import column
from hotsoss import utils as hu, plotting, locate_trace
import numpy as np

from mirage.catalogs import model_atmosphere as ma
from mirage.seed_image import save_seed, segmentation_map
from mirage.dark import dark_prep
from mirage.logging import logging_functions
from mirage.ramp_generator import obs_generator
from mirage.reference_files import crds_tools
from mirage.utils.constants import FLAMBDA_CGS_UNITS, LOG_CONFIG_FILENAME, STANDARD_LOGFILE_NAME
from mirage.utils import utils, file_io
from mirage.psf import soss_trace
from mirage.yaml import yaml_generator


classpath = os.path.dirname(__file__)
log_config_file = os.path.join(classpath, 'logging', LOG_CONFIG_FILENAME)
logging_functions.create_logger(log_config_file, STANDARD_LOGFILE_NAME)

warnings.simplefilter('ignore')

SUB_SLICE = {'SUBSTRIP96': slice(1802, 1898), 'SUBSTRIP256': slice(1792, 2048), 'FULL': slice(0, 2048)}
SUB_DIMS = {'SUBSTRIP96': (96, 2048), 'SUBSTRIP256': (256, 2048), 'FULL': (2048, 2048)}


def run_required(func):
    """A wrapper to check that the simulation has been run before a method can be executed"""
    @wraps(func)
    def _run_required(*args, **kwargs):
        """Check that the 'tso' attribute is not None"""
        if args[0].tso_order1_ideal is None:
            print("No simulation found! Please run the 'simulate' method first.")

        else:
            return func(*args, **kwargs)

    return _run_required


class SossSim():
    """
    Generate NIRISS SOSS time series observations
    """
    def __init__(self, ngrps=2, nints=1, star=None, planet=None, tmodel=None, filter='CLEAR',
                 subarray='SUBSTRIP256', orders=[1, 2], paramfile=None, obs_date=None, target='New Target',
                 title=None, offline=True, test=False, override_dark=None, verbose=True):
        """
        Initialize the TSO object and do all pre-calculations

        Parameters
        ----------
        ngrps: int
            The number of groups per integration
        nints: int
            The number of integrations for the exposure
        star: sequence
            The wavelength and flux of the star
        planet: sequence
            The wavelength and transmission of the planet
        filter: str
            The name of the filter to use, ['CLEAR', 'F277W']
        subarray: str
            The name of the subarray to use, ['SUBSTRIP256', 'SUBSTRIP96', 'FULL']
        orders: int, list
            The orders to simulate, [1], [1, 2], [1, 2, 3]
        paramfile: str
            The path to a parameter file for the observation
        obs_date: str, datetime.datetime, astropy.time.Time
            The datetime of the start of the observation
        target: str (optional)
            The name of the target
        title: str (optionl)
            A title for the simulation
        offline: bool
            Offline mode
        test: bool
            Skip simulation
        verbose: bool
            Print status updates throughout calculation

        Example
        -------
        from mirage.soss_simulator import SossModelSim
        tso = SossModelSim(teff=3500, ngrps=2, nints=2)
        """
        # Metadata
        self.verbose = verbose
        self.target = target
        self.title = title or '{} Simulation'.format(self.target)
        self.offline = offline
        self.test = test
        self.params = None
        self.logger = logging.getLogger('mirage.soss_simulator')

        # Set default reference file parameters
        self._star = None
        self.ref_params = {"INSTRUME": "NIRISS", "READPATT": "NISRAPID", "EXP_TYPE": "NIS_SOSS", "DETECTOR": "NIS", "PUPIL": "GR700XD", "DATE-OBS": "2020-07-28", "TIME-OBS": "00:00:00", "INSTRUMENT": "NIRISS"}

        # Additional parmeters
        self.orders = orders
        self.groupgap = 0
        self.nframes = self.nsample = 1
        self.nresets = self.nresets1 = self.nresets2 = 1
        self.dropframes1 = self.dropframes3 = self.nskip = 0
        self.model_grid = 'ACES'
        self.override_dark = override_dark
        self.obs_datetime = obs_date or Time.now()
        self.ngrps = ngrps
        self.nints = nints
        self.filter = filter
        self.subarray = subarray
        self.readpatt = 'NISRAPID'
        self.paramfile = paramfile

        # Set instance attributes for the target
        self.lines = at.Table(names=('name', 'profile', 'x_0', 'amp', 'fwhm', 'flux'), dtype=('S20', 'S20', float, float, 'O', 'O'))
        self.star = star
        self.tmodel = tmodel
        self.ld_coeffs = np.zeros((3, 2048, 2))
        self.planet_radius = np.ones_like(self.avg_wave)
        self.planet = planet

    def add_line(self, x_0, amplitude, fwhm, profile='lorentz', name='Line I'):
        """
        Add an emission or absorption line to the spectrum

        Parameters
        ----------
        x_0: astropy.units.quantity.Quantity
            The rest wavelength of the line
        amplitude: astropy.units.quantity.Quantity
            The amplitude of the line relative to the continuum,
            with negative value for absorption and positive for emission
        fwhm: astropy.units.quantity.Quantity, sequence
            The full-width-half-max(s) of the line ('voigt' requires 2)
        profile: str
            The profile to use, ['voigt', 'lorentz', 'gaussian']
        name: str
            A name for the line
        """
        # Check the profile
        profiles = {'voigt': Voigt1D, 'gaussian': Gaussian1D, 'lorentz': Lorentz1D}
        if profile not in profiles:
            raise ValueError("'{}' profile not supported. Please select from {}".format(profile, list(profiles.keys())))

        # Select the profile
        prof = profiles[profile]

        # Convert to match star units and remove units
        x_0 = x_0.to(self.star[0].unit).value
        amplitude = amplitude.to(self.star[1].unit).value

        # Generate the line function
        if profile == 'voigt':
            if len(fwhm) != 2:
                raise TypeError("fwhm must be sequence of two values for Voigt profile.")
            else:
                fwhm_L, fwhm_G = [fw.to(self.star[0].unit).value for fw in fwhm]
            func = prof(amplitude_L=amplitude, x_0=x_0, fwhm_L=fwhm_L, fwhm_G=fwhm_G)

        elif profile == 'lorentz':
            fwhm = fwhm.to(self.star[0].unit).value
            func = prof(amplitude=amplitude, x_0=x_0, fwhm=fwhm)

        elif profile == 'gaussian':
            fwhm = fwhm.to(self.star[0].unit).value
            func = prof(amplitude=amplitude, mean=x_0, stddev=fwhm / 2.355)

        # Evaluate the profile
        line = func(self.star[0].value) * self.star[1].unit

        # Add the line to the line list
        self.lines.add_row([name, profile, x_0, amplitude, fwhm, line])

    @run_required
    def add_noise(self, override_refs=None, skip_dark=False):
        """
        Run the signal data through the ramp generator
        """
        self.logger.info("Starting noise generator...")
        start = time.time()

        # Generate segmentation map with correct dimensions
        segmap = segmentation_map.SegMap()
        segmap.ydim = self.nrows

        # Prepare dark current exposure if needed.
        if self.override_dark is None:
            self.logger.info('Running dark prep')
            d = dark_prep.DarkPrep(offline=self.offline)
            d.paramfile = self.paramfile
            d.prepare()
            self.use_darks = d.dark_files
        else:
            self.logger.info('Override_dark is set. Skipping call to dark_prep.')
            self.use_darks = self.override_dark

        # Make a seed files split like the dark file
        if isinstance(self.use_darks, str):
            self.use_darks = [self.use_darks]

        # Set darks to all zeros if skip_dark
        if skip_dark:
            self.logger.info('skip_dark is set. Setting dark frames to all zeroes.')
            for dfile in self.use_darks:
                hdu = fits.open(dfile)
                hdu[1].data *= 0.
                hdu[2].data *= 0.
                hdu[3].data *= 0.
                hdu[4].data *= 0.
                hdu.flush()
                hdu.close()

        nint = 0
        nfiles = len(self.use_darks)
        self.tso = np.empty_like(self.tso_ideal)
        self.obs = []
        for n, dfile in enumerate(self.use_darks):
            self.logger.info('Using dark file {}/{}: {}'.format(n + 1, len(self.use_darks), dfile))
            dhead = fits.getheader(dfile)
            dnint = dhead['NINTS']

            # Get the appropriate seed image segment
            seed_seg = self.tso_ideal[nint:nint + dnint, :, :, :].astype(np.float64)

            # NaNs and infs break np.random.poisson
            seed_seg[np.where(np.isnan(seed_seg))] = 0.
            seed_seg[np.where(np.isinf(seed_seg))] = 0.

            # Save the seed image segment to file
            seedfile, seedinfo = save_seed.save(seed_seg, self.paramfile, self.params, True, False, 1., 2048, (self.nrows, self.ncols), {'xoffset': 0, 'yoffset': 0}, 1, frametime=self.frame_time)

            # Combine into final observation
            self.logger.info('Running observation generator for segment {}/{}'.format(n, nfiles))
            obs = obs_generator.Observation(offline=self.offline)

            # # Add input data
            # obs.input = [fits.BinTableHDU.from_columns([fits.Column(name='WAVELENGTH', array=self.star[0].value, format='D'), fits.Column(name='FLUX', array=self.star[1].value, format='D')], name='STAR')]
            # if self.planet is not None:
            #     planetheader = {k: v for k, v in self.tmodel.__dict__.items() if k not in ['t', 't_supersample', 'ds']}
            #     obs.input.append(fits.BinTableHDU.from_columns([fits.Column(name='WAVELENGTH', array=self.planet[0].value, format='D'), fits.Column(name='TRANSMISSION', array=self.planet[1], format='D')], name='PLANET'))#, header=planetheader))

            # Add simulation data
            obs.linDark = dfile
            obs.seed = seed_seg
            obs.segmap = segmap
            obs.seedheader = seedinfo
            obs.paramfile = self.paramfile
            obs.create(override_refs=override_refs)

            if nfiles > 1:
                os.system('mv {} {}'.format(seedfile, seedfile.replace('_seed_image.fits', '_seg{}_part001_seed_image.fits'.format(str(n + 1).zfill(3)))))

            # Save ramp to tso attribute
            self.tso[nint:nint + dnint, :, :, :] = obs.raw_outramp

            # Save obs object
            self.obs.append(obs)

            # Pickup where last segment left off
            nint += dnint

        self.logger.info('SOSS simulator complete')
        self.logger.info('Noise model finished: {} {}'.format(round(time.time() - start, 3), 's'))

        return obs.output_files

    def create(self, n_jobs=-1, noise=True, override_dark=None, **kwargs):
        """
        Create the simulated 4D ramp data given the initialized TSO object

        Parameters
        ----------
        n_jobs: int
            The number of cores to use in multiprocessing
        tparams: dict
            The transit parameters of the system
        supersample_factor: int
            The

        Example
        -------
        # Run simulation of star only
        tso.create()

        # Simulate star with transiting exoplanet by including transmission spectrum and orbital params
        import batman
        from hotsoss import PLANET_DATA
        tparams = batman.TransitParams()
        tparams.t0 = 0.                                      # time of inferior conjunction
        tparams.per = 5.7214742                              # orbital period (days)
        tparams.a = 3.5                                      # semi-major axis (in units of stellar radii)
        tparams.inc = 89.8                                   # orbital inclination (in degrees)
        tparams.ecc = 0.                                     # eccentricity
        tparams.w = 90.                                      # longitude of periastron (in degrees)
        tparams.limb_dark = 'quadratic'                      # limb darkening profile to use
        tparams.u = [0.1, 0.1]                               # limb darkening coefficients
        tparams.rp = 1.                                     # planet radius (placeholder)

        tso.tmodel = tparams
        tso.planet = PLANET_DATA
        tso.create()
        """
        # Override the dark file
        self.override_dark = override_dark

        # Check that there is star data
        if self.star is None:
            print("No star to simulate! Please set the self.star attribute!")
            return

        # Check kwargs for updated attrs
        for key, val in kwargs.items():
            setattr(self, key, val)

        # Clear out old simulation
        self._reset_data()

        # Reset time parameters
        self._reset_time()

        # Reset relative response function
        self._reset_psfs()

        # Logging
        self.logger.info('Running soss_simulator....')
        self.logger.info('Using parameter file: {}'.format(self.paramfile or 'None'))
        begin = time.time()

        # Make a simulation of all ones to save time
        if self.test:

            self.logger.info("Generating test simulation of shape {}...".format(self.dims))
            self.tso_order1_ideal = self.tso_order2_ideal = np.ones((self.nints * self.ngrps, 256, 2048))

        # Make a true simulation
        else:
            # Set the number of cores for multiprocessing
            max_cores = cpu_count()
            if n_jobs == -1 or n_jobs > max_cores:
                n_jobs = max_cores

            # Chunk along the time axis so results can be dumped into a file and then deleted
            max_frames = 50
            nints_per_chunk = max_frames // self.ngrps
            nframes_per_chunk = self.ngrps * nints_per_chunk

            # Chunk the time arrays
            time_chunks = [self.time[i:i + nframes_per_chunk] for i in range(0, self.total_groups, nframes_per_chunk)]
            inttime_chunks = [self.inttime[i:i + nframes_per_chunk] for i in range(0, self.total_groups, nframes_per_chunk)]
            n_chunks = len(time_chunks)

            # Iterate over chunks
            self.logger.info('Simulating {} in {}'.format(self.target, self.title))
            self.logger.info('Configuration: {} + {}'.format(self.subarray, self.filter))
            self.logger.info('Groups: {}, Integrations: {}'.format(self.ngrps, self.nints))
            for chunk, (time_chunk, inttime_chunk) in enumerate(zip(time_chunks, inttime_chunks)):

                # Run multiprocessing to generate lightcurves
                self.logger.info('Constructing frames for chunk {}/{}...'.format(chunk + 1, n_chunks))
                start = time.time()

                # Get transit model for the current time chunk
                c_tmodel = None if self.tmodel is None else batman.TransitModel(self.tmodel, time_chunk.jd)

                # Generate simulation for each order
                for order in self.orders:

                    # Get the psf cube and filter response function
                    psfs = getattr(self, 'order{}_psfs'.format(order))

                    # Make a transit model for each radius and limb darkening coefficients
                    # (Dumb but multiprocessing requires it)
                    tmodels = [None] * self.ncols
                    if self.planet is not None:
                        for idx, (radius, ldc) in enumerate(zip(self.planet_radius[order - 1], self.ld_coeffs[order - 1])):
                            tmod = copy(c_tmodel)
                            tmod.rp = radius
                            tmod.u = ldc
                            tmodels[idx] = tmod
                            del tmod

                    # Generate the lightcurves at each wavelength
                    pool = ThreadPool(n_jobs)
                    func = partial(soss_trace.psf_lightcurve, time=time_chunk)
                    data = list(zip(psfs, tmodels))
                    lightcurves = np.asarray(pool.starmap(func, data), dtype=np.float64)
                    pool.close()
                    pool.join()
                    del pool

                    # Reshape to make frames
                    lightcurves = lightcurves.swapaxes(0, 1)

                    # Multiply by the integration time to convert to [ADU]
                    lightcurves *= inttime_chunk[:, None, None, None]

                    # Make the 2048*N lightcurves into N frames
                    pool = ThreadPool(n_jobs)
                    frames = np.asarray(pool.map(soss_trace.make_frame, lightcurves))
                    pool.close()
                    pool.join()
                    del pool

                    # Add it to the individual order
                    order_name = 'tso_order{}_ideal'.format(order)
                    if getattr(self, order_name) is None:
                        setattr(self, order_name, frames)
                    else:
                        setattr(self, order_name, np.concatenate([getattr(self, order_name), frames]))

                    # Clear memory
                    del frames, lightcurves, psfs

                self.logger.info('Chunk {}/{} finished: {} {}'.format(chunk + 1, n_chunks, round(time.time() - start, 3), 's'))

        # Trim SUBSTRIP256 array if SUBSTRIP96
        if self.subarray == 'SUBSTRIP96':
            for order in self.orders:
                order_name = 'tso_order{}_ideal'.format(order)
                setattr(self, order_name, getattr(self, order_name)[:, :96, :])

        # Expand SUBSTRIP256 array if FULL frame
        if self.subarray == 'FULL':
            for order in self.orders:
                order_name = 'tso_order{}_ideal'.format(order)
                full = np.zeros((self.total_groups, 2048, 2048))
                full[:, -256:, :] = getattr(self, order_name)
                setattr(self, order_name, full)
                del full

        # Reshape into (nints, ngrps, y, x)
        for order in self.orders:
            order_name = 'tso_order{}_ideal'.format(order)
            setattr(self, order_name, getattr(self, order_name).reshape(self.dims).astype(np.float64))

        # Make ramps and add noise to the observations
        obs_files = []
        if noise:
            obs_files = self.add_noise(**kwargs)
        else:
            self.tso = self.tso_ideal

        # Add input data if available
        for ofile in obs_files:
            temp = fits.open(ofile, mode='update')
            starhdr = fits.Header()
            starhdr.append(('WUNIT', 'um', 'Wavelength unit'))
            starhdr.append(('FUNIT', 'erg/s/cm2/A', 'Flux density unit'))
            starhdu = fits.BinTableHDU.from_columns([fits.Column(name='WAVELENGTH', array=self.star[0].value, format='D'), fits.Column(name='FLUX', array=self.star[1].value, format='D')], header=starhdr, name='STAR')
            temp.insert(-1, starhdu)
            if self.planet is not None:
                planethdr = fits.Header()
                planethdr.append(('WUNIT', 'um', 'Wavelength unit'))
                planethdr.append(('T0', self.tmodel.t0, 'Transit center [JD]'))
                planethdr.append(('A', self.tmodel.a, 'Semimajor-axis [a/R*]'))
                planethdr.append(('INC', self.tmodel.inc, 'Inclination [deg]'))
                planethdr.append(('ECC', self.tmodel.ecc, 'Eccentricity'))
                planethdr.append(('OMEGA', self.tmodel.w, 'Omega value'))
                planethdr.append(('LD', self.tmodel.limb_dark, 'Limb darkening profile used'))
                planethdr.append(('TEFF', self.tmodel.teff, 'Effective temperature [K]'))
                planethdr.append(('LOGG', self.tmodel.logg, 'Log surface gravity [dex]'))
                planethdr.append(('FEH', self.tmodel.feh, 'Metallicity'))
                planethdu = fits.BinTableHDU.from_columns([fits.Column(name='WAVELENGTH', array=self.planet[0].value, format='D'), fits.Column(name='TRANSMISSION', array=self.planet[1], format='D')], header=planethdr, name='PLANET')
                temp.insert(-1, planethdu)
            temp.flush()

<<<<<<< HEAD
        self.logger.info('\nTotal time: {} {}'.format(round(time.time() - begin, 3), 's'))
=======
        self.logger.info('Total time: {} {}'.format(round(time.time() - begin, 3), 's'))
>>>>>>> 5faf4e5a

    @property
    def filter(self):
        """Getter for the filter"""
        return self._filter

    @filter.setter
    def filter(self, filt):
        """Setter for the filter

        Properties
        ----------
        filt: str
            The name of the filter to use,
            ['CLEAR', 'F277W']
        """
        # Valid filters
        filts = ['CLEAR', 'F277W']

        # Check the value
        if not isinstance(filt, str) or filt.upper() not in filts:
            raise ValueError("'{}' not a supported filter. Try {}".format(filt, filts))

        # Set it
        filt = filt.upper()
        self._filter = filt

        # If F277W, set orders to 1 to speed up calculation
        if filt == 'F277W':
            self.orders = [1]

        # Update the results
        self._reset_data()

    @property
    def info(self):
        """Summary table for the observation settings"""
        # Pull out relevant attributes
        track = ['_ncols', '_nrows', '_nints', '_ngrps', '_nresets', '_subarray', '_filter', '_obs_datetime', '_orders', 'ld_profile', '_target', 'title', 'ra', 'dec']
        settings = {key.strip('_'): val for key, val in self.__dict__.items() if key in track}
        return settings

    def message(self, message_text):
        """
        Print message

        Parameters
        ----------
        message_text: str
            The message to print
        """
        if self.verbose:
            print(message_text)

    @property
    def ncols(self):
        """Getter for the number of columns"""
        return self._ncols

    @ncols.setter
    def ncols(self, err):
        """Error when trying to change the number of columns"""
        raise TypeError("The number of columns is fixed by setting the 'subarray' attribute.")

    @property
    def ngrps(self):
        """Getter for the number of groups"""
        return self._ngrps

    @ngrps.setter
    def ngrps(self, ngrp_val):
        """Setter for the number of groups

        Properties
        ----------
        ngrp_val: int
            The number of groups
        """
        # Check the value
        if not isinstance(ngrp_val, int):
            raise TypeError("The number of groups must be an integer")

        # Set it
        self._ngrps = ngrp_val

        # Update the results
        self._reset_data()
        self._reset_time()

    @property
    def nints(self):
        """Getter for the number of integrations"""
        return self._nints

    @nints.setter
    def nints(self, nint_val):
        """Setter for the number of integrations

        Properties
        ----------
        nint_val: int
            The number of integrations
        """
        # Check the value
        if not isinstance(nint_val, int):
            raise TypeError("The number of integrations must be an integer")

        # Set it
        self._nints = nint_val

        # Update the results
        self._reset_data()
        self._reset_time()

    @property
    def nresets(self):
        """Getter for the number of resets"""
        return self._nresets

    @nresets.setter
    def nresets(self, nreset_val):
        """Setter for the number of resets

        Properties
        ----------
        nreset_val: int
            The number of resets
        """
        # Check the value
        if not isinstance(nreset_val, int) or nreset_val < 1:
            raise TypeError("The number of resets must be an integer greater than 0")

        # Set it
        self._nresets = nreset_val

        # Update the time (data shape doesn't change)
        self._reset_time()

    @property
    def nrows(self):
        """Getter for the number of rows"""
        return self._nrows

    @nrows.setter
    def nrows(self, err):
        """Error when trying to change the number of rows"""
        raise TypeError("The number of rows is fixed by setting the 'subarray' attribute.")

    @property
    def obs_datetime(self):
        """Getter for observation start date"""
        return self._obs_datetime

    @obs_datetime.setter
    def obs_datetime(self, obsdate):
        """Setter for observation start date

        Properties
        ----------
        obsdate: str, datetime.datetime, astropy.time.Time
            The datetime of the start of the observation
        """
        # Acceptible time formats
        good_dtypes = str, datetime.datetime, Time

        # Try to make an astropy.time object
        if not isinstance(obsdate, good_dtypes):
            raise ValueError("'{}' not a supported obs_datetime. Try a dtype of {}".format(obsdate, good_dtypes))

        # Set the transit midpoint
        self._obs_datetime = Time(obsdate)

        # Reset the data and time arrays
        self._reset_data()
        self._reset_time()

    @property
    def orders(self):
        """Getter for the orders"""
        return self._orders

    @orders.setter
    def orders(self, ords):
        """Setter for the orders

        Properties
        ----------
        ords: list
            The orders to simulate, [1, 2, 3]
        """
        # Valid order lists
        orderlist = [[1], [1, 2], [1, 2, 3]]

        # Check the value and set single order to list
        if isinstance(ords, int):
            ords = [ords]
        if not all([o in [1, 2, 3] for o in ords]):
            raise ValueError("'{}' is not a valid list of orders. Try {}".format(ords, orderlist))

        # Set it
        self._orders = ords

        # Update the results
        self._reset_data()

    @property
    def paramfile(self):
        """Getter for the paramfile"""
        return self._paramfile

    @paramfile.setter
    def paramfile(self, pfile):
        """Setter for the parameter file

        Parameters
        ----------
        pfile: str
            The path to the parameter file
        """
        # Populate params attribute if no file given
        if pfile is None:

            # Read template file
            pfile = resource_filename('mirage', 'tests/test_data/NIRISS/niriss_soss_substrip256_clear.yaml').replace('mirage/mirage', 'mirage')
            self._read_parameter_file(pfile)

            # Populate params dict
            self.params['Readout']['nint'] = self.nints
            self.params['Readout']['ngroup'] = self.ngrps
            self.params['Readout']['array_name'] = 'NIS_' + self.subarray.replace('FULL', 'SOSSFULL')
            self.params['Readout']['filter'] = self.filter
            self.params['Readout']['readpatt'] = self.readpatt
            self.params['Readout']['nframe'] = self.nframes
            self.params['Readout']['nskip'] = self.nskip
            self.params['Output']['target_name'] = self.target
            self.params['Output']['target_ra'] = self.ra
            self.params['Output']['target_dec'] = self.dec
            self.params['Output']['obs_id'] = self.title
            self.params['Output']['file'] = '{}_NIS_SOSS_{}_{}.fits'.format(self.title.replace(' ', '-'), self.filter, self.subarray)
            self.params['Output']['directory'] = '.'
            self.params['Output']['date_obs'], self.params['Output']['time_obs'] = self.obs_datetime.to_value('iso').split()
            self.params['Output']['paramfile'] = pfile = yaml_generator.yaml_from_params(self.params)

        else:

            # Check that it's a valid file
            if not os.path.isfile(pfile):
                raise IOError("{}: No such file.".format(pfile))

            # Set paramfile and read contents
            self._read_parameter_file(pfile)
            self.params['Output']['paramfile'] = pfile

            # Override observation parameters
            self._nints = self.params['Readout']['nint']
            self._ngrps = self.params['Readout']['ngroup']
            self._subarray = self.params['Readout']['array_name'].replace('NIS_', '').replace('SOSS', '')
            self._filter = self.params['Readout']['filter']
            self._obs_datetime = Time('{0[date_obs]} {0[time_obs]}'.format(self.params['Output']))
            self._readpatt = self.params['Readout']['readpatt']
            self._nrows, self._ncols = SUB_DIMS[self.subarray]
            self._target = self.params['Output']['target_name']
            self.ra = self.params['Output']['target_ra']
            self.dec = self.params['Output']['target_dec']
            self.title = self.params['Output']['obs_id']

        # Save paramfile
        self._paramfile = pfile

        # Only first order if F277W
        if self.filter == 'F277W':
            self.orders = [1]

        # Set the dependent quantities
        self.wave = hu.wave_solutions(self.subarray)
        self.avg_wave = np.mean(self.wave, axis=1)
        self.coeffs = locate_trace.trace_polynomial(subarray=self.subarray)

        # Reset data, time and psfs
        self._reset_data()
        self._reset_time()
        self._reset_psfs()

    @property
    def total_groups(self):
        """Getter for total groups"""
        return self.ngrps * self.nints

    @property
    def planet(self):
        """Getter for the stellar data"""
        return self._planet

    @planet.setter
    def planet(self, spectrum):
        """Setter for the planetary data

        Parameters
        ----------
        spectrum: sequence
            The [W, F] or [W, F, E] of the planet to simulate
        """
        # Check if the planet has been set
        if spectrum is None:
            self._planet = None
            self.planet_radius = np.ones_like(self.avg_wave)

        else:

            # Read file if path is provided
            if isinstance(spectrum, str):
                if os.path.exists(spectrum):
                    spectrum = file_io.read_file_spectrum(spectrum, flux_units=None)
                else:
                    raise IOError("{}: No file at that location.".format(spectrum))

            # Check planet is a sequence of length 2 or 3
            if not isinstance(spectrum, (list, tuple)) or not len(spectrum) in [2, 3]:
                raise ValueError(type(spectrum), ': Planet input must be a sequence of [W, F] or [W, F, E]')

            # Check the units
            if not spectrum[0].unit.is_equivalent(q.um):
                raise ValueError(spectrum[0].unit, ': Wavelength must be in units of distance')

            # Check the transmission spectrum is less than 1
            if not all(spectrum[1] < 1):
                raise ValueError('{} - {}: Transmission must be between 0 and 1'.format(min(spectrum[1]), max(spectrum[1])))

            # Check the wavelength range
            spec_min = np.nanmin(spectrum[0][spectrum[0] > 0.])
            spec_max = np.nanmax(spectrum[0][spectrum[0] > 0.])
            sim_min = np.nanmin(self.wave[self.wave > 0.]) * q.um
            sim_max = np.nanmax(self.wave[self.wave > 0.]) * q.um
            if spec_min > sim_min or spec_max < sim_max:
                print("Wavelength range of input spectrum ({} - {} um) does not cover the {} - {} um range needed for a complete simulation. Interpolation will be used at the edges.".format(spec_min, spec_max, sim_min, sim_max))

            # Good to go
            self._planet = spectrum

            # Set the radius at the given wavelength from the transmission spectrum (Rp/R*)**2
            for order, wave in enumerate(self.avg_wave):
                tdepth = np.interp(wave, self.planet[0].to(q.um).value, self.planet[1])
                tdepth[tdepth < 0] = np.nan
                self.planet_radius[order] = np.sqrt(tdepth)

    @run_required
    def plot(self, idx=0, scale='linear', order=None, noise=True, traces=False, saturation=0.8, draw=True):
        """
        Plot a TSO frame

        Parameters
        ----------
        idx: int
            The frame index to plot
        scale: str
            Plot scale, ['linear', 'log']
        order: int (optional)
            The order to isolate
        noise: bool
            Plot with the noise model
        traces: bool
            Plot the traces used to generate the frame
        saturation: float
            The fraction of full well defined as saturation
        draw: bool
            Render the figure instead of returning it
        """
        # Get the data cube
        tso = self._select_data(order, noise)

        # Set the plot args
        wavecal = self.wave
        title = '{} - Frame {}'.format(self.title, idx)
        coeffs = locate_trace.trace_polynomial() if traces else None

        # Plot the frame
        fig = plotting.plot_frames(data=tso, idx=idx, scale=scale, trace_coeffs=coeffs, saturation=saturation, title=title, wavecal=wavecal)

        if draw:
            show(fig)
        else:
            return fig

    def plot_input(self, **kwargs):
        """
        Plot the 1d stellar spectrum, planet transmission spectrum, and transit lightcurve used as input where available
        """
        # Plot the data from the 'star' attribute
        if self.star is not None:

            # Input data
            sfig = plotting.plot_spectrum(self.star[0], self.star[1], legend='Input Stellar Spectrum')
            pfig = None
            tfig = None

            # Plot the data from the 'planet' attribute
            if self.planet is not None:

                pfig = plotting.plot_spectrum(self.planet[0], self.planet[1], ylabel='Transmission', legend='Input Planet Transmission', color='green')

            # Plot the transit model
            if self.tmodel is not None:

                # Set orbital parameters with kwargs (e.g. rp=0.5 to see lightcurve at that planetary radius)
                tmod = copy(self.tmodel)
                for key, val in kwargs.items():
                    setattr(tmod, key, val)

                # Make the transit model
                mod = batman.TransitModel(tmod, self.time.jd)
                flux = mod.light_curve(tmod)
                tfig = plotting.plot_spectrum(self.time.jd, flux, xlabel='Time [JD]', ylabel='Transmission', legend='Theoretical Lightcurve')

                # Print the transit model params
                print('Input Transit Model Parameters\n------------------------------')
                for key, val in tmod.__dict__.items():
                    print('{}: {}'.format(key, val))

            show(column(list(filter(None, [sfig, pfig, tfig]))))

        else:

            print("No input to plot. Please set SossSim.star attribute with 1D data.")

    @run_required
    def plot_ramp(self, order=None, noise=True, draw=True):
        """
        Plot the total flux on each frame to display the ramp

        Parameters
        ----------
        order: sequence
            The order to isolate
        noise: bool
            Plot with the noise model
        draw: bool
            Render the figure instead of returning it
        """
        # Get the data cube
        tso = self._select_data(order, noise)

        # Make the figure
        fig = plotting.plot_ramp(tso)

        if draw:
            show(fig)
        else:
            return fig

    def _read_parameter_file(self, pfile):
        """Read in the yaml parameter file"""
        try:
            with open(pfile, 'r') as infile:
                self.params = yaml.safe_load(infile)

        except FileNotFoundError:
            print("Unable to open {}".format(pfile))

    def _reset_data(self):
        """Reset the results to all zeros"""
        # Check that all the appropriate values have been initialized
        if all([i in self.info for i in ['nints', 'ngrps', 'nrows', 'ncols']]):

            # Update the dimensions
            self.dims = (self.nints, self.ngrps, self.nrows, self.ncols)
            self.dims3 = (self.nints * self.ngrps, self.nrows, self.ncols)

            # Reset the results
            for arr in ['tso'] + ['tso_order{}_ideal'.format(n) for n in self.orders]:
                setattr(self, arr, None)

    def _reset_time(self):
        """Reset the time axis based on the observation settings"""
        # Check that all the appropriate values have been initialized
        if all([i in self.info for i in ['subarray', 'nints', 'ngrps', 'obs_datetime', 'nresets']]):

            # Get frame time based on the subarray
            self.frame_time = utils.calc_frame_time('NIRISS', None, self.ncols, self.nrows, 1)
            self.group_time = (self.groupgap + self.nframes) * self.frame_time

            # The indexes of valid groups, skipping resets
            grp_idx = np.concatenate([np.arange(self.nresets, self.nresets + self.ngrps) + n * (self.nresets + self.ngrps) for n in range(self.nints)])

            # The time increments
            dt = TimeDelta(self.frame_time, format='sec')

            # Integration time of each frame in seconds
            self.inttime = np.tile((dt * grp_idx).sec[:self.ngrps], self.nints)

            # Datetime of each frame
            self.time = self.obs_datetime + (dt * grp_idx)

            # Exposure duration
            # self.duration = TimeDelta(self.time.max() - self.obs_datetime, format='sec')
            self.exposure_time = self.frame_time * ( (self.ngrps * self.nframes + (self.ngrps - 1) * self.groupgap + self.dropframes1) * self.nints)
            self.duration = self.exposure_time + self.frame_time * (self.dropframes3 * self.nints + self.nresets1 + self.nresets2 * (self.nints - 1))

            # Update params dict
            if self.params is not None:
                self.params['Output']['date_obs'], self.params['Output']['time_obs'] = self.obs_datetime.to_value('iso').split()

    def _reset_psfs(self):
        """Scale the psf for each detector column to the flux from the 1D spectrum"""
        # Check that all the appropriate values have been initialized
        if all([i in self.info for i in ['filter', 'subarray']]) and self.star is not None:

            for order in self.orders:

                # Get the wavelength map
                wave = self.avg_wave[order - 1]

                # Get relative spectral response for the order
                photom = fits.getdata(crds_tools.get_reffiles(self.ref_params, ['photom'])['photom'])
                throughput = photom[(photom['order'] == order) & (photom['filter'] == self.filter) & (photom['pupil'] == 'GR700XD')]
                ph_wave = throughput.wavelength[throughput.wavelength > 0][1:-2]
                ph_resp = throughput.relresponse[throughput.wavelength > 0][1:-2]
                response = np.interp(wave, ph_wave, ph_resp)

                # Add spectral lines if necessary
                for line in self.lines:
                    self.star[1] += line['flux']

                # Convert response in [mJy/ADU/s] to [Flam/ADU/s] then invert so
                # that we can convert the flux at each wavelegth into [ADU/s]
                response = self.frame_time / (response * q.mJy * ac.c / (wave * q.um)**2).to(self.star[1].unit)
                flux = np.interp(wave, self.star[0].value, self.star[1].value, left=0, right=0) * self.star[1].unit * response
                cube = soss_trace.SOSS_psf_cube(filt=self.filter, order=order, subarray=self.subarray) * flux[:, None, None]
                setattr(self, 'order{}_response'.format(order), response)
                setattr(self, 'order{}_psfs'.format(order), cube)

    @run_required
    def _select_data(self, order, noise, reshape=True):
        """
        Select the data given the order and noise args

        Parameters
        ----------
        order: int (optional)
            The order to use, [1, 2, 3]
        noise: bool
            Include noise model
        reshape: bool
            Reshape to 3 dimensions

        Returns
        -------
        np.ndarray
            The selected data
        """
        if order in [1, 2]:
            tso = copy(getattr(self, 'tso_order{}_ideal'.format(order)))
        else:
            if noise:
                tso = copy(self.tso)
            else:
                tso = copy(self.tso_ideal)

        # Reshape data
        if reshape:
            tso.shape = self.dims3

        return tso

    @property
    def star(self):
        """Getter for the stellar data"""
        return self._star

    @star.setter
    def star(self, spectrum):
        """Setter for the stellar data

        Parameters
        ----------
        spectrum: sequence, str
            The [W, F] or [W, F, E] of the star to simulate
        """
        # Check if the star has been set
        if spectrum is None:
            self.logger.info("No star to simulate! Please set the self.star attribute!")
            self._star = None

        else:

            # Read file if path is provided
            if isinstance(spectrum, str):
                if os.path.exists(spectrum):
                    spectrum = file_io.read_file_spectrum(spectrum)
                else:
                    raise IOError("{}: No file at that location.".format(spectrum))

            # Check star is a sequence of length 2 or 3
            if not isinstance(spectrum, (list, tuple)) or not len(spectrum) in [2, 3]:
                raise ValueError(type(spectrum), ': Star input must be a sequence of [W, F] or [W, F, E]')

            # Check star has units
            if not all([isinstance(i, q.quantity.Quantity) for i in spectrum]):
                types = ', '.join([str(type(i)) for i in spectrum])
                raise ValueError('[{}]: Spectrum must be in astropy units'.format(types))

            # Check the units
            if not spectrum[0].unit.is_equivalent(q.um):
                raise ValueError(spectrum[0].unit, ': Wavelength must be in units of distance')

            if not all([i.unit.is_equivalent(q.erg / q.s / q.cm**2 / q.AA) for i in spectrum[1:]]):
                raise ValueError(spectrum[1].unit, ': Flux density must be in units of F_lambda')

            # Check the wavelength range
            spec_min = np.nanmin(spectrum[0][spectrum[0] > 0.])
            spec_max = np.nanmax(spectrum[0][spectrum[0] > 0.])
            sim_min = np.nanmin(self.wave[self.wave > 0.]) * q.um
            sim_max = np.nanmax(self.wave[self.wave > 0.]) * q.um
            if spec_min > sim_min or spec_max < sim_max:
                print("Wavelength range of input spectrum ({} - {}) does not cover the {} - {} range needed for a complete simulation. Interpolation will be used at the edges.".format(spec_min, spec_max, sim_min, sim_max))

            # Good to go (Poisson statistics in obs_generator require float16)
            non_nan = np.invert(np.isnan(spectrum[1]))
            non_inf = np.invert(np.isinf(spectrum[1]))
            self._star = [i[non_nan * non_inf] for i in spectrum]

    @property
    def subarray(self):
        """Getter for the subarray"""
        return self._subarray

    @subarray.setter
    def subarray(self, subarr):
        """Setter for the subarray

        Properties
        ----------
        subarr: str
            The name of the subarray to use,
            ['SUBSTRIP256', 'SUBSTRIP96', 'FULL']
        """
        subs = ['SUBSTRIP256', 'SUBSTRIP96', 'FULL']

        # Check the value
        if subarr not in subs:
            raise ValueError("'{}' not a supported subarray. Try {}".format(subarr, subs))

        # Set the subarray
        self._subarray = subarr
        self.row_slice = SUB_SLICE[subarr]
        self._nrows, self._ncols = SUB_DIMS[subarr]

        # Set the dependent quantities
        self.wave = hu.wave_solutions(subarr)
        self.avg_wave = np.mean(self.wave, axis=1)
        self.coeffs = locate_trace.trace_polynomial(subarray=subarr)

        # Get correct reference files
        # self.ref_params['SUBARRAY'] = subarr

        # Reset the data and time arrays
        self._reset_data()
        self._reset_time()

    @property
    def target(self):
        """Getter for target name"""
        return self._target

    @target.setter
    def target(self, name):
        """Setter for target name and coordinates

        Properties
        ----------
        tmid: str
            The transit midpoint
        """
        # Check the name
        if not isinstance(name, str):
            raise TypeError("Target name must be a string.")

        # Set the subarray
        self._target = name
        self.ra = 1.23456
        self.dec = 2.34567

        # Query Simbad for target RA and Dec
        if self.target != 'New Target':

            try:
                rec = Simbad.query_object(self.target)
                coords = SkyCoord(ra=rec[0]['RA'], dec=rec[0]['DEC'], unit=(q.hour, q.degree), frame='icrs')
                self.ra = coords.ra.degree
                self.dec = coords.dec.degree
                if self.verbose:
                    print("Coordinates {} {} for '{}' found in Simbad!".format(self.ra, self.dec, self.target))
            except TypeError:
                if self.verbose:
                    print("Could not resolve target '{}' in Simbad. Using ra={}, dec={}.".format(self.target, self.ra, self.dec))
                    print("Set coordinates manually by updating 'ra' and 'dec' attributes.")

    @property
    def tmodel(self):
        """Getter for the transit model"""
        return self._tmodel

    @tmodel.setter
    def tmodel(self, model, time_unit='days', model_grid='ACES'):
        """Setter for the transit model

        Parameters
        ----------
        model: batman.transitmodel.TransitModel
            The transit model
        time_unit: string
            The units of model.t, ['seconds', 'minutes', 'hours', 'days']
        """
        # Check if the transit model has been set
        if model is None:
            self._tmodel = None

        else:

            # Check transit model type
            mod_type = str(type(model))
            if not mod_type == "<class 'batman.transitmodel.TransitModel'>":
                raise TypeError("{}: Transit model must be of type batman.transitmodel.TransitModel".format(mod_type))

            # Check time units
            time_units = {'seconds': 86400., 'minutes': 1440., 'hours': 24., 'days': 1.}
            if time_unit not in time_units:
                raise ValueError("{}: time_unit must be {}".format(time_unit, time_units.keys()))

            # Convert seconds to days in order to match the Period and T0 parameters
            model.t /= time_units[time_unit]

            # Get the stellar parameters
            params = [model.teff, model.logg, model.feh]

            # Update the transit model
            self._tmodel = model

            # Update ld_coeffs
            self.ld_coeffs = [soss_trace.generate_SOSS_ldcs(self.avg_wave[order - 1], model.limb_dark, params, model_grid = self.model_grid) for order in self.orders]

    @property
    def tso_ideal(self):
        """Getter for TSO data without noise"""
        if self.tso_order1_ideal is None:
            return None

        if 2 in self.orders:
            return np.sum([self.tso_order1_ideal, self.tso_order2_ideal], axis=0)

        else:
            return self.tso_order1_ideal


class SossSpecSim(SossSim):
    """Generate a SossSim object from a default spectrum"""
    def __init__(self, ngrps=2, nints=2, filter='CLEAR', subarray='SUBSTRIP256', run=True, add_planet=False, **kwargs):
        """Get the test data and load the object

        Parameters
        ----------
        ngrps: int
            The number of groups per integration
        nints: int
            The number of integrations for the exposure
        filter: str
            The name of the filter to use, ['CLEAR', 'F277W']
        subarray: str
            The name of the subarray to use, ['SUBSTRIP256', 'SUBSTRIP96', 'FULL']
        run: bool
            Run the simulation after initialization
        add_planet: bool
            Add a transiting exoplanet
        """
        # Initialize base class
        super().__init__(ngrps=ngrps, nints=nints, star=hu.STAR_DATA, subarray=subarray, filter=filter, **kwargs)

        # Add planet
        if add_planet:
            self.planet = hu.PLANET_DATA
            self.tmodel = hu.transit_params(self.time.jd)
            self.tmodel.t0 = np.mean(self.time.jd)

        # Run the simulation
        if run:
            self.create()


class SossBlackbodySim(SossSim):
    """Generate a SossSim object with a blackbody spectrum"""
    def __init__(self, ngrps=2, nints=2, teff=1800, jmag=9.0, filter='CLEAR', subarray='SUBSTRIP256', run=True, add_planet=False, **kwargs):
        """Get the test data and load the object

        Parameters
        ---------
        ngrps: int
            The number of groups per integration
        nints: int
            The number of integrations for the exposure
        teff: int
            The effective temperature [K] of the test source
        jmag: float
            The J band magnitude to scale to
        filter: str
            The name of the filter to use, ['CLEAR', 'F277W']
        subarray: str
            The name of the subarray to use, ['SUBSTRIP256', 'SUBSTRIP96', 'FULL']
        run: bool
            Run the simulation after initialization
        add_planet: bool
            Add a transiting exoplanet
        """
        # Generate a blackbody at the given temperature
        bb = BlackBody(temperature=teff * q.K)
        wav = np.linspace(0.5, 2.9, 1000) * q.um
        flx = (bb(wav) * q.sr / bb.bolometric_flux.value).to(FLAMBDA_CGS_UNITS, q.spectral_density(wav))

        # Scale model spectrum to user-input J-band
        flx = ma.scale_spectrum(wav, flx, jmag)

        # Initialize base class
        super().__init__(ngrps=ngrps, nints=nints, star=[wav, flx], subarray=subarray, filter=filter, **kwargs)

        # Add planet
        if add_planet:
            self.planet = hu.PLANET_DATA
            self.tmodel = hu.transit_params(self.time.jd)
            self.tmodel.t0 = np.mean(self.time.jd)
            self.tmodel.teff = teff

            # Run the simulation
        if run:
            self.create()


class SossModelSim(SossSim):
    """Generate a SossSim object with a theoretical ATLAS or PHOENIX stellar spectrum of choice"""
    def __init__(self, ngrps=2, nints=2, teff=5700.0, logg=4.0, feh=0.0, alpha=0.0, jmag=9.0, stellar_model='phoenix', filter='CLEAR', subarray='SUBSTRIP256', run=True, add_planet=False, scale=1., **kwargs):
        """Get the test data and load the object

        Parameters
        ---------
        ngrps: int
            The number of groups per integration
        nints: int
            The number of integrations for the exposure
        teff: double
            The effective temperature [K] of the stellar source
        logg: double
            The log-gravity of the stellar source
        feh: double
            The [Fe/H] of the stellar source
        alpha: double
            The alpha enhancement of the stellar source
        jmag: double
            The J magnitude of the source. This will be used to scale the model stellar flux to Earth-values.
        stellar_model: str
            The stellar model grid to use. Can either be 'ATLAS' or 'PHOENIX'. Default is 'ATLAS'
        filter: str
            The name of the filter to use, ['CLEAR', 'F277W']
        subarray: str
            The name of the subarray to use, ['SUBSTRIP256', 'SUBSTRIP96', 'FULL']
        run: bool
            Run the simulation after initialization
        add_planet: bool
            Add a transiting exoplanet
        scale: int, float
            Scale the flux by the given factor
        """
        # Retrieve stellar model
        if stellar_model.lower() == 'phoenix':
            wav, flx = ma.get_phoenix_model(feh, alpha, teff, logg)
        elif stellar_model.lower() == 'atlas':
            wav, flx = ma.get_atlas_model(feh, teff, logg)

        # Scale model spectrum to user-input J-band
        flx = ma.scale_spectrum(wav, flx, jmag)

        # Initialize base class
        super().__init__(ngrps=ngrps, nints=nints, star=[wav, flx], subarray=subarray, filter=filter, **kwargs)

        # Add planet
        if add_planet:
            self.planet = hu.PLANET_DATA
            self.tmodel = hu.transit_params(self.time.jd)
            self.tmodel.t0 = np.mean(self.time.jd)
            self.tmodel.teff = teff
            self.tmodel.logg = logg
            self.tmodel.feh = feh
            self.tmodel.alpha = alpha

            # Run the simulation
        if run:
            self.create()


class SossSeedSim(SossSim):
    """
    Generate a SossSim object from a 4D seed image
    """
    def __init__(self, seed, filter='CLEAR', paramfile=None, noise=True, **kwargs):
        """
        Parameters
        ----------
        seed: np.ndarray
            4D array of data
        """
        # Ingest seed file if possible
        if isinstance(seed, str):
            seed = fits.getdata(seed)

        # Get shape
        nints, ngrps, nrows, ncols = seed.shape

        # Determine subarray
        if nrows == 256 and ncols == 2048:
            subarray = 'SUBSTRIP256'
        elif nrows == 96 and ncols == 2048:
            subarray == 'SUBSTRIP96'
        elif nrows == 2048 and ncols == 2048:
            subarray == 'FULL'
        else:
            raise ValueError("{}: Axes 2 and 3 don't match a valid SOSS subarray. Try {}".format(seed.shape, SUB_DIMS))

        # Initialize base class
        super().__init__(ngrps=ngrps, nints=nints, star=None, subarray=subarray, filter=filter, paramfile=paramfile, **kwargs)

        # Set the ideal (noiseless) simulation
        self.tso_order1_ideal = seed
        self.tso_order2_ideal = np.zeros_like(seed)

        # Run noise and ramp generator
        if noise:
            self.add_noise()<|MERGE_RESOLUTION|>--- conflicted
+++ resolved
@@ -265,12 +265,6 @@
             self.logger.info('Running observation generator for segment {}/{}'.format(n, nfiles))
             obs = obs_generator.Observation(offline=self.offline)
 
-            # # Add input data
-            # obs.input = [fits.BinTableHDU.from_columns([fits.Column(name='WAVELENGTH', array=self.star[0].value, format='D'), fits.Column(name='FLUX', array=self.star[1].value, format='D')], name='STAR')]
-            # if self.planet is not None:
-            #     planetheader = {k: v for k, v in self.tmodel.__dict__.items() if k not in ['t', 't_supersample', 'ds']}
-            #     obs.input.append(fits.BinTableHDU.from_columns([fits.Column(name='WAVELENGTH', array=self.planet[0].value, format='D'), fits.Column(name='TRANSMISSION', array=self.planet[1], format='D')], name='PLANET'))#, header=planetheader))
-
             # Add simulation data
             obs.linDark = dfile
             obs.seed = seed_seg
@@ -496,11 +490,7 @@
                 temp.insert(-1, planethdu)
             temp.flush()
 
-<<<<<<< HEAD
         self.logger.info('\nTotal time: {} {}'.format(round(time.time() - begin, 3), 's'))
-=======
-        self.logger.info('Total time: {} {}'.format(round(time.time() - begin, 3), 's'))
->>>>>>> 5faf4e5a
 
     @property
     def filter(self):
