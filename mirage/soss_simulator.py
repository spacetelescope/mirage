#! /usr/bin/env python

"""
A module to generate simulated 2D time-series SOSS data

Authors: Joe Filippazzo, Kevin Volk, Nestor Espinoza, Jonathan Fraine, Michael Wolfe
"""

from copy import copy
from functools import partial, wraps
from multiprocessing.pool import ThreadPool
from multiprocessing import cpu_count
from pkg_resources import resource_filename
import logging
import time
import warnings
import os
import datetime
import yaml

import astropy.units as q
import astropy.constants as ac
from astropy.io import fits
from astropy.modeling.models import BlackBody, Voigt1D, Gaussian1D, Lorentz1D
import astropy.table as at
from astropy.time import Time, TimeDelta
from astropy.coordinates import SkyCoord
from astroquery.simbad import Simbad
import batman
from bokeh.plotting import show
from bokeh.layouts import column
from hotsoss import utils as hu, plotting, locate_trace
import numpy as np

from mirage.catalogs import model_atmosphere as ma
from mirage.seed_image import save_seed, segmentation_map
from mirage.dark import dark_prep
from mirage.logging import logging_functions
from mirage.ramp_generator import obs_generator
from mirage.reference_files import crds_tools
from mirage.utils.constants import FLAMBDA_CGS_UNITS, LOG_CONFIG_FILENAME, STANDARD_LOGFILE_NAME
from mirage.utils import utils, file_io
from mirage.psf import soss_trace
from mirage.yaml import yaml_generator


classpath = os.path.dirname(__file__)
log_config_file = os.path.join(classpath, 'logging', LOG_CONFIG_FILENAME)
logging_functions.create_logger(log_config_file, STANDARD_LOGFILE_NAME)

warnings.simplefilter('ignore')

SUB_SLICE = {'SUBSTRIP96': slice(1802, 1898), 'SUBSTRIP256': slice(1792, 2048), 'FULL': slice(0, 2048)}
SUB_DIMS = {'SUBSTRIP96': (96, 2048), 'SUBSTRIP256': (256, 2048), 'FULL': (2048, 2048)}


def run_required(func):
    """A wrapper to check that the simulation has been run before a method can be executed"""
    @wraps(func)
    def _run_required(*args, **kwargs):
        """Check that the 'tso' attribute is not None"""
        if args[0].tso_order1_ideal is None:
            print("No simulation found! Please run the 'simulate' method first.")

        else:
            return func(*args, **kwargs)

    return _run_required


class SossSim():
    """
    Generate NIRISS SOSS time series observations
    """
    def __init__(self, ngrps=2, nints=1, star=None, planet=None, tmodel=None, filter='CLEAR',
                 subarray='SUBSTRIP256', orders=[1, 2], paramfile=None, obs_date=None, target='New Target',
                 title=None, offline=True, test=False, override_dark=None, verbose=True):
        """
        Initialize the TSO object and do all pre-calculations

        Parameters
        ----------
        ngrps: int
            The number of groups per integration
        nints: int
            The number of integrations for the exposure
        star: sequence
            The wavelength and flux of the star
        planet: sequence
            The wavelength and transmission of the planet
        filter: str
            The name of the filter to use, ['CLEAR', 'F277W']
        subarray: str
            The name of the subarray to use, ['SUBSTRIP256', 'SUBSTRIP96', 'FULL']
        orders: int, list
            The orders to simulate, [1], [1, 2], [1, 2, 3]
        paramfile: str
            The path to a parameter file for the observation
        obs_date: str, datetime.datetime, astropy.time.Time
            The datetime of the start of the observation
        target: str (optional)
            The name of the target
        title: str (optionl)
            A title for the simulation
        offline: bool
            Offline mode
        test: bool
            Skip simulation
        verbose: bool
            Print status updates throughout calculation

        Example
        -------
        from mirage.soss_simulator import SossModelSim
        tso = SossModelSim(teff=3500, ngrps=2, nints=2)
        """
        # Metadata
        self.verbose = verbose
        self.target = target
        self.title = title or '{} Simulation'.format(self.target)
        self.offline = offline
        self.test = test
        self.params = None
        self.logger = logging.getLogger('mirage.soss_simulator')

        # Set default reference file parameters
        self._star = None
        self.ref_params = {"INSTRUME": "NIRISS", "READPATT": "NISRAPID", "EXP_TYPE": "NIS_SOSS", "DETECTOR": "NIS", "PUPIL": "GR700XD", "DATE-OBS": "2020-07-28", "TIME-OBS": "00:00:00", "INSTRUMENT": "NIRISS"}

        # Additional parmeters
        self.orders = orders
        self.groupgap = 0
        self.nframes = self.nsample = 1
        self.nresets = self.nresets1 = self.nresets2 = 1
        self.dropframes1 = self.dropframes3 = self.nskip = 0
        self.model_grid = 'ACES'
        self.override_dark = override_dark
        self.obs_datetime = obs_date or Time.now()
        self.ngrps = ngrps
        self.nints = nints
        self.filter = filter
        self.subarray = subarray
        self.readpatt = 'NISRAPID'
        self.paramfile = paramfile

        # Set instance attributes for the target
        self.lines = at.Table(names=('name', 'profile', 'x_0', 'amp', 'fwhm', 'flux'), dtype=('S20', 'S20', float, float, 'O', 'O'))
        self.star = star
        self.tmodel = tmodel
        self.ld_coeffs = np.zeros((3, 2048, 2))
        self.planet_radius = np.ones_like(self.avg_wave)
        self.planet = planet

    def add_line(self, x_0, amplitude, fwhm, profile='lorentz', name='Line I'):
        """
        Add an emission or absorption line to the spectrum

        Parameters
        ----------
        x_0: astropy.units.quantity.Quantity
            The rest wavelength of the line
        amplitude: astropy.units.quantity.Quantity
            The amplitude of the line relative to the continuum,
            with negative value for absorption and positive for emission
        fwhm: astropy.units.quantity.Quantity, sequence
            The full-width-half-max(s) of the line ('voigt' requires 2)
        profile: str
            The profile to use, ['voigt', 'lorentz', 'gaussian']
        name: str
            A name for the line
        """
        # Check the profile
        profiles = {'voigt': Voigt1D, 'gaussian': Gaussian1D, 'lorentz': Lorentz1D}
        if profile not in profiles:
            raise ValueError("'{}' profile not supported. Please select from {}".format(profile, list(profiles.keys())))

        # Select the profile
        prof = profiles[profile]

        # Convert to match star units and remove units
        x_0 = x_0.to(self.star[0].unit).value
        amplitude = amplitude.to(self.star[1].unit).value

        # Generate the line function
        if profile == 'voigt':
            if len(fwhm) != 2:
                raise TypeError("fwhm must be sequence of two values for Voigt profile.")
            else:
                fwhm_L, fwhm_G = [fw.to(self.star[0].unit).value for fw in fwhm]
            func = prof(amplitude_L=amplitude, x_0=x_0, fwhm_L=fwhm_L, fwhm_G=fwhm_G)

        elif profile == 'lorentz':
            fwhm = fwhm.to(self.star[0].unit).value
            func = prof(amplitude=amplitude, x_0=x_0, fwhm=fwhm)

        elif profile == 'gaussian':
            fwhm = fwhm.to(self.star[0].unit).value
            func = prof(amplitude=amplitude, mean=x_0, stddev=fwhm / 2.355)

        # Evaluate the profile
        line = func(self.star[0].value) * self.star[1].unit

        # Add the line to the line list
        self.lines.add_row([name, profile, x_0, amplitude, fwhm, line])

    @run_required
    def add_noise(self, override_refs=None, skip_dark=False):
        """
        Run the signal data through the ramp generator
        """
        self.logger.info("Starting noise generator...")
        start = time.time()

        # Generate segmentation map with correct dimensions
        segmap = segmentation_map.SegMap()
        segmap.ydim = self.nrows

        # Prepare dark current exposure if needed.
        if self.override_dark is None:
            self.logger.info('Running dark prep')
            d = dark_prep.DarkPrep(offline=self.offline)
            d.paramfile = self.paramfile
            d.prepare()
            self.use_darks = d.dark_files
        else:
            self.logger.info('Override_dark is set. Skipping call to dark_prep.')
            self.use_darks = self.override_dark

        # Make a seed files split like the dark file
        if isinstance(self.use_darks, str):
            self.use_darks = [self.use_darks]

        # Set darks to all zeros if skip_dark
        if skip_dark:
            self.logger.info('skip_dark is set. Setting dark frames to all zeroes.')
            for dfile in self.use_darks:
                hdu = fits.open(dfile)
                hdu[1].data *= 0.
                hdu[2].data *= 0.
                hdu[3].data *= 0.
                hdu[4].data *= 0.
                hdu.flush()
                hdu.close()

        nint = 0
        nfiles = len(self.use_darks)
        self.tso = np.empty_like(self.tso_ideal)
        self.obs = []
        for n, dfile in enumerate(self.use_darks):
            self.logger.info('Using dark file {}/{}: {}'.format(n + 1, len(self.use_darks), dfile))
            dhead = fits.getheader(dfile)
            dnint = dhead['NINTS']

            # Get the appropriate seed image segment
            seed_seg = self.tso_ideal[nint:nint + dnint, :, :, :].astype(np.float64)

            # NaNs and infs break np.random.poisson
            seed_seg[np.where(np.isnan(seed_seg))] = 0.
            seed_seg[np.where(np.isinf(seed_seg))] = 0.

            # Save the seed image segment to file
            seedfile, seedinfo = save_seed.save(seed_seg, self.paramfile, self.params, True, False, 1., 2048, (self.nrows, self.ncols), {'xoffset': 0, 'yoffset': 0}, 1, frametime=self.frame_time)

            # Combine into final observation
            self.logger.info('Running observation generator for segment {}/{}'.format(n, nfiles))
            obs = obs_generator.Observation(offline=self.offline)

            # Add simulation data
            obs.linDark = dfile
            obs.seed = seed_seg
            obs.segmap = segmap
            obs.seedheader = seedinfo
            obs.paramfile = self.paramfile
            obs.create(override_refs=override_refs)

            if nfiles > 1:
                os.system('mv {} {}'.format(seedfile, seedfile.replace('_seed_image.fits', '_seg{}_part001_seed_image.fits'.format(str(n + 1).zfill(3)))))

            # Save ramp to tso attribute
            self.tso[nint:nint + dnint, :, :, :] = obs.raw_outramp

            # Save obs object
            self.obs.append(obs)

            # Pickup where last segment left off
            nint += dnint

        self.logger.info('SOSS simulator complete')
        self.logger.info('Noise model finished: {} {}'.format(round(time.time() - start, 3), 's'))

<<<<<<< HEAD
    def create(self, n_jobs=-1, noise=True, override_dark=None, max_frames=50, **kwargs):
=======
        return obs.output_files

    def create(self, n_jobs=-1, noise=True, override_dark=None, **kwargs):
>>>>>>> f0a9836d
        """
        Create the simulated 4D ramp data given the initialized TSO object

        Parameters
        ----------
        n_jobs: int
            The number of cores to use in multiprocessing
        noise: bool
            Include noise model in simulation
        override_dark: str
            The path to a dark file that should override the default dark
        max_frames: int
            The max number of frames to chunk the simulation into to save memory

        Example
        -------
        # Run simulation of star only
        tso.create()

        # Simulate star with transiting exoplanet by including transmission spectrum and orbital params
        import batman
        from hotsoss import PLANET_DATA
        tparams = batman.TransitParams()
        tparams.t0 = 0.                                      # time of inferior conjunction
        tparams.per = 5.7214742                              # orbital period (days)
        tparams.a = 3.5                                      # semi-major axis (in units of stellar radii)
        tparams.inc = 89.8                                   # orbital inclination (in degrees)
        tparams.ecc = 0.                                     # eccentricity
        tparams.w = 90.                                      # longitude of periastron (in degrees)
        tparams.limb_dark = 'quadratic'                      # limb darkening profile to use
        tparams.u = [0.1, 0.1]                               # limb darkening coefficients
        tparams.rp = 1.                                     # planet radius (placeholder)

        tso.tmodel = tparams
        tso.planet = PLANET_DATA
        tso.create()
        """
        # Override the dark file
        self.override_dark = override_dark

        # Check that there is star data
        if self.star is None:
            print("No star to simulate! Please set the self.star attribute!")
            return

        # Check kwargs for updated attrs
        for key, val in kwargs.items():
            setattr(self, key, val)

        # Clear out old simulation
        self._reset_data()

        # Reset time parameters
        self._reset_time()

        # Reset relative response function
        self._reset_psfs()

        # Logging
        self.logger.info('Running soss_simulator....')
        self.logger.info('Using parameter file: {}'.format(self.paramfile or 'None'))
        begin = time.time()

        # Make a simulation of all ones to save time
        if self.test:

            self.logger.info("Generating test simulation of shape {}...".format(self.dims))
            self.tso_order1_ideal = self.tso_order2_ideal = np.ones((self.nints * self.ngrps, 256, 2048))

        # Make a true simulation
        else:
            # Set the number of cores for multiprocessing
            max_cores = cpu_count()
            if n_jobs == -1 or n_jobs > max_cores:
                n_jobs = max_cores

            # Chunk along the time axis so results can be dumped into a file and then deleted
            nints_per_chunk = max_frames // self.ngrps
            nframes_per_chunk = self.ngrps * nints_per_chunk

            # Chunk the time arrays
            time_chunks = [self.time[i:i + nframes_per_chunk] for i in range(0, self.total_groups, nframes_per_chunk)]
            inttime_chunks = [self.inttime[i:i + nframes_per_chunk] for i in range(0, self.total_groups, nframes_per_chunk)]
            n_chunks = len(time_chunks)

            # Iterate over chunks
            self.logger.info('Simulating {} in {}'.format(self.target, self.title))
            self.logger.info('Configuration: {} + {}'.format(self.subarray, self.filter))
            self.logger.info('Groups: {}, Integrations: {}'.format(self.ngrps, self.nints))
            for chunk, (time_chunk, inttime_chunk) in enumerate(zip(time_chunks, inttime_chunks)):

                # Run multiprocessing to generate lightcurves
                self.logger.info('Constructing frames for chunk {}/{}...'.format(chunk + 1, n_chunks))
                start = time.time()

                # Get transit model for the current time chunk
                c_tmodel = None if self.tmodel is None else batman.TransitModel(self.tmodel, time_chunk.jd)

                # Generate simulation for each order
                for order in self.orders:

                    # Get the psf cube and filter response function
                    psfs = getattr(self, 'order{}_psfs'.format(order))

                    # Make a transit model for each radius and limb darkening coefficients
                    # (Dumb but multiprocessing requires it)
                    tmodels = [None] * self.ncols
                    if self.planet is not None:
                        for idx, (radius, ldc) in enumerate(zip(self.planet_radius[order - 1], self.ld_coeffs[order - 1])):
                            tmod = copy(c_tmodel)
                            tmod.rp = radius
                            tmod.u = ldc
                            tmodels[idx] = tmod
                            del tmod

                    # Generate the lightcurves at each wavelength
                    pool = ThreadPool(n_jobs)
                    func = partial(soss_trace.psf_lightcurve, time=time_chunk)
                    data = list(zip(psfs, tmodels))
                    lightcurves = np.asarray(pool.starmap(func, data), dtype=np.float64)
                    pool.close()
                    pool.join()
                    del pool

                    # Reshape to make frames
                    lightcurves = lightcurves.swapaxes(0, 1)

                    # Multiply by the integration time to convert to [ADU]
                    lightcurves *= inttime_chunk[:, None, None, None]

                    # Make the 2048*N lightcurves into N frames
                    pool = ThreadPool(n_jobs)
                    frames = np.asarray(pool.map(soss_trace.make_frame, lightcurves))
                    pool.close()
                    pool.join()
                    del pool

                    # Add it to the individual order
                    order_name = 'tso_order{}_ideal'.format(order)
                    if getattr(self, order_name) is None:
                        setattr(self, order_name, frames)
                    else:
                        setattr(self, order_name, np.concatenate([getattr(self, order_name), frames]))

                    # Clear memory
                    del frames, lightcurves, psfs

                self.logger.info('Chunk {}/{} finished: {} {}'.format(chunk + 1, n_chunks, round(time.time() - start, 3), 's'))

        # Trim SUBSTRIP256 array if SUBSTRIP96
        if self.subarray == 'SUBSTRIP96':
            for order in self.orders:
                order_name = 'tso_order{}_ideal'.format(order)
                setattr(self, order_name, getattr(self, order_name)[:, :96, :])

        # Expand SUBSTRIP256 array if FULL frame
        if self.subarray == 'FULL':
            for order in self.orders:
                order_name = 'tso_order{}_ideal'.format(order)
                full = np.zeros((self.total_groups, 2048, 2048))
                full[:, -256:, :] = getattr(self, order_name)
                setattr(self, order_name, full)
                del full

        # Reshape into (nints, ngrps, y, x)
        for order in self.orders:
            order_name = 'tso_order{}_ideal'.format(order)
            setattr(self, order_name, getattr(self, order_name).reshape(self.dims).astype(np.float64))

        # Make ramps and add noise to the observations
        obs_files = []
        if noise:
            obs_files = self.add_noise(**kwargs)
        else:
            self.tso = self.tso_ideal

        # Add input data if available
        for ofile in obs_files:
            temp = fits.open(ofile, mode='update')
            starhdr = fits.Header()
            starhdr.append(('WUNIT', 'um', 'Wavelength unit'))
            starhdr.append(('FUNIT', 'erg/s/cm2/A', 'Flux density unit'))
            starhdu = fits.BinTableHDU.from_columns([fits.Column(name='WAVELENGTH', array=self.star[0].value, format='D'), fits.Column(name='FLUX', array=self.star[1].value, format='D')], header=starhdr, name='STAR')
            temp.insert(-1, starhdu)
            if self.planet is not None:
                planethdr = fits.Header()
                planethdr.append(('WUNIT', 'um', 'Wavelength unit'))
                planethdr.append(('T0', self.tmodel.t0, 'Transit center [JD]'))
                planethdr.append(('A', self.tmodel.a, 'Semimajor-axis [a/R*]'))
                planethdr.append(('INC', self.tmodel.inc, 'Inclination [deg]'))
                planethdr.append(('ECC', self.tmodel.ecc, 'Eccentricity'))
                planethdr.append(('OMEGA', self.tmodel.w, 'Omega value'))
                planethdr.append(('LD', self.tmodel.limb_dark, 'Limb darkening profile used'))
                planethdr.append(('TEFF', self.tmodel.teff, 'Effective temperature [K]'))
                planethdr.append(('LOGG', self.tmodel.logg, 'Log surface gravity [dex]'))
                planethdr.append(('FEH', self.tmodel.feh, 'Metallicity'))
                planethdu = fits.BinTableHDU.from_columns([fits.Column(name='WAVELENGTH', array=self.planet[0].value, format='D'), fits.Column(name='TRANSMISSION', array=self.planet[1], format='D')], header=planethdr, name='PLANET')
                temp.insert(-1, planethdu)
            temp.flush()

        self.logger.info('\nTotal time: {} {}'.format(round(time.time() - begin, 3), 's'))

    @property
    def filter(self):
        """Getter for the filter"""
        return self._filter

    @filter.setter
    def filter(self, filt):
        """Setter for the filter

        Properties
        ----------
        filt: str
            The name of the filter to use,
            ['CLEAR', 'F277W']
        """
        # Valid filters
        filts = ['CLEAR', 'F277W']

        # Check the value
        if not isinstance(filt, str) or filt.upper() not in filts:
            raise ValueError("'{}' not a supported filter. Try {}".format(filt, filts))

        # Set it
        filt = filt.upper()
        self._filter = filt

        # If F277W, set orders to 1 to speed up calculation
        if filt == 'F277W':
            self.orders = [1]

        # Update the results
        self._reset_data()

    @property
    def info(self):
        """Summary table for the observation settings"""
        # Pull out relevant attributes
        track = ['_ncols', '_nrows', '_nints', '_ngrps', '_nresets', '_subarray', '_filter', '_obs_datetime', '_orders', 'ld_profile', '_target', 'title', 'ra', 'dec']
        settings = {key.strip('_'): val for key, val in self.__dict__.items() if key in track}
        return settings

    def message(self, message_text):
        """
        Print message

        Parameters
        ----------
        message_text: str
            The message to print
        """
        if self.verbose:
            print(message_text)

    @property
    def ncols(self):
        """Getter for the number of columns"""
        return self._ncols

    @ncols.setter
    def ncols(self, err):
        """Error when trying to change the number of columns"""
        raise TypeError("The number of columns is fixed by setting the 'subarray' attribute.")

    @property
    def ngrps(self):
        """Getter for the number of groups"""
        return self._ngrps

    @ngrps.setter
    def ngrps(self, ngrp_val):
        """Setter for the number of groups

        Properties
        ----------
        ngrp_val: int
            The number of groups
        """
        # Check the value
        if not isinstance(ngrp_val, int):
            raise TypeError("The number of groups must be an integer")

        # Set it
        self._ngrps = ngrp_val

        # Update the results
        self._reset_data()
        self._reset_time()

    @property
    def nints(self):
        """Getter for the number of integrations"""
        return self._nints

    @nints.setter
    def nints(self, nint_val):
        """Setter for the number of integrations

        Properties
        ----------
        nint_val: int
            The number of integrations
        """
        # Check the value
        if not isinstance(nint_val, int):
            raise TypeError("The number of integrations must be an integer")

        # Set it
        self._nints = nint_val

        # Update the results
        self._reset_data()
        self._reset_time()

    @property
    def nresets(self):
        """Getter for the number of resets"""
        return self._nresets

    @nresets.setter
    def nresets(self, nreset_val):
        """Setter for the number of resets

        Properties
        ----------
        nreset_val: int
            The number of resets
        """
        # Check the value
        if not isinstance(nreset_val, int) or nreset_val < 1:
            raise TypeError("The number of resets must be an integer greater than 0")

        # Set it
        self._nresets = nreset_val

        # Update the time (data shape doesn't change)
        self._reset_time()

    @property
    def nrows(self):
        """Getter for the number of rows"""
        return self._nrows

    @nrows.setter
    def nrows(self, err):
        """Error when trying to change the number of rows"""
        raise TypeError("The number of rows is fixed by setting the 'subarray' attribute.")

    @property
    def obs_datetime(self):
        """Getter for observation start date"""
        return self._obs_datetime

    @obs_datetime.setter
    def obs_datetime(self, obsdate):
        """Setter for observation start date

        Properties
        ----------
        obsdate: str, datetime.datetime, astropy.time.Time
            The datetime of the start of the observation
        """
        # Acceptible time formats
        good_dtypes = str, datetime.datetime, Time

        # Try to make an astropy.time object
        if not isinstance(obsdate, good_dtypes):
            raise ValueError("'{}' not a supported obs_datetime. Try a dtype of {}".format(obsdate, good_dtypes))

        # Set the transit midpoint
        self._obs_datetime = Time(obsdate)

        # Reset the data and time arrays
        self._reset_data()
        self._reset_time()

    @property
    def orders(self):
        """Getter for the orders"""
        return self._orders

    @orders.setter
    def orders(self, ords):
        """Setter for the orders

        Properties
        ----------
        ords: list
            The orders to simulate, [1, 2, 3]
        """
        # Valid order lists
        orderlist = [[1], [1, 2], [1, 2, 3]]

        # Check the value and set single order to list
        if isinstance(ords, int):
            ords = [ords]
        if not all([o in [1, 2, 3] for o in ords]):
            raise ValueError("'{}' is not a valid list of orders. Try {}".format(ords, orderlist))

        # Set it
        self._orders = ords

        # Update the results
        self._reset_data()

    @property
    def paramfile(self):
        """Getter for the paramfile"""
        return self._paramfile

    @paramfile.setter
    def paramfile(self, pfile):
        """Setter for the parameter file

        Parameters
        ----------
        pfile: str
            The path to the parameter file
        """
        # Populate params attribute if no file given
        if pfile is None:

            # Read template file
            pfile = resource_filename('mirage', 'tests/test_data/NIRISS/niriss_soss_substrip256_clear.yaml').replace('mirage/mirage', 'mirage')
            self._read_parameter_file(pfile)

            # Populate params dict
            self.params['Readout']['nint'] = self.nints
            self.params['Readout']['ngroup'] = self.ngrps
            self.params['Readout']['array_name'] = 'NIS_' + self.subarray.replace('FULL', 'SOSSFULL')
            self.params['Readout']['filter'] = self.filter
            self.params['Readout']['readpatt'] = self.readpatt
            self.params['Readout']['nframe'] = self.nframes
            self.params['Readout']['nskip'] = self.nskip
            self.params['Output']['target_name'] = self.target
            self.params['Output']['target_ra'] = self.ra
            self.params['Output']['target_dec'] = self.dec
            self.params['Output']['obs_id'] = self.title
            self.params['Output']['file'] = '{}_NIS_SOSS_{}_{}.fits'.format(self.title.replace(' ', '-'), self.filter, self.subarray)
            self.params['Output']['directory'] = '.'
            self.params['Output']['date_obs'], self.params['Output']['time_obs'] = self.obs_datetime.to_value('iso').split()
            self.params['Output']['paramfile'] = pfile = yaml_generator.yaml_from_params(self.params)

        else:

            # Check that it's a valid file
            if not os.path.isfile(pfile):
                raise IOError("{}: No such file.".format(pfile))

            # Set paramfile and read contents
            self._read_parameter_file(pfile)
            self.params['Output']['paramfile'] = pfile

            # Override observation parameters
            self._nints = self.params['Readout']['nint']
            self._ngrps = self.params['Readout']['ngroup']
            self._subarray = self.params['Readout']['array_name'].replace('NIS_', '').replace('SOSS', '')
            self._filter = self.params['Readout']['filter']
            self._obs_datetime = Time('{0[date_obs]} {0[time_obs]}'.format(self.params['Output']))
            self._readpatt = self.params['Readout']['readpatt']
            self._nrows, self._ncols = SUB_DIMS[self.subarray]
            self._target = self.params['Output']['target_name']
            self.ra = self.params['Output']['target_ra']
            self.dec = self.params['Output']['target_dec']
            self.title = self.params['Output']['obs_id']

        # Save paramfile
        self._paramfile = pfile

        # Only first order if F277W
        if self.filter == 'F277W':
            self.orders = [1]

        # Set the dependent quantities
        self.wave = hu.wave_solutions(self.subarray)
        self.avg_wave = np.mean(self.wave, axis=1)
        self.coeffs = locate_trace.trace_polynomial(subarray=self.subarray)

        # Reset data, time and psfs
        self._reset_data()
        self._reset_time()
        self._reset_psfs()

    @property
    def total_groups(self):
        """Getter for total groups"""
        return self.ngrps * self.nints

    @property
    def planet(self):
        """Getter for the stellar data"""
        return self._planet

    @planet.setter
    def planet(self, spectrum):
        """Setter for the planetary data

        Parameters
        ----------
        spectrum: sequence
            The [W, F] or [W, F, E] of the planet to simulate
        """
        # Check if the planet has been set
        if spectrum is None:
            self._planet = None
            self.planet_radius = np.ones_like(self.avg_wave)

        else:

            # Read file if path is provided
            if isinstance(spectrum, str):
                if os.path.exists(spectrum):
                    spectrum = file_io.read_file_spectrum(spectrum, flux_units=None)
                else:
                    raise IOError("{}: No file at that location.".format(spectrum))

            # Check planet is a sequence of length 2 or 3
            if not isinstance(spectrum, (list, tuple)) or not len(spectrum) in [2, 3]:
                raise ValueError(type(spectrum), ': Planet input must be a sequence of [W, F] or [W, F, E]')

            # Check the units
            if not spectrum[0].unit.is_equivalent(q.um):
                raise ValueError(spectrum[0].unit, ': Wavelength must be in units of distance')

            # Check the transmission spectrum is less than 1
            if not all(spectrum[1] < 1):
                raise ValueError('{} - {}: Transmission must be between 0 and 1'.format(min(spectrum[1]), max(spectrum[1])))

            # Check the wavelength range
            spec_min = np.nanmin(spectrum[0][spectrum[0] > 0.])
            spec_max = np.nanmax(spectrum[0][spectrum[0] > 0.])
            sim_min = np.nanmin(self.wave[self.wave > 0.]) * q.um
            sim_max = np.nanmax(self.wave[self.wave > 0.]) * q.um
            if spec_min > sim_min or spec_max < sim_max:
                print("Wavelength range of input spectrum ({} - {} um) does not cover the {} - {} um range needed for a complete simulation. Interpolation will be used at the edges.".format(spec_min, spec_max, sim_min, sim_max))

            # Good to go
            self._planet = spectrum

            # Set the radius at the given wavelength from the transmission spectrum (Rp/R*)**2
            for order, wave in enumerate(self.avg_wave):
                tdepth = np.interp(wave, self.planet[0].to(q.um).value, self.planet[1])
                tdepth[tdepth < 0] = np.nan
                self.planet_radius[order] = np.sqrt(tdepth)

    @run_required
    def plot(self, idx=0, scale='linear', order=None, noise=True, traces=False, saturation=0.8, draw=True):
        """
        Plot a TSO frame

        Parameters
        ----------
        idx: int
            The frame index to plot
        scale: str
            Plot scale, ['linear', 'log']
        order: int (optional)
            The order to isolate
        noise: bool
            Plot with the noise model
        traces: bool
            Plot the traces used to generate the frame
        saturation: float
            The fraction of full well defined as saturation
        draw: bool
            Render the figure instead of returning it
        """
        # Get the data cube
        tso = self._select_data(order, noise)

        # Set the plot args
        wavecal = self.wave
        title = '{} - Frame {}'.format(self.title, idx)
        coeffs = locate_trace.trace_polynomial() if traces else None

        # Plot the frame
        fig = plotting.plot_frames(data=tso, idx=idx, scale=scale, trace_coeffs=coeffs, saturation=saturation, title=title, wavecal=wavecal)

        if draw:
            show(fig)
        else:
            return fig

    def plot_input(self, **kwargs):
        """
        Plot the 1d stellar spectrum, planet transmission spectrum, and transit lightcurve used as input where available
        """
        # Plot the data from the 'star' attribute
        if self.star is not None:

            # Input data
            sfig = plotting.plot_spectrum(self.star[0], self.star[1], legend='Input Stellar Spectrum')
            pfig = None
            tfig = None

            # Plot the data from the 'planet' attribute
            if self.planet is not None:

                pfig = plotting.plot_spectrum(self.planet[0], self.planet[1], ylabel='Transmission', legend='Input Planet Transmission', color='green')

            # Plot the transit model
            if self.tmodel is not None:

                # Set orbital parameters with kwargs (e.g. rp=0.5 to see lightcurve at that planetary radius)
                tmod = copy(self.tmodel)
                for key, val in kwargs.items():
                    setattr(tmod, key, val)

                # Make the transit model
                mod = batman.TransitModel(tmod, self.time.jd)
                flux = mod.light_curve(tmod)
                tfig = plotting.plot_spectrum(self.time.jd, flux, xlabel='Time [JD]', ylabel='Transmission', legend='Theoretical Lightcurve')

                # Print the transit model params
                print('Input Transit Model Parameters\n------------------------------')
                for key, val in tmod.__dict__.items():
                    print('{}: {}'.format(key, val))

            show(column(list(filter(None, [sfig, pfig, tfig]))))

        else:

            print("No input to plot. Please set SossSim.star attribute with 1D data.")

    @run_required
    def plot_ramp(self, order=None, noise=True, draw=True):
        """
        Plot the total flux on each frame to display the ramp

        Parameters
        ----------
        order: sequence
            The order to isolate
        noise: bool
            Plot with the noise model
        draw: bool
            Render the figure instead of returning it
        """
        # Get the data cube
        tso = self._select_data(order, noise)

        # Make the figure
        fig = plotting.plot_ramp(tso)

        if draw:
            show(fig)
        else:
            return fig

    def _read_parameter_file(self, pfile):
        """Read in the yaml parameter file"""
        try:
            with open(pfile, 'r') as infile:
                self.params = yaml.safe_load(infile)

        except FileNotFoundError:
            print("Unable to open {}".format(pfile))

    def _reset_data(self):
        """Reset the results to all zeros"""
        # Check that all the appropriate values have been initialized
        if all([i in self.info for i in ['nints', 'ngrps', 'nrows', 'ncols']]):

            # Update the dimensions
            self.dims = (self.nints, self.ngrps, self.nrows, self.ncols)
            self.dims3 = (self.nints * self.ngrps, self.nrows, self.ncols)

            # Reset the results
            for arr in ['tso'] + ['tso_order{}_ideal'.format(n) for n in self.orders]:
                setattr(self, arr, None)

    def _reset_time(self):
        """Reset the time axis based on the observation settings"""
        # Check that all the appropriate values have been initialized
        if all([i in self.info for i in ['subarray', 'nints', 'ngrps', 'obs_datetime', 'nresets']]):

            # Get frame time based on the subarray
            self.frame_time = utils.calc_frame_time('NIRISS', None, self.ncols, self.nrows, 1)
            self.group_time = (self.groupgap + self.nframes) * self.frame_time

            # The indexes of valid groups, skipping resets
            grp_idx = np.concatenate([np.arange(self.nresets, self.nresets + self.ngrps) + n * (self.nresets + self.ngrps) for n in range(self.nints)])

            # The time increments
            dt = TimeDelta(self.frame_time, format='sec')

            # Integration time of each frame in seconds
            self.inttime = np.tile((dt * grp_idx).sec[:self.ngrps], self.nints)

            # Datetime of each frame
            self.time = self.obs_datetime + (dt * grp_idx)

            # Exposure duration
            # self.duration = TimeDelta(self.time.max() - self.obs_datetime, format='sec')
            self.exposure_time = self.frame_time * ( (self.ngrps * self.nframes + (self.ngrps - 1) * self.groupgap + self.dropframes1) * self.nints)
            self.duration = self.exposure_time + self.frame_time * (self.dropframes3 * self.nints + self.nresets1 + self.nresets2 * (self.nints - 1))

            # Update params dict
            if self.params is not None:
                self.params['Output']['date_obs'], self.params['Output']['time_obs'] = self.obs_datetime.to_value('iso').split()

    def _reset_psfs(self):
        """Scale the psf for each detector column to the flux from the 1D spectrum"""
        # Check that all the appropriate values have been initialized
        if all([i in self.info for i in ['filter', 'subarray']]) and self.star is not None:

            for order in self.orders:

                # Get the wavelength map
                wave = self.avg_wave[order - 1]

                # Get relative spectral response for the order
                photom = fits.getdata(crds_tools.get_reffiles(self.ref_params, ['photom'])['photom'])
                throughput = photom[(photom['order'] == order) & (photom['filter'] == self.filter) & (photom['pupil'] == 'GR700XD')]
                ph_wave = throughput.wavelength[throughput.wavelength > 0][1:-2]
                ph_resp = throughput.relresponse[throughput.wavelength > 0][1:-2]
                response = np.interp(wave, ph_wave, ph_resp)

                # Add spectral lines if necessary
                for line in self.lines:
                    self.star[1] += line['flux']

                # Convert response in [mJy/ADU/s] to [Flam/ADU/s] then invert so
                # that we can convert the flux at each wavelegth into [ADU/s]
                response = self.frame_time / (response * q.mJy * ac.c / (wave * q.um)**2).to(self.star[1].unit)
                flux = np.interp(wave, self.star[0].value, self.star[1].value, left=0, right=0) * self.star[1].unit * response
                cube = soss_trace.SOSS_psf_cube(filt=self.filter, order=order, subarray=self.subarray) * flux[:, None, None]
                setattr(self, 'order{}_response'.format(order), response)
                setattr(self, 'order{}_psfs'.format(order), cube)

    @run_required
    def _select_data(self, order, noise, reshape=True):
        """
        Select the data given the order and noise args

        Parameters
        ----------
        order: int (optional)
            The order to use, [1, 2, 3]
        noise: bool
            Include noise model
        reshape: bool
            Reshape to 3 dimensions

        Returns
        -------
        np.ndarray
            The selected data
        """
        if order in [1, 2]:
            tso = copy(getattr(self, 'tso_order{}_ideal'.format(order)))
        else:
            if noise:
                tso = copy(self.tso)
            else:
                tso = copy(self.tso_ideal)

        # Reshape data
        if reshape:
            tso.shape = self.dims3

        return tso

    @property
    def star(self):
        """Getter for the stellar data"""
        return self._star

    @star.setter
    def star(self, spectrum):
        """Setter for the stellar data

        Parameters
        ----------
        spectrum: sequence, str
            The [W, F] or [W, F, E] of the star to simulate
        """
        # Check if the star has been set
        if spectrum is None:
            self.logger.info("No star to simulate! Please set the self.star attribute!")
            self._star = None

        else:

            # Read file if path is provided
            if isinstance(spectrum, str):
                if os.path.exists(spectrum):
                    spectrum = file_io.read_file_spectrum(spectrum)
                else:
                    raise IOError("{}: No file at that location.".format(spectrum))

            # Check star is a sequence of length 2 or 3
            if not isinstance(spectrum, (list, tuple)) or not len(spectrum) in [2, 3]:
                raise ValueError(type(spectrum), ': Star input must be a sequence of [W, F] or [W, F, E]')

            # Check star has units
            if not all([isinstance(i, q.quantity.Quantity) for i in spectrum]):
                types = ', '.join([str(type(i)) for i in spectrum])
                raise ValueError('[{}]: Spectrum must be in astropy units'.format(types))

            # Check the units
            if not spectrum[0].unit.is_equivalent(q.um):
                raise ValueError(spectrum[0].unit, ': Wavelength must be in units of distance')

            if not all([i.unit.is_equivalent(q.erg / q.s / q.cm**2 / q.AA) for i in spectrum[1:]]):
                raise ValueError(spectrum[1].unit, ': Flux density must be in units of F_lambda')

            # Check the wavelength range
            spec_min = np.nanmin(spectrum[0][spectrum[0] > 0.])
            spec_max = np.nanmax(spectrum[0][spectrum[0] > 0.])
            sim_min = np.nanmin(self.wave[self.wave > 0.]) * q.um
            sim_max = np.nanmax(self.wave[self.wave > 0.]) * q.um
            if spec_min > sim_min or spec_max < sim_max:
                print("Wavelength range of input spectrum ({} - {}) does not cover the {} - {} range needed for a complete simulation. Interpolation will be used at the edges.".format(spec_min, spec_max, sim_min, sim_max))

            # Good to go (Poisson statistics in obs_generator require float16)
            non_nan = np.invert(np.isnan(spectrum[1]))
            non_inf = np.invert(np.isinf(spectrum[1]))
            self._star = [i[non_nan * non_inf] for i in spectrum]

    @property
    def subarray(self):
        """Getter for the subarray"""
        return self._subarray

    @subarray.setter
    def subarray(self, subarr):
        """Setter for the subarray

        Properties
        ----------
        subarr: str
            The name of the subarray to use,
            ['SUBSTRIP256', 'SUBSTRIP96', 'FULL']
        """
        subs = ['SUBSTRIP256', 'SUBSTRIP96', 'FULL']

        # Check the value
        if subarr not in subs:
            raise ValueError("'{}' not a supported subarray. Try {}".format(subarr, subs))

        # Set the subarray
        self._subarray = subarr
        self.row_slice = SUB_SLICE[subarr]
        self._nrows, self._ncols = SUB_DIMS[subarr]

        # Set the dependent quantities
        self.wave = hu.wave_solutions(subarr)
        self.avg_wave = np.mean(self.wave, axis=1)
        self.coeffs = locate_trace.trace_polynomial(subarray=subarr)

        # Get correct reference files
        # self.ref_params['SUBARRAY'] = subarr

        # Reset the data and time arrays
        self._reset_data()
        self._reset_time()

    @property
    def target(self):
        """Getter for target name"""
        return self._target

    @target.setter
    def target(self, name):
        """Setter for target name and coordinates

        Properties
        ----------
        tmid: str
            The transit midpoint
        """
        # Check the name
        if not isinstance(name, str):
            raise TypeError("Target name must be a string.")

        # Set the subarray
        self._target = name
        self.ra = 1.23456
        self.dec = 2.34567

        # Query Simbad for target RA and Dec
        if self.target != 'New Target':

            try:
                rec = Simbad.query_object(self.target)
                coords = SkyCoord(ra=rec[0]['RA'], dec=rec[0]['DEC'], unit=(q.hour, q.degree), frame='icrs')
                self.ra = coords.ra.degree
                self.dec = coords.dec.degree
                if self.verbose:
                    print("Coordinates {} {} for '{}' found in Simbad!".format(self.ra, self.dec, self.target))
            except TypeError:
                if self.verbose:
                    print("Could not resolve target '{}' in Simbad. Using ra={}, dec={}.".format(self.target, self.ra, self.dec))
                    print("Set coordinates manually by updating 'ra' and 'dec' attributes.")

    @property
    def tmodel(self):
        """Getter for the transit model"""
        return self._tmodel

    @tmodel.setter
    def tmodel(self, model, time_unit='days', model_grid='ACES'):
        """Setter for the transit model

        Parameters
        ----------
        model: batman.transitmodel.TransitModel
            The transit model
        time_unit: string
            The units of model.t, ['seconds', 'minutes', 'hours', 'days']
        """
        # Check if the transit model has been set
        if model is None:
            self._tmodel = None

        else:

            # Check transit model type
            mod_type = str(type(model))
            if not mod_type == "<class 'batman.transitmodel.TransitModel'>":
                raise TypeError("{}: Transit model must be of type batman.transitmodel.TransitModel".format(mod_type))

            # Check time units
            time_units = {'seconds': 86400., 'minutes': 1440., 'hours': 24., 'days': 1.}
            if time_unit not in time_units:
                raise ValueError("{}: time_unit must be {}".format(time_unit, time_units.keys()))

            # Convert seconds to days in order to match the Period and T0 parameters
            model.t /= time_units[time_unit]

            # Get the stellar parameters
            params = [model.teff, model.logg, model.feh]

            # Update the transit model
            self._tmodel = model

            # Update ld_coeffs
            self.ld_coeffs = [soss_trace.generate_SOSS_ldcs(self.avg_wave[order - 1], model.limb_dark, params, model_grid = self.model_grid) for order in self.orders]

    @property
    def tso_ideal(self):
        """Getter for TSO data without noise"""
        if self.tso_order1_ideal is None:
            return None

        if 2 in self.orders:
            return np.sum([self.tso_order1_ideal, self.tso_order2_ideal], axis=0)

        else:
            return self.tso_order1_ideal


class SossSpecSim(SossSim):
    """Generate a SossSim object from a default spectrum"""
    def __init__(self, ngrps=2, nints=2, filter='CLEAR', subarray='SUBSTRIP256', run=True, add_planet=False, **kwargs):
        """Get the test data and load the object

        Parameters
        ----------
        ngrps: int
            The number of groups per integration
        nints: int
            The number of integrations for the exposure
        filter: str
            The name of the filter to use, ['CLEAR', 'F277W']
        subarray: str
            The name of the subarray to use, ['SUBSTRIP256', 'SUBSTRIP96', 'FULL']
        run: bool
            Run the simulation after initialization
        add_planet: bool
            Add a transiting exoplanet
        """
        # Initialize base class
        super().__init__(ngrps=ngrps, nints=nints, star=hu.STAR_DATA, subarray=subarray, filter=filter, **kwargs)

        # Add planet
        if add_planet:
            self.planet = hu.PLANET_DATA
            self.tmodel = hu.transit_params(self.time.jd)
            self.tmodel.t0 = np.mean(self.time.jd)

        # Run the simulation
        if run:
            self.create()


class SossBlackbodySim(SossSim):
    """Generate a SossSim object with a blackbody spectrum"""
    def __init__(self, ngrps=2, nints=2, teff=1800, jmag=9.0, filter='CLEAR', subarray='SUBSTRIP256', run=True, add_planet=False, **kwargs):
        """Get the test data and load the object

        Parameters
        ---------
        ngrps: int
            The number of groups per integration
        nints: int
            The number of integrations for the exposure
        teff: int
            The effective temperature [K] of the test source
        jmag: float
            The J band magnitude to scale to
        filter: str
            The name of the filter to use, ['CLEAR', 'F277W']
        subarray: str
            The name of the subarray to use, ['SUBSTRIP256', 'SUBSTRIP96', 'FULL']
        run: bool
            Run the simulation after initialization
        add_planet: bool
            Add a transiting exoplanet
        """
        # Generate a blackbody at the given temperature
        bb = BlackBody(temperature=teff * q.K)
        wav = np.linspace(0.5, 2.9, 1000) * q.um
        flx = (bb(wav) * q.sr / bb.bolometric_flux.value).to(FLAMBDA_CGS_UNITS, q.spectral_density(wav))

        # Scale model spectrum to user-input J-band
        flx = ma.scale_spectrum(wav, flx, jmag)

        # Initialize base class
        super().__init__(ngrps=ngrps, nints=nints, star=[wav, flx], subarray=subarray, filter=filter, **kwargs)

        # Add planet
        if add_planet:
            self.planet = hu.PLANET_DATA
            self.tmodel = hu.transit_params(self.time.jd)
            self.tmodel.t0 = np.mean(self.time.jd)
            self.tmodel.teff = teff

            # Run the simulation
        if run:
            self.create()


class SossModelSim(SossSim):
    """Generate a SossSim object with a theoretical ATLAS or PHOENIX stellar spectrum of choice"""
    def __init__(self, ngrps=2, nints=2, teff=5700.0, logg=4.0, feh=0.0, alpha=0.0, jmag=9.0, stellar_model='phoenix', filter='CLEAR', subarray='SUBSTRIP256', run=True, add_planet=False, scale=1., **kwargs):
        """Get the test data and load the object

        Parameters
        ---------
        ngrps: int
            The number of groups per integration
        nints: int
            The number of integrations for the exposure
        teff: double
            The effective temperature [K] of the stellar source
        logg: double
            The log-gravity of the stellar source
        feh: double
            The [Fe/H] of the stellar source
        alpha: double
            The alpha enhancement of the stellar source
        jmag: double
            The J magnitude of the source. This will be used to scale the model stellar flux to Earth-values.
        stellar_model: str
            The stellar model grid to use. Can either be 'ATLAS' or 'PHOENIX'. Default is 'ATLAS'
        filter: str
            The name of the filter to use, ['CLEAR', 'F277W']
        subarray: str
            The name of the subarray to use, ['SUBSTRIP256', 'SUBSTRIP96', 'FULL']
        run: bool
            Run the simulation after initialization
        add_planet: bool
            Add a transiting exoplanet
        scale: int, float
            Scale the flux by the given factor
        """
        # Retrieve stellar model
        if stellar_model.lower() == 'phoenix':
            wav, flx = ma.get_phoenix_model(feh, alpha, teff, logg)
        elif stellar_model.lower() == 'atlas':
            wav, flx = ma.get_atlas_model(feh, teff, logg)

        # Scale model spectrum to user-input J-band
        flx = ma.scale_spectrum(wav, flx, jmag)

        # Initialize base class
        super().__init__(ngrps=ngrps, nints=nints, star=[wav, flx], subarray=subarray, filter=filter, **kwargs)

        # Add planet
        if add_planet:
            self.planet = hu.PLANET_DATA
            self.tmodel = hu.transit_params(self.time.jd)
            self.tmodel.t0 = np.mean(self.time.jd)
            self.tmodel.teff = teff
            self.tmodel.logg = logg
            self.tmodel.feh = feh
            self.tmodel.alpha = alpha

            # Run the simulation
        if run:
            self.create()


class SossSeedSim(SossSim):
    """
    Generate a SossSim object from a 4D seed image
    """
    def __init__(self, seed, filter='CLEAR', paramfile=None, noise=True, **kwargs):
        """
        Parameters
        ----------
        seed: np.ndarray
            4D array of data
        """
        # Ingest seed file if possible
        if isinstance(seed, str):
            seed = fits.getdata(seed)

        # Get shape
        nints, ngrps, nrows, ncols = seed.shape

        # Determine subarray
        if nrows == 256 and ncols == 2048:
            subarray = 'SUBSTRIP256'
        elif nrows == 96 and ncols == 2048:
            subarray == 'SUBSTRIP96'
        elif nrows == 2048 and ncols == 2048:
            subarray == 'FULL'
        else:
            raise ValueError("{}: Axes 2 and 3 don't match a valid SOSS subarray. Try {}".format(seed.shape, SUB_DIMS))

        # Initialize base class
        super().__init__(ngrps=ngrps, nints=nints, star=None, subarray=subarray, filter=filter, paramfile=paramfile, **kwargs)

        # Set the ideal (noiseless) simulation
        self.tso_order1_ideal = seed
        self.tso_order2_ideal = np.zeros_like(seed)

        # Run noise and ramp generator
        if noise:
            self.add_noise()<|MERGE_RESOLUTION|>--- conflicted
+++ resolved
@@ -288,13 +288,9 @@
         self.logger.info('SOSS simulator complete')
         self.logger.info('Noise model finished: {} {}'.format(round(time.time() - start, 3), 's'))
 
-<<<<<<< HEAD
+        return obs.output_files
+
     def create(self, n_jobs=-1, noise=True, override_dark=None, max_frames=50, **kwargs):
-=======
-        return obs.output_files
-
-    def create(self, n_jobs=-1, noise=True, override_dark=None, **kwargs):
->>>>>>> f0a9836d
         """
         Create the simulated 4D ramp data given the initialized TSO object
 
