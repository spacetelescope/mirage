#! /usr/bin/env python

"""
A module to generate simulated 2D time-series SOSS data

Authors: Joe Filippazzo, Kevin Volk, Nestor Espinoza, Jonathan Fraine, Michael Wolfe
"""

from copy import copy
from functools import partial, wraps
from multiprocessing.pool import ThreadPool
from multiprocessing import cpu_count
from pkg_resources import resource_filename
import logging
import time
import warnings
import os
import datetime
import yaml

import astropy.units as q
import astropy.constants as ac
from astropy.io import fits
from astropy.modeling.models import BlackBody, Voigt1D, Gaussian1D, Lorentz1D
import astropy.table as at
from astropy.time import Time, TimeDelta
from astropy.coordinates import SkyCoord
from astroquery.simbad import Simbad
import batman
from bokeh.plotting import show
from bokeh.layouts import column
from hotsoss import utils as hu, plotting, locate_trace
import numpy as np

from mirage.catalogs import model_atmosphere as ma
from mirage.seed_image import save_seed, segmentation_map
from mirage.dark import dark_prep
from mirage.logging import logging_functions
from mirage.ramp_generator import obs_generator
from mirage.reference_files import crds_tools
from mirage.utils.constants import FLAMBDA_CGS_UNITS, LOG_CONFIG_FILENAME, STANDARD_LOGFILE_NAME
from mirage.utils import utils, file_io
from mirage.psf import soss_trace
from mirage.yaml import yaml_generator


classpath = os.path.dirname(__file__)
log_config_file = os.path.join(classpath, 'logging', LOG_CONFIG_FILENAME)
logging_functions.create_logger(log_config_file, STANDARD_LOGFILE_NAME)

warnings.simplefilter('ignore')

SUB_SLICE = {'SUBSTRIP96': slice(1802, 1898), 'SUBSTRIP256': slice(1792, 2048), 'FULL': slice(0, 2048)}
SUB_DIMS = {'SUBSTRIP96': (96, 2048), 'SUBSTRIP256': (256, 2048), 'FULL': (2048, 2048)}


def run_required(func):
    """A wrapper to check that the simulation has been run before a method can be executed"""
    @wraps(func)
    def _run_required(*args, **kwargs):
        """Check that the 'tso' attribute is not None"""
        if args[0].tso_order1_ideal is None:
            print("No simulation found! Please run the 'simulate' method first.")

        else:
            return func(*args, **kwargs)

    return _run_required


class SossSim():
    """
    Generate NIRISS SOSS time series observations
    """
    def __init__(self, ngrps=2, nints=1, star=None, planet=None, tmodel=None, filter='CLEAR',
                 subarray='SUBSTRIP256', orders=[1, 2], paramfile=None, obs_date=None, target='New Target',
                 title=None, offline=True, test=False, override_dark=None, verbose=True):
        """
        Initialize the TSO object and do all pre-calculations

        Parameters
        ----------
        ngrps: int
            The number of groups per integration
        nints: int
            The number of integrations for the exposure
        star: sequence
            The wavelength and flux of the star
        planet: sequence
            The wavelength and transmission of the planet
        filter: str
            The name of the filter to use, ['CLEAR', 'F277W']
        subarray: str
            The name of the subarray to use, ['SUBSTRIP256', 'SUBSTRIP96', 'FULL']
        orders: int, list
            The orders to simulate, [1], [1, 2], [1, 2, 3]
        paramfile: str
            The path to a parameter file for the observation
        obs_date: str, datetime.datetime, astropy.time.Time
            The datetime of the start of the observation
        target: str (optional)
            The name of the target
        title: str (optionl)
            A title for the simulation
        offline: bool
            Offline mode
        test: bool
            Skip simulation
        verbose: bool
            Print status updates throughout calculation

        Example
        -------
        from mirage.soss_simulator import SossModelSim
        tso = SossModelSim(teff=3500, ngrps=2, nints=2)
        """
        # Metadata
        self.verbose = verbose
        self.target = target
        self.title = title or '{} Simulation'.format(self.target)
        self.offline = offline
        self.test = test
        self.params = None
        self.logger = logging.getLogger('mirage.soss_simulator')

        # Set default reference file parameters
        self._star = None
        self.ref_params = {"INSTRUME": "NIRISS", "READPATT": "NISRAPID", "EXP_TYPE": "NIS_SOSS", "DETECTOR": "NIS", "PUPIL": "GR700XD", "DATE-OBS": "2020-07-28", "TIME-OBS": "00:00:00", "INSTRUMENT": "NIRISS"}

        # Additional parmeters
        self.orders = orders
        self.groupgap = 0
        self.nframes = self.nsample = 1
        self.nresets = self.nresets1 = self.nresets2 = 1
        self.dropframes1 = self.dropframes3 = self.nskip = 0
        self.model_grid = 'ACES'
        self.override_dark = override_dark
        self.obs_datetime = obs_date or Time.now()
        self.ngrps = ngrps
        self.nints = nints
        self.filter = filter
        self.subarray = subarray
        self.readpatt = 'NISRAPID'
        self.paramfile = paramfile

        # Set instance attributes for the target
        self.lines = at.Table(names=('name', 'profile', 'x_0', 'amp', 'fwhm', 'flux'), dtype=('S20', 'S20', float, float, 'O', 'O'))
        self.star = star
        self.tmodel = tmodel
        self.ld_coeffs = np.zeros((3, 2048, 2))
        self.planet_radius = np.ones_like(self.avg_wave)
        self.planet = planet

    def add_line(self, x_0, amplitude, fwhm, profile='lorentz', name='Line I'):
        """
        Add an emission or absorption line to the spectrum

        Parameters
        ----------
        x_0: astropy.units.quantity.Quantity
            The rest wavelength of the line
        amplitude: astropy.units.quantity.Quantity
            The amplitude of the line relative to the continuum,
            with negative value for absorption and positive for emission
        fwhm: astropy.units.quantity.Quantity, sequence
            The full-width-half-max(s) of the line ('voigt' requires 2)
        profile: str
            The profile to use, ['voigt', 'lorentz', 'gaussian']
        name: str
            A name for the line
        """
        # Check the profile
        profiles = {'voigt': Voigt1D, 'gaussian': Gaussian1D, 'lorentz': Lorentz1D}
        if profile not in profiles:
            raise ValueError("'{}' profile not supported. Please select from {}".format(profile, list(profiles.keys())))

        # Select the profile
        prof = profiles[profile]

        # Convert to match star units and remove units
        x_0 = x_0.to(self.star[0].unit).value
        amplitude = amplitude.to(self.star[1].unit).value

        # Generate the line function
        if profile == 'voigt':
            if len(fwhm) != 2:
                raise TypeError("fwhm must be sequence of two values for Voigt profile.")
            else:
                fwhm_L, fwhm_G = [fw.to(self.star[0].unit).value for fw in fwhm]
            func = prof(amplitude_L=amplitude, x_0=x_0, fwhm_L=fwhm_L, fwhm_G=fwhm_G)

        elif profile == 'lorentz':
            fwhm = fwhm.to(self.star[0].unit).value
            func = prof(amplitude=amplitude, x_0=x_0, fwhm=fwhm)

        elif profile == 'gaussian':
            fwhm = fwhm.to(self.star[0].unit).value
            func = prof(amplitude=amplitude, mean=x_0, stddev=fwhm / 2.355)

        # Evaluate the profile
        line = func(self.star[0].value) * self.star[1].unit

        # Add the line to the line list
        self.lines.add_row([name, profile, x_0, amplitude, fwhm, line])

    @run_required
    def add_noise(self, override_refs=None, skip_dark=False):
        """
        Run the signal data through the ramp generator
        """
        self.logger.info("Starting noise generator...")
        start = time.time()

        # Generate segmentation map with correct dimensions
        segmap = segmentation_map.SegMap()
        segmap.ydim = self.nrows

        # Prepare dark current exposure if needed.
        if self.override_dark is None:
            self.logger.info('Running dark prep')
            d = dark_prep.DarkPrep(offline=self.offline)
            d.paramfile = self.paramfile
            d.prepare()
            self.use_darks = d.dark_files
        else:
            self.logger.info('Override_dark is set. Skipping call to dark_prep.')
            self.use_darks = self.override_dark

        # Make a seed files split like the dark file
        if isinstance(self.use_darks, str):
            self.use_darks = [self.use_darks]

        # Set darks to all zeros if skip_dark
        if skip_dark:
            self.logger.info('skip_dark is set. Setting dark frames to all zeroes.')
            for dfile in self.use_darks:
                hdu = fits.open(dfile)
                hdu[1].data *= 0.
                hdu[2].data *= 0.
                hdu[3].data *= 0.
                hdu[4].data *= 0.
                hdu.flush()
                hdu.close()

        nint = 0
        nfiles = len(self.use_darks)
        self.tso = np.empty_like(self.tso_ideal)
        self.obs = []
        for n, dfile in enumerate(self.use_darks):
            self.logger.info('Using dark file {}/{}: {}'.format(n + 1, len(self.use_darks), dfile))
            dhead = fits.getheader(dfile)
            dnint = dhead['NINTS']

            # Get the appropriate seed image segment
            seed_seg = self.tso_ideal[nint:nint + dnint, :, :, :].astype(np.float64)

            # NaNs and infs break np.random.poisson
            seed_seg[np.where(np.isnan(seed_seg))] = 0.
            seed_seg[np.where(np.isinf(seed_seg))] = 0.

            # Save the seed image segment to file
            seedfile, seedinfo = save_seed.save(seed_seg, self.paramfile, self.params, True, False, 1., 2048, (self.nrows, self.ncols), {'xoffset': 0, 'yoffset': 0}, 1, frametime=self.frame_time)

            # Combine into final observation
            self.logger.info('Running observation generator for segment {}/{}'.format(n, nfiles))
            obs = obs_generator.Observation(offline=self.offline)

            # # Add input data
            # obs.input = [fits.BinTableHDU.from_columns([fits.Column(name='WAVELENGTH', array=self.star[0].value, format='D'), fits.Column(name='FLUX', array=self.star[1].value, format='D')], name='STAR')]
            # if self.planet is not None:
            #     planetheader = {k: v for k, v in self.tmodel.__dict__.items() if k not in ['t', 't_supersample', 'ds']}
            #     obs.input.append(fits.BinTableHDU.from_columns([fits.Column(name='WAVELENGTH', array=self.planet[0].value, format='D'), fits.Column(name='TRANSMISSION', array=self.planet[1], format='D')], name='PLANET'))#, header=planetheader))

            # Add simulation data
            obs.linDark = dfile
            obs.seed = seed_seg
            obs.segmap = segmap
            obs.seedheader = seedinfo
            obs.paramfile = self.paramfile
            obs.create(override_refs=override_refs)

            if nfiles > 1:
                os.system('mv {} {}'.format(seedfile, seedfile.replace('_seed_image.fits', '_seg{}_part001_seed_image.fits'.format(str(n + 1).zfill(3)))))

            # Save ramp to tso attribute
            self.tso[nint:nint + dnint, :, :, :] = obs.raw_outramp

            # Save obs object
            self.obs.append(obs)

            # Pickup where last segment left off
            nint += dnint

        # Log it
<<<<<<< HEAD
        self.logger.info('\nSOSS simulator complete')
        self.message('Noise model finished: {} {}'.format(round(time.time() - start, 3), 's'))
        print(obs.output_files)

        return obs.output_files
=======
        self.logger.info('SOSS simulator complete')
        self.logger.info('Noise model finished: {} {}'.format(round(time.time() - start, 3), 's'))
>>>>>>> 96a16b0d

    def create(self, n_jobs=-1, noise=True, override_dark=None, **kwargs):
        """
        Create the simulated 4D ramp data given the initialized TSO object

        Parameters
        ----------
        n_jobs: int
            The number of cores to use in multiprocessing
        tparams: dict
            The transit parameters of the system
        supersample_factor: int
            The

        Example
        -------
        # Run simulation of star only
        tso.create()

        # Simulate star with transiting exoplanet by including transmission spectrum and orbital params
        import batman
        from hotsoss import PLANET_DATA
        tparams = batman.TransitParams()
        tparams.t0 = 0.                                      # time of inferior conjunction
        tparams.per = 5.7214742                              # orbital period (days)
        tparams.a = 3.5                                      # semi-major axis (in units of stellar radii)
        tparams.inc = 89.8                                   # orbital inclination (in degrees)
        tparams.ecc = 0.                                     # eccentricity
        tparams.w = 90.                                      # longitude of periastron (in degrees)
        tparams.limb_dark = 'quadratic'                      # limb darkening profile to use
        tparams.u = [0.1, 0.1]                               # limb darkening coefficients
        tparams.rp = 1.                                     # planet radius (placeholder)

        tso.tmodel = tparams
        tso.planet = PLANET_DATA
        tso.create()
        """
        # Override the dark file
        self.override_dark = override_dark

        # Check that there is star data
        if self.star is None:
            print("No star to simulate! Please set the self.star attribute!")
            return

        # Check kwargs for updated attrs
        for key, val in kwargs.items():
            setattr(self, key, val)

        # Clear out old simulation
        self._reset_data()

        # Reset time parameters
        self._reset_time()

        # Reset relative response function
        self._reset_psfs()

        # Logging
        self.logger.info('Running soss_simulator....')
        self.logger.info('Using parameter file: {}'.format(self.paramfile or 'None'))
        begin = time.time()

        # Make a simulation of all ones to save time
        if self.test:

            self.logger.info("Generating test simulation of shape {}...".format(self.dims))
            self.tso_order1_ideal = self.tso_order2_ideal = np.ones((self.nints * self.ngrps, 256, 2048))

        # Make a true simulation
        else:
            # Set the number of cores for multiprocessing
            max_cores = cpu_count()
            if n_jobs == -1 or n_jobs > max_cores:
                n_jobs = max_cores

            # Chunk along the time axis so results can be dumped into a file and then deleted
            max_frames = 50
            nints_per_chunk = max_frames // self.ngrps
            nframes_per_chunk = self.ngrps * nints_per_chunk

            # Chunk the time arrays
            time_chunks = [self.time[i:i + nframes_per_chunk] for i in range(0, self.total_groups, nframes_per_chunk)]
            inttime_chunks = [self.inttime[i:i + nframes_per_chunk] for i in range(0, self.total_groups, nframes_per_chunk)]
            n_chunks = len(time_chunks)

            # Iterate over chunks
            self.logger.info('Simulating {} in {}'.format(self.target, self.title))
            self.logger.info('Configuration: {} + {}'.format(self.subarray, self.filter))
            self.logger.info('Groups: {}, Integrations: {}'.format(self.ngrps, self.nints))
            for chunk, (time_chunk, inttime_chunk) in enumerate(zip(time_chunks, inttime_chunks)):

                # Run multiprocessing to generate lightcurves
                self.logger.info('Constructing frames for chunk {}/{}...'.format(chunk + 1, n_chunks))
                start = time.time()

                # Get transit model for the current time chunk
                c_tmodel = None if self.tmodel is None else batman.TransitModel(self.tmodel, time_chunk.jd)

                # Generate simulation for each order
                for order in self.orders:

                    # Get the psf cube and filter response function
                    psfs = getattr(self, 'order{}_psfs'.format(order))

                    # Make a transit model for each radius and limb darkening coefficients
                    # (Dumb but multiprocessing requires it)
                    tmodels = [None] * self.ncols
                    if self.planet is not None:
                        for idx, (radius, ldc) in enumerate(zip(self.planet_radius[order - 1], self.ld_coeffs[order - 1])):
                            tmod = copy(c_tmodel)
                            tmod.rp = radius
                            tmod.u = ldc
                            tmodels[idx] = tmod
                            del tmod

                    # Generate the lightcurves at each wavelength
                    pool = ThreadPool(n_jobs)
                    func = partial(soss_trace.psf_lightcurve, time=time_chunk)
                    data = list(zip(psfs, tmodels))
                    lightcurves = np.asarray(pool.starmap(func, data), dtype=np.float64)
                    pool.close()
                    pool.join()
                    del pool

                    # Reshape to make frames
                    lightcurves = lightcurves.swapaxes(0, 1)

                    # Multiply by the integration time to convert to [ADU]
                    lightcurves *= inttime_chunk[:, None, None, None]

                    # Make the 2048*N lightcurves into N frames
                    pool = ThreadPool(n_jobs)
                    frames = np.asarray(pool.map(soss_trace.make_frame, lightcurves))
                    pool.close()
                    pool.join()
                    del pool

                    # Add it to the individual order
                    order_name = 'tso_order{}_ideal'.format(order)
                    if getattr(self, order_name) is None:
                        setattr(self, order_name, frames)
                    else:
                        setattr(self, order_name, np.concatenate([getattr(self, order_name), frames]))

                    # Clear memory
                    del frames, lightcurves, psfs

                self.logger.info('Chunk {}/{} finished: {} {}'.format(chunk + 1, n_chunks, round(time.time() - start, 3), 's'))

        # Trim SUBSTRIP256 array if SUBSTRIP96
        if self.subarray == 'SUBSTRIP96':
            for order in self.orders:
                order_name = 'tso_order{}_ideal'.format(order)
                setattr(self, order_name, getattr(self, order_name)[:, :96, :])

        # Expand SUBSTRIP256 array if FULL frame
        if self.subarray == 'FULL':
            for order in self.orders:
                order_name = 'tso_order{}_ideal'.format(order)
                full = np.zeros((self.total_groups, 2048, 2048))
                full[:, -256:, :] = getattr(self, order_name)
                setattr(self, order_name, full)
                del full

        # Reshape into (nints, ngrps, y, x)
        for order in self.orders:
            order_name = 'tso_order{}_ideal'.format(order)
            setattr(self, order_name, getattr(self, order_name).reshape(self.dims).astype(np.float64))

        # Make ramps and add noise to the observations
        obs_files = []
        if noise:
            obs_files = self.add_noise(**kwargs)
        else:
            self.tso = self.tso_ideal

<<<<<<< HEAD
        # Add input data if available
        for ofile in obs_files:
            temp = fits.open(ofile, mode='update')
            starhdr = fits.Header()
            starhdr.append(('WUNIT', 'um', 'Wavelength unit'))
            starhdr.append(('FUNIT', 'erg/s/cm2/A', 'Flux density unit'))
            starhdu = fits.BinTableHDU.from_columns([fits.Column(name='WAVELENGTH', array=self.star[0].value, format='D'), fits.Column(name='FLUX', array=self.star[1].value, format='D')], header=starhdr, name='STAR')
            temp.insert(-1, starhdu)
            if self.planet is not None:
                planethdr = fits.Header()
                planethdr.append(('WUNIT', 'um', 'Wavelength unit'))
                planethdr.append(('T0', self.tmodel.t0, 'Transit center [JD]'))
                planethdr.append(('A', self.tmodel.a, 'Semimajor-axis [a/R*]'))
                planethdr.append(('INC', self.tmodel.inc, 'Inclination [deg]'))
                planethdr.append(('ECC', self.tmodel.ecc, 'Eccentricity'))
                planethdr.append(('OMEGA', self.tmodel.w, 'Omega value'))
                planethdr.append(('LD', self.tmodel.limb_dark, 'Limb darkening profile used'))
                planethdr.append(('TEFF', self.tmodel.teff, 'Effective temperature [K]'))
                planethdr.append(('LOGG', self.tmodel.logg, 'Log surface gravity [dex]'))
                planethdr.append(('FEH', self.tmodel.feh, 'Metallicity'))
                planethdu = fits.BinTableHDU.from_columns([fits.Column(name='WAVELENGTH', array=self.planet[0].value, format='D'), fits.Column(name='TRANSMISSION', array=self.planet[1], format='D')], header=planethdr, name='PLANET')
                temp.insert(-1, planethdu)
            temp.flush()

        self.message('\nTotal time: {} {}'.format(round(time.time() - begin, 3), 's'))
=======
        self.logger.info('Total time: {} {}'.format(round(time.time() - begin, 3), 's'))
>>>>>>> 96a16b0d

    @property
    def filter(self):
        """Getter for the filter"""
        return self._filter

    @filter.setter
    def filter(self, filt):
        """Setter for the filter

        Properties
        ----------
        filt: str
            The name of the filter to use,
            ['CLEAR', 'F277W']
        """
        # Valid filters
        filts = ['CLEAR', 'F277W']

        # Check the value
        if not isinstance(filt, str) or filt.upper() not in filts:
            raise ValueError("'{}' not a supported filter. Try {}".format(filt, filts))

        # Set it
        filt = filt.upper()
        self._filter = filt

        # If F277W, set orders to 1 to speed up calculation
        if filt == 'F277W':
            self.orders = [1]

        # Update the results
        self._reset_data()

    @property
    def info(self):
        """Summary table for the observation settings"""
        # Pull out relevant attributes
        track = ['_ncols', '_nrows', '_nints', '_ngrps', '_nresets', '_subarray', '_filter', '_obs_datetime', '_orders', 'ld_profile', '_target', 'title', 'ra', 'dec']
        settings = {key.strip('_'): val for key, val in self.__dict__.items() if key in track}
        return settings

    def message(self, message_text):
        """
        Print message

        Parameters
        ----------
        message_text: str
            The message to print
        """
        if self.verbose:
            print(message_text)

    @property
    def ncols(self):
        """Getter for the number of columns"""
        return self._ncols

    @ncols.setter
    def ncols(self, err):
        """Error when trying to change the number of columns"""
        raise TypeError("The number of columns is fixed by setting the 'subarray' attribute.")

    @property
    def ngrps(self):
        """Getter for the number of groups"""
        return self._ngrps

    @ngrps.setter
    def ngrps(self, ngrp_val):
        """Setter for the number of groups

        Properties
        ----------
        ngrp_val: int
            The number of groups
        """
        # Check the value
        if not isinstance(ngrp_val, int):
            raise TypeError("The number of groups must be an integer")

        # Set it
        self._ngrps = ngrp_val

        # Update the results
        self._reset_data()
        self._reset_time()

    @property
    def nints(self):
        """Getter for the number of integrations"""
        return self._nints

    @nints.setter
    def nints(self, nint_val):
        """Setter for the number of integrations

        Properties
        ----------
        nint_val: int
            The number of integrations
        """
        # Check the value
        if not isinstance(nint_val, int):
            raise TypeError("The number of integrations must be an integer")

        # Set it
        self._nints = nint_val

        # Update the results
        self._reset_data()
        self._reset_time()

    @property
    def nresets(self):
        """Getter for the number of resets"""
        return self._nresets

    @nresets.setter
    def nresets(self, nreset_val):
        """Setter for the number of resets

        Properties
        ----------
        nreset_val: int
            The number of resets
        """
        # Check the value
        if not isinstance(nreset_val, int) or nreset_val < 1:
            raise TypeError("The number of resets must be an integer greater than 0")

        # Set it
        self._nresets = nreset_val

        # Update the time (data shape doesn't change)
        self._reset_time()

    @property
    def nrows(self):
        """Getter for the number of rows"""
        return self._nrows

    @nrows.setter
    def nrows(self, err):
        """Error when trying to change the number of rows"""
        raise TypeError("The number of rows is fixed by setting the 'subarray' attribute.")

    @property
    def obs_datetime(self):
        """Getter for observation start date"""
        return self._obs_datetime

    @obs_datetime.setter
    def obs_datetime(self, obsdate):
        """Setter for observation start date

        Properties
        ----------
        obsdate: str, datetime.datetime, astropy.time.Time
            The datetime of the start of the observation
        """
        # Acceptible time formats
        good_dtypes = str, datetime.datetime, Time

        # Try to make an astropy.time object
        if not isinstance(obsdate, good_dtypes):
            raise ValueError("'{}' not a supported obs_datetime. Try a dtype of {}".format(obsdate, good_dtypes))

        # Set the transit midpoint
        self._obs_datetime = Time(obsdate)

        # Reset the data and time arrays
        self._reset_data()
        self._reset_time()

    @property
    def orders(self):
        """Getter for the orders"""
        return self._orders

    @orders.setter
    def orders(self, ords):
        """Setter for the orders

        Properties
        ----------
        ords: list
            The orders to simulate, [1, 2, 3]
        """
        # Valid order lists
        orderlist = [[1], [1, 2], [1, 2, 3]]

        # Check the value and set single order to list
        if isinstance(ords, int):
            ords = [ords]
        if not all([o in [1, 2, 3] for o in ords]):
            raise ValueError("'{}' is not a valid list of orders. Try {}".format(ords, orderlist))

        # Set it
        self._orders = ords

        # Update the results
        self._reset_data()

    @property
    def paramfile(self):
        """Getter for the paramfile"""
        return self._paramfile

    @paramfile.setter
    def paramfile(self, pfile):
        """Setter for the parameter file

        Parameters
        ----------
        pfile: str
            The path to the parameter file
        """
        # Populate params attribute if no file given
        if pfile is None:

            # Read template file
            pfile = resource_filename('mirage', 'tests/test_data/NIRISS/niriss_soss_substrip256_clear.yaml').replace('mirage/mirage', 'mirage')
            self._read_parameter_file(pfile)

            # Populate params dict
            self.params['Readout']['nint'] = self.nints
            self.params['Readout']['ngroup'] = self.ngrps
            self.params['Readout']['array_name'] = 'NIS_' + self.subarray.replace('FULL', 'SOSSFULL')
            self.params['Readout']['filter'] = self.filter
            self.params['Readout']['readpatt'] = self.readpatt
            self.params['Readout']['nframe'] = self.nframes
            self.params['Readout']['nskip'] = self.nskip
            self.params['Output']['target_name'] = self.target
            self.params['Output']['target_ra'] = self.ra
            self.params['Output']['target_dec'] = self.dec
            self.params['Output']['obs_id'] = self.title
            self.params['Output']['file'] = '{}_NIS_SOSS_{}_{}.fits'.format(self.title.replace(' ', '-'), self.filter, self.subarray)
            self.params['Output']['directory'] = '.'
            self.params['Output']['date_obs'], self.params['Output']['time_obs'] = self.obs_datetime.to_value('iso').split()
            self.params['Output']['paramfile'] = pfile = yaml_generator.yaml_from_params(self.params)

        else:

            # Check that it's a valid file
            if not os.path.isfile(pfile):
                raise IOError("{}: No such file.".format(pfile))

            # Set paramfile and read contents
            self._read_parameter_file(pfile)
            self.params['Output']['paramfile'] = pfile

            # Override observation parameters
            self._nints = self.params['Readout']['nint']
            self._ngrps = self.params['Readout']['ngroup']
            self._subarray = self.params['Readout']['array_name'].replace('NIS_', '').replace('SOSS', '')
            self._filter = self.params['Readout']['filter']
            self._obs_datetime = Time('{0[date_obs]} {0[time_obs]}'.format(self.params['Output']))
            self._readpatt = self.params['Readout']['readpatt']
            self._nrows, self._ncols = SUB_DIMS[self.subarray]
            self._target = self.params['Output']['target_name']
            self.ra = self.params['Output']['target_ra']
            self.dec = self.params['Output']['target_dec']
            self.title = self.params['Output']['obs_id']

        # Save paramfile
        self._paramfile = pfile

        # Only first order if F277W
        if self.filter == 'F277W':
            self.orders = [1]

        # Set the dependent quantities
        self.wave = hu.wave_solutions(self.subarray)
        self.avg_wave = np.mean(self.wave, axis=1)
        self.coeffs = locate_trace.trace_polynomial(subarray=self.subarray)

        # Reset data, time and psfs
        self._reset_data()
        self._reset_time()
        self._reset_psfs()

    @property
    def total_groups(self):
        """Getter for total groups"""
        return self.ngrps * self.nints

    @property
    def planet(self):
        """Getter for the stellar data"""
        return self._planet

    @planet.setter
    def planet(self, spectrum):
        """Setter for the planetary data

        Parameters
        ----------
        spectrum: sequence
            The [W, F] or [W, F, E] of the planet to simulate
        """
        # Check if the planet has been set
        if spectrum is None:
            self._planet = None
            self.planet_radius = np.ones_like(self.avg_wave)

        else:

            # Read file if path is provided
            if isinstance(spectrum, str):
                if os.path.exists(spectrum):
                    spectrum = file_io.read_file_spectrum(spectrum, flux_units=None)
                else:
                    raise IOError("{}: No file at that location.".format(spectrum))

            # Check planet is a sequence of length 2 or 3
            if not isinstance(spectrum, (list, tuple)) or not len(spectrum) in [2, 3]:
                raise ValueError(type(spectrum), ': Planet input must be a sequence of [W, F] or [W, F, E]')

            # Check the units
            if not spectrum[0].unit.is_equivalent(q.um):
                raise ValueError(spectrum[0].unit, ': Wavelength must be in units of distance')

            # Check the transmission spectrum is less than 1
            if not all(spectrum[1] < 1):
                raise ValueError('{} - {}: Transmission must be between 0 and 1'.format(min(spectrum[1]), max(spectrum[1])))

            # Check the wavelength range
            spec_min = np.nanmin(spectrum[0][spectrum[0] > 0.])
            spec_max = np.nanmax(spectrum[0][spectrum[0] > 0.])
            sim_min = np.nanmin(self.wave[self.wave > 0.]) * q.um
            sim_max = np.nanmax(self.wave[self.wave > 0.]) * q.um
            if spec_min > sim_min or spec_max < sim_max:
                print("Wavelength range of input spectrum ({} - {} um) does not cover the {} - {} um range needed for a complete simulation. Interpolation will be used at the edges.".format(spec_min, spec_max, sim_min, sim_max))

            # Good to go
            self._planet = spectrum

            # Set the radius at the given wavelength from the transmission spectrum (Rp/R*)**2
            for order, wave in enumerate(self.avg_wave):
                tdepth = np.interp(wave, self.planet[0].to(q.um).value, self.planet[1])
                tdepth[tdepth < 0] = np.nan
                self.planet_radius[order] = np.sqrt(tdepth)

    @run_required
    def plot(self, idx=0, scale='linear', order=None, noise=True, traces=False, saturation=0.8, draw=True):
        """
        Plot a TSO frame

        Parameters
        ----------
        idx: int
            The frame index to plot
        scale: str
            Plot scale, ['linear', 'log']
        order: int (optional)
            The order to isolate
        noise: bool
            Plot with the noise model
        traces: bool
            Plot the traces used to generate the frame
        saturation: float
            The fraction of full well defined as saturation
        draw: bool
            Render the figure instead of returning it
        """
        # Get the data cube
        tso = self._select_data(order, noise)

        # Set the plot args
        wavecal = self.wave
        title = '{} - Frame {}'.format(self.title, idx)
        coeffs = locate_trace.trace_polynomial() if traces else None

        # Plot the frame
        fig = plotting.plot_frames(data=tso, idx=idx, scale=scale, trace_coeffs=coeffs, saturation=saturation, title=title, wavecal=wavecal)

        if draw:
            show(fig)
        else:
            return fig

    def plot_input(self, **kwargs):
        """
        Plot the 1d stellar spectrum, planet transmission spectrum, and transit lightcurve used as input where available
        """
        # Plot the data from the 'star' attribute
        if self.star is not None:

            # Input data
            sfig = plotting.plot_spectrum(self.star[0], self.star[1], legend='Input Stellar Spectrum')
            pfig = None
            tfig = None

            # Plot the data from the 'planet' attribute
            if self.planet is not None:

                pfig = plotting.plot_spectrum(self.planet[0], self.planet[1], ylabel='Transmission', legend='Input Planet Transmission', color='green')

            # Plot the transit model
            if self.tmodel is not None:

                # Set orbital parameters with kwargs (e.g. rp=0.5 to see lightcurve at that planetary radius)
                tmod = copy(self.tmodel)
                for key, val in kwargs.items():
                    setattr(tmod, key, val)

                # Make the transit model
                mod = batman.TransitModel(tmod, self.time.jd)
                flux = mod.light_curve(tmod)
                tfig = plotting.plot_spectrum(self.time.jd, flux, xlabel='Time [JD]', ylabel='Transmission', legend='Theoretical Lightcurve')

                # Print the transit model params
                print('Input Transit Model Parameters\n------------------------------')
                for key, val in tmod.__dict__.items():
                    print('{}: {}'.format(key, val))

            show(column(list(filter(None, [sfig, pfig, tfig]))))

        else:

            print("No input to plot. Please set SossSim.star attribute with 1D data.")

    @run_required
    def plot_ramp(self, order=None, noise=True, draw=True):
        """
        Plot the total flux on each frame to display the ramp

        Parameters
        ----------
        order: sequence
            The order to isolate
        noise: bool
            Plot with the noise model
        draw: bool
            Render the figure instead of returning it
        """
        # Get the data cube
        tso = self._select_data(order, noise)

        # Make the figure
        fig = plotting.plot_ramp(tso)

        if draw:
            show(fig)
        else:
            return fig

    def _read_parameter_file(self, pfile):
        """Read in the yaml parameter file"""
        try:
            with open(pfile, 'r') as infile:
                self.params = yaml.safe_load(infile)

        except FileNotFoundError:
            print("Unable to open {}".format(pfile))

    def _reset_data(self):
        """Reset the results to all zeros"""
        # Check that all the appropriate values have been initialized
        if all([i in self.info for i in ['nints', 'ngrps', 'nrows', 'ncols']]):

            # Update the dimensions
            self.dims = (self.nints, self.ngrps, self.nrows, self.ncols)
            self.dims3 = (self.nints * self.ngrps, self.nrows, self.ncols)

            # Reset the results
            for arr in ['tso'] + ['tso_order{}_ideal'.format(n) for n in self.orders]:
                setattr(self, arr, None)

    def _reset_time(self):
        """Reset the time axis based on the observation settings"""
        # Check that all the appropriate values have been initialized
        if all([i in self.info for i in ['subarray', 'nints', 'ngrps', 'obs_datetime', 'nresets']]):

            # Get frame time based on the subarray
            self.frame_time = utils.calc_frame_time('NIRISS', None, self.ncols, self.nrows, 1)
            self.group_time = (self.groupgap + self.nframes) * self.frame_time

            # The indexes of valid groups, skipping resets
            grp_idx = np.concatenate([np.arange(self.nresets, self.nresets + self.ngrps) + n * (self.nresets + self.ngrps) for n in range(self.nints)])

            # The time increments
            dt = TimeDelta(self.frame_time, format='sec')

            # Integration time of each frame in seconds
            self.inttime = np.tile((dt * grp_idx).sec[:self.ngrps], self.nints)

            # Datetime of each frame
            self.time = self.obs_datetime + (dt * grp_idx)

            # Exposure duration
            # self.duration = TimeDelta(self.time.max() - self.obs_datetime, format='sec')
            self.exposure_time = self.frame_time * ( (self.ngrps * self.nframes + (self.ngrps - 1) * self.groupgap + self.dropframes1) * self.nints)
            self.duration = self.exposure_time + self.frame_time * (self.dropframes3 * self.nints + self.nresets1 + self.nresets2 * (self.nints - 1))

            # Update params dict
            if self.params is not None:
                self.params['Output']['date_obs'], self.params['Output']['time_obs'] = self.obs_datetime.to_value('iso').split()

    def _reset_psfs(self):
        """Scale the psf for each detector column to the flux from the 1D spectrum"""
        # Check that all the appropriate values have been initialized
        if all([i in self.info for i in ['filter', 'subarray']]) and self.star is not None:

            for order in self.orders:

                # Get the wavelength map
                wave = self.avg_wave[order - 1]

                # Get relative spectral response for the order
                photom = fits.getdata(crds_tools.get_reffiles(self.ref_params, ['photom'])['photom'])
                throughput = photom[(photom['order'] == order) & (photom['filter'] == self.filter) & (photom['pupil'] == 'GR700XD')]
                ph_wave = throughput.wavelength[throughput.wavelength > 0][1:-2]
                ph_resp = throughput.relresponse[throughput.wavelength > 0][1:-2]
                response = np.interp(wave, ph_wave, ph_resp)

                # Add spectral lines if necessary
                for line in self.lines:
                    self.star[1] += line['flux']

                # Convert response in [mJy/ADU/s] to [Flam/ADU/s] then invert so
                # that we can convert the flux at each wavelegth into [ADU/s]
                response = self.frame_time / (response * q.mJy * ac.c / (wave * q.um)**2).to(self.star[1].unit)
                flux = np.interp(wave, self.star[0].value, self.star[1].value, left=0, right=0) * self.star[1].unit * response
                cube = soss_trace.SOSS_psf_cube(filt=self.filter, order=order, subarray=self.subarray) * flux[:, None, None]
                setattr(self, 'order{}_response'.format(order), response)
                setattr(self, 'order{}_psfs'.format(order), cube)

    @run_required
    def _select_data(self, order, noise, reshape=True):
        """
        Select the data given the order and noise args

        Parameters
        ----------
        order: int (optional)
            The order to use, [1, 2, 3]
        noise: bool
            Include noise model
        reshape: bool
            Reshape to 3 dimensions

        Returns
        -------
        np.ndarray
            The selected data
        """
        if order in [1, 2]:
            tso = copy(getattr(self, 'tso_order{}_ideal'.format(order)))
        else:
            if noise:
                tso = copy(self.tso)
            else:
                tso = copy(self.tso_ideal)

        # Reshape data
        if reshape:
            tso.shape = self.dims3

        return tso

    @property
    def star(self):
        """Getter for the stellar data"""
        return self._star

    @star.setter
    def star(self, spectrum):
        """Setter for the stellar data

        Parameters
        ----------
        spectrum: sequence, str
            The [W, F] or [W, F, E] of the star to simulate
        """
        # Check if the star has been set
        if spectrum is None:
            self.logger.info("No star to simulate! Please set the self.star attribute!")
            self._star = None

        else:

            # Read file if path is provided
            if isinstance(spectrum, str):
                if os.path.exists(spectrum):
                    spectrum = file_io.read_file_spectrum(spectrum)
                else:
                    raise IOError("{}: No file at that location.".format(spectrum))

            # Check star is a sequence of length 2 or 3
            if not isinstance(spectrum, (list, tuple)) or not len(spectrum) in [2, 3]:
                raise ValueError(type(spectrum), ': Star input must be a sequence of [W, F] or [W, F, E]')

            # Check star has units
            if not all([isinstance(i, q.quantity.Quantity) for i in spectrum]):
                types = ', '.join([str(type(i)) for i in spectrum])
                raise ValueError('[{}]: Spectrum must be in astropy units'.format(types))

            # Check the units
            if not spectrum[0].unit.is_equivalent(q.um):
                raise ValueError(spectrum[0].unit, ': Wavelength must be in units of distance')

            if not all([i.unit.is_equivalent(q.erg / q.s / q.cm**2 / q.AA) for i in spectrum[1:]]):
                raise ValueError(spectrum[1].unit, ': Flux density must be in units of F_lambda')

            # Check the wavelength range
            spec_min = np.nanmin(spectrum[0][spectrum[0] > 0.])
            spec_max = np.nanmax(spectrum[0][spectrum[0] > 0.])
            sim_min = np.nanmin(self.wave[self.wave > 0.]) * q.um
            sim_max = np.nanmax(self.wave[self.wave > 0.]) * q.um
            if spec_min > sim_min or spec_max < sim_max:
                print("Wavelength range of input spectrum ({} - {}) does not cover the {} - {} range needed for a complete simulation. Interpolation will be used at the edges.".format(spec_min, spec_max, sim_min, sim_max))

            # Good to go (Poisson statistics in obs_generator require float16)
            non_nan = np.invert(np.isnan(spectrum[1]))
            non_inf = np.invert(np.isinf(spectrum[1]))
            self._star = [i[non_nan * non_inf] for i in spectrum]

    @property
    def subarray(self):
        """Getter for the subarray"""
        return self._subarray

    @subarray.setter
    def subarray(self, subarr):
        """Setter for the subarray

        Properties
        ----------
        subarr: str
            The name of the subarray to use,
            ['SUBSTRIP256', 'SUBSTRIP96', 'FULL']
        """
        subs = ['SUBSTRIP256', 'SUBSTRIP96', 'FULL']

        # Check the value
        if subarr not in subs:
            raise ValueError("'{}' not a supported subarray. Try {}".format(subarr, subs))

        # Set the subarray
        self._subarray = subarr
        self.row_slice = SUB_SLICE[subarr]
        self._nrows, self._ncols = SUB_DIMS[subarr]

        # Set the dependent quantities
        self.wave = hu.wave_solutions(subarr)
        self.avg_wave = np.mean(self.wave, axis=1)
        self.coeffs = locate_trace.trace_polynomial(subarray=subarr)

        # Get correct reference files
        # self.ref_params['SUBARRAY'] = subarr

        # Reset the data and time arrays
        self._reset_data()
        self._reset_time()

    @property
    def target(self):
        """Getter for target name"""
        return self._target

    @target.setter
    def target(self, name):
        """Setter for target name and coordinates

        Properties
        ----------
        tmid: str
            The transit midpoint
        """
        # Check the name
        if not isinstance(name, str):
            raise TypeError("Target name must be a string.")

        # Set the subarray
        self._target = name
        self.ra = 1.23456
        self.dec = 2.34567

        # Query Simbad for target RA and Dec
        if self.target != 'New Target':

            try:
                rec = Simbad.query_object(self.target)
                coords = SkyCoord(ra=rec[0]['RA'], dec=rec[0]['DEC'], unit=(q.hour, q.degree), frame='icrs')
                self.ra = coords.ra.degree
                self.dec = coords.dec.degree
                if self.verbose:
                    print("Coordinates {} {} for '{}' found in Simbad!".format(self.ra, self.dec, self.target))
            except TypeError:
                if self.verbose:
                    print("Could not resolve target '{}' in Simbad. Using ra={}, dec={}.".format(self.target, self.ra, self.dec))
                    print("Set coordinates manually by updating 'ra' and 'dec' attributes.")

    @property
    def tmodel(self):
        """Getter for the transit model"""
        return self._tmodel

    @tmodel.setter
    def tmodel(self, model, time_unit='days', model_grid='ACES'):
        """Setter for the transit model

        Parameters
        ----------
        model: batman.transitmodel.TransitModel
            The transit model
        time_unit: string
            The units of model.t, ['seconds', 'minutes', 'hours', 'days']
        """
        # Check if the transit model has been set
        if model is None:
            self._tmodel = None

        else:

            # Check transit model type
            mod_type = str(type(model))
            if not mod_type == "<class 'batman.transitmodel.TransitModel'>":
                raise TypeError("{}: Transit model must be of type batman.transitmodel.TransitModel".format(mod_type))

            # Check time units
            time_units = {'seconds': 86400., 'minutes': 1440., 'hours': 24., 'days': 1.}
            if time_unit not in time_units:
                raise ValueError("{}: time_unit must be {}".format(time_unit, time_units.keys()))

            # Convert seconds to days in order to match the Period and T0 parameters
            model.t /= time_units[time_unit]

            # Get the stellar parameters
            params = [model.teff, model.logg, model.feh]

            # Update the transit model
            self._tmodel = model

            # Update ld_coeffs
            self.ld_coeffs = [soss_trace.generate_SOSS_ldcs(self.avg_wave[order - 1], model.limb_dark, params, model_grid = self.model_grid) for order in self.orders]

    @property
    def tso_ideal(self):
        """Getter for TSO data without noise"""
        if self.tso_order1_ideal is None:
            return None

        if 2 in self.orders:
            return np.sum([self.tso_order1_ideal, self.tso_order2_ideal], axis=0)

        else:
            return self.tso_order1_ideal


class SossSpecSim(SossSim):
    """Generate a SossSim object from a default spectrum"""
    def __init__(self, ngrps=2, nints=2, filter='CLEAR', subarray='SUBSTRIP256', run=True, add_planet=False, **kwargs):
        """Get the test data and load the object

        Parameters
        ----------
        ngrps: int
            The number of groups per integration
        nints: int
            The number of integrations for the exposure
        filter: str
            The name of the filter to use, ['CLEAR', 'F277W']
        subarray: str
            The name of the subarray to use, ['SUBSTRIP256', 'SUBSTRIP96', 'FULL']
        run: bool
            Run the simulation after initialization
        add_planet: bool
            Add a transiting exoplanet
        """
        # Initialize base class
        super().__init__(ngrps=ngrps, nints=nints, star=hu.STAR_DATA, subarray=subarray, filter=filter, **kwargs)

        # Add planet
        if add_planet:
            self.planet = hu.PLANET_DATA
            self.tmodel = hu.transit_params(self.time.jd)
            self.tmodel.t0 = np.mean(self.time.jd)

        # Run the simulation
        if run:
            self.create()


class SossBlackbodySim(SossSim):
    """Generate a SossSim object with a blackbody spectrum"""
    def __init__(self, ngrps=2, nints=2, teff=1800, jmag=9.0, filter='CLEAR', subarray='SUBSTRIP256', run=True, add_planet=False, **kwargs):
        """Get the test data and load the object

        Parameters
        ---------
        ngrps: int
            The number of groups per integration
        nints: int
            The number of integrations for the exposure
        teff: int
            The effective temperature [K] of the test source
        jmag: float
            The J band magnitude to scale to
        filter: str
            The name of the filter to use, ['CLEAR', 'F277W']
        subarray: str
            The name of the subarray to use, ['SUBSTRIP256', 'SUBSTRIP96', 'FULL']
        run: bool
            Run the simulation after initialization
        add_planet: bool
            Add a transiting exoplanet
        """
        # Generate a blackbody at the given temperature
        bb = BlackBody(temperature=teff * q.K)
        wav = np.linspace(0.5, 2.9, 1000) * q.um
        flx = (bb(wav) * q.sr / bb.bolometric_flux.value).to(FLAMBDA_CGS_UNITS, q.spectral_density(wav))

        # Scale model spectrum to user-input J-band
        flx = ma.scale_spectrum(wav, flx, jmag)

        # Initialize base class
        super().__init__(ngrps=ngrps, nints=nints, star=[wav, flx], subarray=subarray, filter=filter, **kwargs)

        # Add planet
        if add_planet:
            self.planet = hu.PLANET_DATA
            self.tmodel = hu.transit_params(self.time.jd)
            self.tmodel.t0 = np.mean(self.time.jd)
            self.tmodel.teff = teff

            # Run the simulation
        if run:
            self.create()


class SossModelSim(SossSim):
    """Generate a SossSim object with a theoretical ATLAS or PHOENIX stellar spectrum of choice"""
    def __init__(self, ngrps=2, nints=2, teff=5700.0, logg=4.0, feh=0.0, alpha=0.0, jmag=9.0, stellar_model='phoenix', filter='CLEAR', subarray='SUBSTRIP256', run=True, add_planet=False, scale=1., **kwargs):
        """Get the test data and load the object

        Parameters
        ---------
        ngrps: int
            The number of groups per integration
        nints: int
            The number of integrations for the exposure
        teff: double
            The effective temperature [K] of the stellar source
        logg: double
            The log-gravity of the stellar source
        feh: double
            The [Fe/H] of the stellar source
        alpha: double
            The alpha enhancement of the stellar source
        jmag: double
            The J magnitude of the source. This will be used to scale the model stellar flux to Earth-values.
        stellar_model: str
            The stellar model grid to use. Can either be 'ATLAS' or 'PHOENIX'. Default is 'ATLAS'
        filter: str
            The name of the filter to use, ['CLEAR', 'F277W']
        subarray: str
            The name of the subarray to use, ['SUBSTRIP256', 'SUBSTRIP96', 'FULL']
        run: bool
            Run the simulation after initialization
        add_planet: bool
            Add a transiting exoplanet
        scale: int, float
            Scale the flux by the given factor
        """
        # Retrieve stellar model
        if stellar_model.lower() == 'phoenix':
            wav, flx = ma.get_phoenix_model(feh, alpha, teff, logg)
        elif stellar_model.lower() == 'atlas':
            wav, flx = ma.get_atlas_model(feh, teff, logg)

        # Scale model spectrum to user-input J-band
        flx = ma.scale_spectrum(wav, flx, jmag)

        # Initialize base class
        super().__init__(ngrps=ngrps, nints=nints, star=[wav, flx], subarray=subarray, filter=filter, **kwargs)

        # Add planet
        if add_planet:
            self.planet = hu.PLANET_DATA
            self.tmodel = hu.transit_params(self.time.jd)
            self.tmodel.t0 = np.mean(self.time.jd)
            self.tmodel.teff = teff
            self.tmodel.logg = logg
            self.tmodel.feh = feh
            self.tmodel.alpha = alpha

            # Run the simulation
        if run:
            self.create()


class SossSeedSim(SossSim):
    """
    Generate a SossSim object from a 4D seed image
    """
    def __init__(self, seed, filter='CLEAR', paramfile=None, noise=True, **kwargs):
        """
        Parameters
        ----------
        seed: np.ndarray
            4D array of data
        """
        # Ingest seed file if possible
        if isinstance(seed, str):
            seed = fits.getdata(seed)

        # Get shape
        nints, ngrps, nrows, ncols = seed.shape

        # Determine subarray
        if nrows == 256 and ncols == 2048:
            subarray = 'SUBSTRIP256'
        elif nrows == 96 and ncols == 2048:
            subarray == 'SUBSTRIP96'
        elif nrows == 2048 and ncols == 2048:
            subarray == 'FULL'
        else:
            raise ValueError("{}: Axes 2 and 3 don't match a valid SOSS subarray. Try {}".format(seed.shape, SUB_DIMS))

        # Initialize base class
        super().__init__(ngrps=ngrps, nints=nints, star=None, subarray=subarray, filter=filter, paramfile=paramfile, **kwargs)

        # Set the ideal (noiseless) simulation
        self.tso_order1_ideal = seed
        self.tso_order2_ideal = np.zeros_like(seed)

        # Run noise and ramp generator
        if noise:
            self.add_noise()<|MERGE_RESOLUTION|>--- conflicted
+++ resolved
@@ -291,17 +291,10 @@
             # Pickup where last segment left off
             nint += dnint
 
-        # Log it
-<<<<<<< HEAD
-        self.logger.info('\nSOSS simulator complete')
-        self.message('Noise model finished: {} {}'.format(round(time.time() - start, 3), 's'))
-        print(obs.output_files)
-
-        return obs.output_files
-=======
         self.logger.info('SOSS simulator complete')
         self.logger.info('Noise model finished: {} {}'.format(round(time.time() - start, 3), 's'))
->>>>>>> 96a16b0d
+
+        return obs.output_files
 
     def create(self, n_jobs=-1, noise=True, override_dark=None, **kwargs):
         """
@@ -479,7 +472,6 @@
         else:
             self.tso = self.tso_ideal
 
-<<<<<<< HEAD
         # Add input data if available
         for ofile in obs_files:
             temp = fits.open(ofile, mode='update')
@@ -504,10 +496,7 @@
                 temp.insert(-1, planethdu)
             temp.flush()
 
-        self.message('\nTotal time: {} {}'.format(round(time.time() - begin, 3), 's'))
-=======
-        self.logger.info('Total time: {} {}'.format(round(time.time() - begin, 3), 's'))
->>>>>>> 96a16b0d
+        self..logger.info('\nTotal time: {} {}'.format(round(time.time() - begin, 3), 's'))
 
     @property
     def filter(self):
