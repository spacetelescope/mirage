# ! /usr/bin/env python

'''
Class to produce yaml files that can be used as input for
the ramp simulator

Use
---
    To generate an observationlist.yaml file and generate all .yamls at once
    ::
        yam = yaml_generator.SimInput(input_xml=apt_file_xml, pointing_file=apt_file_pointing,
                                      catalogs=catalogs, verbose=True, output_dir=out_dir,
                                      simdata_output_dir=out_dir)
        yam.create_inputs()

    NOTE there is currently no way to generate yamls from an existing observationlist.yaml


Inputs
------
    xml file - Name of xml file exported from APT.
    pointing file - Name of associated pointing file exported from APT.

    Optional inputs:

    output_dir - Directory into which the output yaml files are written

    simdata_output_dir - Directory to place in the output_directory field of the yaml files.
                         This is the directory where the simulated ramps will be saved.

    table_file - Ascii table containing observation info. This is the
                 output from apt_inputs.py Use this if you are
                 not providing xml and pointing files from APT.

    datatype - Specifies the type of output data to save. Can be "raw", in which
               case the raw (uncalibrated) file is saved, "linear", where the
               linearized file is saved and ready to be run through the jump
               detection and ramp-fitting steps of the pipeline, or
               "linear, raw", where both versions are saved.

    use_nonstsci_names - set to True to override the use of the standard
                         STScI naming convention for output files

    subarray_def_file - Ascii file containing NIRCam subarray definitions

    readpatt_def_file - Ascii file containing NIRCam readout pattern definitions

    point_source - point source catalog file. Can be a single file, or a list of
                   catalogs. If it is a list, each filename is expected to contain
                   the filter name for which it is to be used. Catalogs and filters
                   will then be matched up in the output yaml files.

    galaxyListFile - galaxy (sersic) source catalog file. Can be a single name, or
                     a list of names. Behavior is identical to point_source above.

    extended - extended source catalog file. Behavior is identical to point_source
                above.

    convolveExtended - Set to True to convolve extended sources with NIRCam PSF

    movingTarg - Moving (point source) target catalog (sources moving through fov) names.
                 Behavior is the same as point_sources above.

    movingTargSersic - Moving galaxy (sersic) target catalog (sources moving through fov)
                       names. Behavior is the same as point_sources above.

    movingTargExtended - Moving extended source target catalog (sources moving through fov)
                         names. Behavior is the same as point_sources above.

    movingTargToTrack - Catalog of non-sidereal targets for non-sidereal tracking observations.
                        Behavior is the same as point_sources above.

    bkgdrate - Uniform background rate (e-/s) to add to observation.

    epoch_list - Ascii table file containing epoch start times and telescope roll angles
                 to use for each observation.


Dependencies
------------
    argparse, astropy, numpy, glob, copy
    apt_inputs.py - Functions for reading and parsing xml and pointing files from APT.

History
-------
    July 2017 - V0: Initial version. Bryan Hilbert
    Feb 2018 - V1: Updates to accomodate multiple filter pairs per
                   observation. Lauren Chambers
    August 2018 - V2: Replaced input SIAF CSV file with pysiaf dependence. Bryan Hilbert

'''

import sys
import os
import argparse
from glob import glob
from copy import deepcopy

from astropy.time import Time, TimeDelta
from astropy.table import Table
from astropy.io import ascii, fits
import numpy as np
import pkg_resources
import pysiaf

from ..apt import apt_inputs
from ..utils.utils import calc_frame_time, ensure_dir_exists
from .generate_observationlist import get_observation_dict
from ..constants import NIRISS_PUPIL_WHEEL_ELEMENTS, NIRISS_FILTER_WHEEL_ELEMENTS

ENV_VAR = 'MIRAGE_DATA'


class SimInput:
    def __init__(self, input_xml=None, pointing_file=None, datatype='linear',
                 use_JWST_pipeline=True, catalogs=None, observation_list_file=None, verbose=False,
                 output_dir='./', simdata_output_dir='./', parameter_defaults=None, offline=False):
        """Initialize instance. Read APT xml and pointing files if provided.

        Also sets the reference files definitions for all instruments.

        Parameters
        ----------
        input_xml : str
            Filename of xml file exported by APT
        pointing_file : str
            Filename of pointing file exported by APT
        datatype : str
        use_JWST_pipeline : bool

        parameter_defaults : dict
            Default values of parameters like roll angle (PAV3) to pass on to observation list
            generator

        """
        self.info = {}
        self.input_xml = input_xml
        self.pointing_file = pointing_file
        self.datatype = datatype
        self.use_JWST_pipeline = use_JWST_pipeline
        self.catalogs = catalogs
        self.observation_list_file = observation_list_file
        self.verbose = verbose
        self.output_dir = output_dir
        self.simdata_output_dir = simdata_output_dir

        self.table_file = None
        self.use_nonstsci_names = False
        # self.subarray_def_file = 'config'
        # self.readpatt_def_file = 'config'
        # self.crosstalk = 'config'
        # self.filtpupil_pairs = 'config'
        # self.fluxcal = 'config'
        # self.dq_init_config = 'config'
        # self.saturation_config = 'config'
        # self.superbias_config = 'config'
        # self.refpix_config = 'config'
        # self.linearity_config = 'config'
        # self.filter_throughput = 'config'
        # self.observation_list_file = None
        self.use_linearized_darks = True
        self.psfwfe = 'predicted'
        self.psfwfegroup = 0
        self.resets_bet_ints = 1  # NIRCam should be 1
        self.tracking = 'sidereal'

        # Expand the MIRAGE_DATA environment variable
        self.expand_env_var()

        # Get the path to the 'MIRAGE' package
        self.modpath = pkg_resources.resource_filename('mirage', '')

        self.set_global_definitions()
        self.path_defs()

        if (input_xml is not None) and (catalogs is not None):

            if self.observation_list_file is None:
                self.observation_list_file = os.path.join(self.output_dir, 'observation_list.yaml')
            self.apt_xml_dict = get_observation_dict(self.input_xml, self.observation_list_file, self.catalogs,
                                                     verbose=self.verbose, parameter_defaults=parameter_defaults)

        self.reffile_setup(offline=offline)

    def add_catalogs(self):
        """
        Add list(s) of source catalogs to the table containing the
        observation information
        """
        self.info['point_source'] = [None] * len(self.info['Module'])
        self.info['galaxyListFile'] = [None] * len(self.info['Module'])
        self.info['extended'] = [None] * len(self.info['Module'])
        self.info['convolveExtended'] = [False] * len(self.info['Module'])
        self.info['movingTarg'] = [None] * len(self.info['Module'])
        self.info['movingTargSersic'] = [None] * len(self.info['Module'])
        self.info['movingTargExtended'] = [None] * len(self.info['Module'])
        self.info['movingTargToTrack'] = [None] * len(self.info['Module'])

        for i in range(len(self.info['ShortFilter'])):
            if np.int(self.info['detector'][i][-1]) < 5:
                filtkey = 'ShortFilter'
                pupilkey = 'ShortPupil'
            else:
                filtkey = 'LongFilter'
                pupilkey = 'LongPupil'
            filt = self.info[filtkey][i]
            pup = self.info[pupilkey][i]

            if self.point_source[i] is not None:
                # In here, we assume the user provided a catalog to go with each filter
                # so now we need to find the filter for each entry and generate a list that makes sense
                self.info['point_source'][i] = os.path.abspath(os.path.expandvars(
                    self.catalog_match(filt, pup, self.point_source, 'point source')))
            else:
                self.info['point_source'][i] = None
            if self.galaxyListFile[i] is not None:
                self.info['galaxyListFile'][i] = os.path.abspath(os.path.expandvars(
                    self.catalog_match(filt, pup, self.galaxyListFile, 'galaxy')))
            else:
                self.info['galaxyListFile'][i] = None
            if self.extended[i] is not None:
                self.info['extended'][i] = os.path.abspath(os.path.expandvars(
                    self.catalog_match(filt, pup, self.extended, 'extended')))
            else:
                self.info['extended'][i] = None
            if self.movingTarg[i] is not None:
                self.info['movingTarg'][i] = os.path.abspath(os.path.expandvars(
                    self.catalog_match(filt, pup, self.movingTarg, 'moving point source target')))
            else:
                self.info['movingTarg'][i] = None
            if self.movingTargSersic[i] is not None:
                self.info['movingTargSersic'][i] = os.path.abspath(os.path.expandvars(
                    self.catalog_match(filt, pup, self.movingTargSersic, 'moving sersic target')))
            else:
                self.info['movingTargSersic'][i] = None
            if self.movingTargExtended[i] is not None:
                self.info['movingTargExtended'][i] = os.path.abspath(os.path.expandvars(
                    self.catalog_match(filt, pup, self.movingTargExtended, 'moving extended target')))
            else:
                self.info['movingTargExtended'][i] = None
            if self.movingTargToTrack[i] is not None:
                self.info['movingTargToTrack'][i] = os.path.abspath(os.path.expandvars(
                    self.catalog_match(filt, pup, self.movingTargToTrack, 'non-sidereal moving target')))
            else:
                self.info['movingTargToTrack'][i] = None
        if self.convolveExtended is True:
            self.info['convolveExtended'] = [True] * len(self.info['Module'])

    def catalog_match(self, filter, pupil, catalog_list, cattype):
        """
        Given a filter and pupil value, along with a list of input
        catalogs, find the catalog names that contain each filter/
        pupil name.

        Parameters
        ----------
        filter : str
            Name of a filter element
        pupil : str
            Name of a pupil element
        catalog_list : list
            List of catalog filenames
        cattype : str
            Type of catalog in the list.

        Returns
        -------
        match : str
            Name of catalog that contains the name of the
            input filter/pupil element
        """
        if pupil[0].upper() == 'F':
            match = [s for s in catalog_list if pupil.lower() in s.lower()]
            if len(match) == 0:
                self.no_catalog_match(pupil, cattype)
                return None
            elif len(match) > 1:
                self.multiple_catalog_match(pupil, cattype, match)
            return match[0]
        else:
            match = [s for s in catalog_list if filter.lower() in s.lower()]
            if len(match) == 0:
                self.no_catalog_match(filter, cattype)
                return None
            elif len(match) > 1:
                self.multiple_catalog_match(filter, cattype, match)
            return match[0]

    def create_inputs(self):
        """Create observation table """
        self.path_defs()

        if ((self.input_xml is not None) &
           (self.pointing_file is not None) &
           (self.observation_list_file is not None)):

            # Define directories and paths
            indir, infile = os.path.split(self.input_xml)
            final_file = os.path.join(self.output_dir,
                                      'Observation_table_for_' + infile +
                                      '_with_yaml_parameters.csv')

            # Read XML file and make observation table
            apt = apt_inputs.AptInput(input_xml=self.input_xml, pointing_file=self.pointing_file,
                                      output_dir=self.output_dir)
            # apt.input_xml = self.input_xml
            # apt.pointing_file = self.pointing_file
            apt.observation_list_file = self.observation_list_file
            apt.apt_xml_dict = self.apt_xml_dict

            apt.output_dir = self.output_dir
            apt.create_input_table()

            self.info = apt.exposure_tab

            # Add start time info to each element
            self.make_start_times()

            # Add a list of output yaml names to the dictionary
            self.make_output_names()

            # Add source catalogs
            # self.add_catalogs()

        elif self.table_file is not None:
            print('Reading table file: {}'.format(self.table_file))
            info = ascii.read(self.table_file)
            self.info = self.table_to_dict(info)
            final_file = self.table_file + '_with_yaml_parameters.csv'

        else:
            raise FileNotFoundError(("WARNING. You must include either an ascii table file of observations"
                                     " or xml and pointing files from APT plus the observation list file."
                                     "Aborting."))

        # For each element in the lists below, use the detector name to
        # find the appropriate reference files. Create lists, and add
        # these lists to the dictionary
        darks = []
        lindarks = []
        superbias = []
        linearity = []
        saturation = []
        gain = []
        astrometric = []
        ipc = []
        pam = []

        # detector_labels = self.info['detector']
        # for det in detector_labels:
        for instrument, det in zip([s.lower() for s in self.info['Instrument']], self.info['detector']):
            instrument = instrument.lower()
            darks.append(self.get_dark(instrument, det))
            lindarks.append(self.get_lindark(instrument, det))
            superbias.append(self.get_reffile(self.superbias_list[instrument], det))
            linearity.append(self.get_reffile(self.linearity_list[instrument], det))
            saturation.append(self.get_reffile(self.saturation_list[instrument], det))
            gain.append(self.get_reffile(self.gain_list[instrument], det))
            astrometric.append(self.get_reffile(self.astrometric_list[instrument], det))
            ipc.append(self.get_reffile(self.ipc_list[instrument], det))
            pam.append(self.get_reffile(self.pam_list[instrument], det))

        self.info['dark'] = darks
        # If linearized darks are to be used, set the darks to None
        if self.use_linearized_darks:
            self.info['dark'] = [None] * len(darks)
            self.info['lindark'] = lindarks
        else:
            self.info['dark'] = darks
            self.info['lindark'] = [None] * len(lindarks)
        self.info['superbias'] = superbias
        self.info['linearity'] = linearity
        self.info['saturation'] = saturation
        self.info['gain'] = gain
        self.info['astrometric'] = astrometric
        self.info['ipc'] = ipc
        self.info['pixelAreaMap'] = pam

        # Add setting describing whether JWST pipeline will be used
        self.info['use_JWST_pipeline'] = [self.use_JWST_pipeline] * len(darks)

        # add background rate to the table
        # self.info['bkgdrate'] = np.array([self.bkgdrate]*len(self.info['Mode']))

        # grism entries
        grism_source_image = ['False'] * len(self.info['Mode'])
        grism_input_only = ['False'] * len(self.info['Mode'])
        for i in range(len(self.info['Mode'])):
            if self.info['Mode'][i].lower() == 'wfss':
                if self.info['detector'][i] == 'NIS' or self.info['detector'][i][-1] == '5':
                    grism_source_image[i] = 'True'
                    grism_input_only[i] = 'True'
                # SW detectors shouldn't be wfss
                if self.info['Instrument'][i] == 'NIRCAM' and self.info['detector'][i][-1] != '5':
                    self.info['Mode'][i] = 'imaging'
        self.info['grism_source_image'] = grism_source_image
        self.info['grism_input_only'] = grism_input_only

        # level-3 associated keywords that are not present in APT file.
        # not quite sure how to populate these
        self.info['visit_group'] = ['01'] * len(self.info['Mode'])
        # self.info['sequence_id'] = ['1'] * len(self.info['Mode'])
        seq = []
        for par in self.info['CoordinatedParallel']:
            if par.lower() == 'true':
                seq.append('2')
            if par.lower() == 'false':
                seq.append('1')
        self.info['sequence_id'] = seq
        self.info['obs_template'] = ['NIRCam Imaging'] * len(self.info['Mode'])

        # write out the updated table, including yaml filenames
        # start times, and reference files
        #if 0: #for debugging
        #    for key in self.info.keys():
        #        print('{:>40} has {:>3} entries'.format(key, len(self.info[key])))
        table = Table(self.info)
        table.write(final_file, format='csv', overwrite=True)
        # ascii.write(Table(self.info), final_file, format='csv', overwrite=True)
        print('Updated observation table file saved to {}'.format(final_file))

        # Now go through the lists one element at a time
        # and create a yaml file for each.
        yamls = []
        # for i in range(len(detector_labels)):
        for i, instrument in enumerate(self.info['Instrument']):
            if instrument.lower() not in 'fgs nircam niriss'.split():
                # do not write files for MIRI and NIRSpec
                continue
            file_dict = {}
            for key in self.info:
                file_dict[key] = self.info[key][i]

            # break dither number into numbers for primary
            # and subpixel dithers
            tot_dith = np.int(file_dict['dither'])
            # primarytot = np.int(file_dict['PrimaryDithers'])
            primarytot = np.int(file_dict['number_of_dithers'])

            if file_dict['SubpixelPositions'].upper() == 'NONE':
                subpixtot = 1
            else:
                try:
                    subpixtot = np.int(file_dict['SubpixelPositions'])
                except:
                    subpixtot = np.int(file_dict['SubpixelPositions'][0])
            primary_dither = np.ceil(1. * tot_dith / subpixtot)
            file_dict['primary_dither_num'] = np.int(primary_dither)
            subpix_dither = (tot_dith-1) % subpixtot
            file_dict['subpix_dither_num'] = subpix_dither + 1
            file_dict['subarray_def_file'] = self.global_subarray_definition_files[self.info['Instrument'][i].lower()]
            file_dict['readpatt_def_file'] = self.global_readout_pattern_files[self.info['Instrument'][i].lower()]
            file_dict['crosstalk_file'] = self.global_crosstalk_files[self.info['Instrument'][i].lower()]
            file_dict['filtpupilcombo_file'] = self.global_filtpupilcombo_files[self.info['Instrument'][i].lower()]
            file_dict['flux_cal_file'] = self.global_flux_cal_files[self.info['Instrument'][i].lower()]
            file_dict['psfpath'] = self.global_psfpath[self.info['Instrument'][i].lower()]

            fname = self.write_yaml(file_dict)
            yamls.append(fname)

        # Write out summary of all written yaml files
        filenames = [y.split('/')[-1] for y in yamls]
        mosaic_numbers = sorted(list(set([f.split('_')[0] for f in filenames])))
        obs_ids = sorted(list(set([m[7:10] for m in mosaic_numbers])))

        print('\n')

        total_exposures = 0
        for obs in obs_ids:
            visit_list = list(set([m[10:] for m in mosaic_numbers if m[7:10] == obs]))
            n_visits = len(visit_list)
            exposure_list = list(set([vf[20:25] for vf in self.info['yamlfile'] if vf[7:10] == obs and vf[10:13] in visit_list]))
            n_exposures = len(exposure_list)
            total_exposures += n_exposures
            all_obs_files = [m for m in self.info['yamlfile'] if m[7:10] == obs and m[10:13] in visit_list]
            total_files = len(all_obs_files)

            obs_id_int = np.array([np.int(ele) for ele in self.info['ObservationID']])
            obs_indexes = np.where(obs_id_int == np.int(obs))[0]
            obs_entries = np.array(self.info['ParallelInstrument'])[obs_indexes]
            coord_par = self.info['CoordinatedParallel'][obs_indexes[0]]
            if coord_par:
                par_indexes = np.where(obs_entries)[0]
                if len(par_indexes) > 0:
                    parallel_instrument = self.info['Instrument'][obs_indexes[par_indexes[0]]]
                else:
                    parallel_instrument = 'NONE'
            else:
                parallel_instrument = 'NONE'

            # Note that changing the == below to 'is' results in an error
            pri_indexes = np.where(obs_entries == False)[0]
            prime_instrument = self.info['Instrument'][obs_indexes[pri_indexes[0]]]

            if prime_instrument.upper() == 'NIRCAM':
                module = self.info['Module'][obs_indexes[pri_indexes[0]]]
            elif parallel_instrument.upper() == 'NIRCAM':
                module = self.info['Module'][obs_indexes[par_indexes[0]]]

            if ((prime_instrument.upper() == 'NIRCAM') or (parallel_instrument.upper() == 'NIRCAM')):
                if module in ['A', 'B']:
                    n_det = 5
<<<<<<< HEAD
                if module == 'ALL':
                    n_det = 10
                    module = 'A and B'
                if 'A3' in module:
                    n_det = 1
                    module = 'A3'
                if 'B4' in module:
                    n_det = 1
                    module = 'B4'
                if module == 'SUB96DHSPILA':
                    n_det = 1
                    module = 'A3'
            if coord_par == 'true':
                instrument_string = '    Prime: {}, Parallel: {}'.format(prime_instrument, parallel_instrument)
            else:
                instrument_string = '    Prime: {}'.format(prime_instrument)
=======
                    inst_mod = 'NIRCam module ' + module
                if module == 'ALL':
                    n_det = 10
                    inst_mod = 'NIRCam modules A and B'
            else:
                # number of detectors
                n_det = 1
                inst_mod = self.info['Instrument'][i_mod]
>>>>>>> ec9be26d

            print('Observation {}:'.format(obs))
            print(instrument_string)
            print('    {} visit(s)'.format(n_visits))
            print('    {} exposure(s)'.format(n_exposures))
            print('    {} file(s)'.format(total_files))
            if ((prime_instrument.upper() == 'NIRCAM') or (parallel_instrument.upper() == 'NIRCAM')):
                print('    {} NIRCam detector(s) in module {}'.format(n_det, module))

<<<<<<< HEAD
        print('\n{} exposures total.'.format(total_exposures))
=======
            print(('Observation {}: \n   {} visit(s) \n   {} exposure(s)\n   {} detector(s) in {}'
                   .format(obs, n_visits, n_tiles, n_det, inst_mod)))
        print('\n{} exposures total.'.format(len(mosaic_numbers)))
>>>>>>> ec9be26d
        print('{} output files written to: {}'.format(len(yamls), self.output_dir))

    def create_output_name(self, input_obj, index=0):
        """Put together the JWST formatted fits file name based on observation parameters

        Parameters
        ----------
        input_obj : dict
            Dictionary from apt_inputs giving information for each exposure

        Returns
        -------
        base : str
            JWST formatted filename base (excluding pipeline step suffix and ".fits")
        """
        proposal_id = '{0:05d}'.format(int(input_obj['ProposalID'][index]))
        observation = input_obj['obs_num'][index]
        visit_number = input_obj['visit_num'][index]
        visit_group = input_obj['visit_group'][index]
        parallel_sequence_id = input_obj['sequence_id'][index]
        activity_id = input_obj['act_id'][index]
        exposure = input_obj['exposure'][index]

        base = 'jw{}{}{}_{}{}{}_{}_'.format(proposal_id, observation, visit_number,
                                            visit_group, parallel_sequence_id, activity_id,
                                            exposure)
        return base

    def expand_env_var(self):
        """ Expand the MIRAGE_DATA environment variable
        so that reference files can be found
        """
        self.datadir = os.environ.get(ENV_VAR)
        if self.datadir is None:
            raise ValueError(("WARNING: {} environment variable is not set."
                              "This must be set to the base directory"
                              "containing the darks, cosmic ray, PSF, etc"
                              "input files needed for the simulation."
                              "These files must be downloaded separately"
                              "from the Mirage package.".format(ENV_VAR)))

    def find_ipc_file(self, inputipc):
        """Given a list of potential IPC kernel files for a given
        detector, select the most appropriate one, and check to see
        whether the kernel needs to be inverted, in order to populate
        the invertIPC field. This is not intended to be terribly smart.
        The first inverted kernel found will be used. If none are found,
        the first kernel will be used and set to be inverted.

        Parameters
        ----------
        inputipc : list
           List of fits files containing IPC kernels for a single detector

        Returns
        -------
        (ipcfile, invstatus) : tup
           ipcfile is the name of the IPC kernel file to use, and invstatus
           lists whether the kernel needs to be inverted or not.
        """
        for ifile in inputipc:
            kernel = fits.getdata(ifile)
            kshape = kernel.shape

            # If kernel is 4 dimensional, extract the 3x3 kernel associated
            # with a single pixel
            if len(kernel.shape) == 4:
                kernel = kernel[:, :, np.int(kshape[2]/2), np.int(kshape[2]/2)]

            if kernel[1, 1] < 1.0:
                return (ifile, False)
        # If no inverted kernel was found, just return the first file
        return (inputipc[0], True)

    def get_dark(self, instrument, detector):
        """Return the name of a dark current file to use as input
        based on the detector being used

        Parameters
        ----------
        detector : str
            Name of detector being used

        Returns
        -------
        files : str
            Name of a dark current file to use for this detector
        """
        files = self.dark_list[instrument][detector]
        if len(files) == 1:
            return files[0]
        else:
            rand_index = np.random.randint(0, len(files) - 1)
            return files[rand_index]

    def get_lindark(self, instrument, detector):
        """
        Return the name of a linearized dark current file to
        use as input based on the detector being used

        Parameters
        ----------
        detector : str
            Name of detector being used

        Returns
        -------
        files : str
            Name of a linearized dark current file to use for this detector
        """
        files = self.lindark_list[instrument][detector]
        if len(files) == 1:
            return files[0]
        else:
            rand_index = np.random.randint(0, len(files) - 1)
            return files[rand_index]

    def get_readpattern_defs(self, filename=None):
        """Read in the readpattern definition file and return table.

        Returns
        -------
        tab : obj
            astropy.table.Table containing readpattern definitions
        filename : str
            Path to input file name
        """
        if filename is not None:
            return ascii.read(filename)

        tab = ascii.read(self.readpatt_def_file)
        return tab

    def get_reffile(self, refs, detector):
        """
        Return the appropriate reference file for detector
        and given reference file dictionary.

        Parameters
        ----------
        refs : dict
            dictionary in the form of:
             {'A1':'filenamea1.fits', 'A2':'filenamea2.fits'...}
             Containing reference file names
        detector : str
            Name of detector

        Returns
        -------
        refs: str
            Name of reference file appropriate for given detector
        """
        for key in refs:
            if detector in key:
                return refs[key]
        print("WARNING: no file found for detector {} in {}"
              .format(detector, refs))

    def get_subarray_defs(self, filename=None):
        """Read in subarray definition file and return table

        Returns
        -------
        sub : obj
            astropy.table.Table containing subarray definition information
        filename : str
            Path to input file name
        """
        if filename is not None:
            return ascii.read(filename)

        sub = ascii.read(self.subarray_def_file)
        return sub

    def make_output_names(self):
        """
        Create output yaml file names to go with all of the
        entries in the dictionary
        """
        yaml_names = []
        fits_names = []

        if self.use_nonstsci_names:
            for i in range(len(self.info['Module'])):
                act = str(self.info['act_id'][i]).zfill(2)
                if self.info['Instrument'][i].lower() == 'niriss':
                    det = 'NIS'
                elif self.info['Instrument'][i].lower() == 'fgs':
                    det = 'FGS'
                else:
                    det = self.info['detector'][i]
                mode = self.info['Mode'][i]
                dither = str(self.info['dither'][i]).zfill(2)

                yaml_names.append(os.path.abspath(os.path.join(self.output_dir, 'Act{}_{}_{}_Dither{}.yaml'
                                                                            .format(act, det, mode, dither))))
                fits_names.append('Act{}_{}_{}_Dither{}_uncal.fits'.format(act, det, mode, dither))

        else:
            for i in range(len(self.info['Module'])):
                if self.info['Instrument'][i].upper() == 'NIRCAM':
                    fulldetector = 'nrc{}'.format(self.info['detector'][i].lower())
                else:
                    fulldetector = self.info['detector'][i].lower()
                outfilebase = self.create_output_name(self.info, index=i)
                outfile = "{}{}{}".format(outfilebase, fulldetector, '_uncal.fits')
                yamlout = "{}{}{}".format(outfilebase, fulldetector, '.yaml')

                yaml_names.append(yamlout)
                fits_names.append(outfile)

        self.info['yamlfile'] = yaml_names
        self.info['outputfits'] = fits_names

    def set_global_definitions(self):
        """Store the subarray defnitions of all supported instruments."""
        self.global_subarray_definitions = {}
        self.global_readout_patterns = {}
        self.global_subarray_definition_files = {}
        self.global_readout_pattern_files = {}

        self.global_crosstalk_files = {}
        self.global_filtpupilcombo_files = {}
        self.global_flux_cal_files = {}
        self.global_psfpath = {}
        # self.global_filter_throughput_files = {} ?

        for instrument in 'niriss fgs nircam miri nirspec'.split():
            if instrument.lower() == 'niriss':
                readout_pattern_file = 'niriss_readout_pattern.txt'
                subarray_def_file = 'niriss_subarrays.list'
                crosstalk_file = 'niriss_xtalk_zeros.txt'
                filtpupilcombo_file = 'niriss_dual_wheel_list.txt'
                flux_cal_file = 'niriss_zeropoints.list'
                psfpath = os.path.join(self.datadir, 'niriss/webbpsf_library')
            elif instrument.lower() == 'fgs':
                readout_pattern_file = 'guider_readout_pattern.txt'
                subarray_def_file = 'guider_subarrays.list'
                crosstalk_file = 'guider_xtalk_zeros.txt'
                filtpupilcombo_file = 'guider_filter_dummy.list'
                flux_cal_file = 'guider_zeropoints.list'
                psfpath = os.path.join(self.datadir, 'fgs/webbpsf_library')
            elif instrument.lower() == 'nircam':
                readout_pattern_file = 'nircam_read_pattern_definitions.list'
                subarray_def_file = 'NIRCam_subarray_definitions.list'
                crosstalk_file = 'xtalk20150303g0.errorcut.txt'
                filtpupilcombo_file = 'nircam_filter_pupil_pairings.list'
                flux_cal_file = 'NIRCam_zeropoints.list'
                psfpath = os.path.join(self.datadir, 'nircam/webbpsf_library')
            else:
                readout_pattern_file = 'N/A'
                subarray_def_file = 'N/A'
                crosstalk_file = 'N/A'
                filtpupilcombo_file = 'N/A'
                flux_cal_file = 'N/A'
                psfpath = 'N/A'
            if instrument in 'niriss fgs nircam'.split():
                self.global_subarray_definitions[instrument] = self.get_subarray_defs(filename=os.path.join(self.modpath, 'config', subarray_def_file))
                self.global_readout_patterns[instrument] = self.get_readpattern_defs(filename=os.path.join(self.modpath, 'config', readout_pattern_file))
            self.global_subarray_definition_files[instrument] = os.path.join(self.modpath, 'config', subarray_def_file)
            self.global_readout_pattern_files[instrument] = os.path.join(self.modpath, 'config', readout_pattern_file)
            self.global_crosstalk_files[instrument] = os.path.join(self.modpath, 'config', crosstalk_file)
            self.global_filtpupilcombo_files[instrument] = os.path.join(self.modpath, 'config', filtpupilcombo_file)
            self.global_flux_cal_files[instrument] = os.path.join(self.modpath, 'config', flux_cal_file)
            self.global_psfpath[instrument] = psfpath

    def make_start_times(self):
        """Create exposure start times for each entry in the observation dictionary."""
        date_obs = []
        time_obs = []
        expstart = []
        nframe = []
        nskip = []
        namp = []

        # choose arbitrary start time for each epoch
        epoch_base_time = '16:44:12'
        epoch_base_time0 = deepcopy(epoch_base_time)

        if 'epoch_start_date' in self.info.keys():
            epoch_base_date = self.info['epoch_start_date'][0]
        else:
            epoch_base_date = self.info['Date'][0]
        base = Time(epoch_base_date + 'T' + epoch_base_time)
        base_date, base_time = base.iso.split()

        # Pick some arbirary overhead values
        act_overhead = 90  # seconds. (filter change)
        visit_overhead = 600  # seconds. (slew)

        # Get visit, activity_id info for first exposure
        actid = self.info['act_id'][0]
        visit = self.info['visit_num'][0]
        # obsname = self.info['obs_label'][0]

        # for i in range(len(self.info['Module'])):
        for i, instrument in enumerate(self.info['Instrument']):
            # Get dither/visit
            # Files with the same activity_id should have the same start time
            # Overhead after a visit break should be large, smaller between
            # exposures within a visit
            next_actid = self.info['act_id'][i]
            next_visit = self.info['visit_num'][i]
            next_obsname = self.info['obs_label'][i]

            # Find the readpattern of the file
            readpatt = self.info['ReadoutPattern'][i]
            groups = np.int(self.info['Groups'][i])
            integrations = np.int(self.info['Integrations'][i])

            if instrument.lower() in ['miri', 'nirspec']:
                nframe.append(0)
                nskip.append(0)
                namp.append(0)
                date_obs.append(base_date)
                time_obs.append(base_time)
                expstart.append(base.mjd)

            else:
                # Now read in readpattern definitions
                readpatt_def = self.global_readout_patterns[instrument.lower()]

                # Read in file containing subarray definitions
                subarray_def = self.global_subarray_definitions[instrument.lower()]

                match2 = readpatt == readpatt_def['name']
                if np.sum(match2) == 0:
                    raise RuntimeError(("WARNING!! Readout pattern {} not found in definition file."
                                        .format(readpatt)))

                # Now get nframe and nskip so we know how many frames in a group
                fpg = np.int(readpatt_def['nframe'][match2][0])
                spg = np.int(readpatt_def['nskip'][match2][0])
                nframe.append(fpg)
                nskip.append(spg)

                # Get the aperture name. For non-NIRCam instruments,
                # this is simply the self.info['aperture']. But for NIRCam,
                # we need to be careful of entries like NRCBS_FULL, which is used
                # for observations using all 4 shortwave B detectors. In that case,
                # we need to build the aperture name from the combination of detector
                # and subarray name.
                # if np.all(np.unique(self.info['Instrument']) == 'NIRISS'):
                #     # aperture = self.info['aperture']
                #
                # elif np.all(np.unique(self.info['Instrument']) == 'NIRCAM'):
                #     sub = self.info['Subarray'][i]
                #     det = 'NRC' + self.info['detector'][i]
                #     aperture = det + '_' + sub

                aperture = self.info['aperture'][i]
                if 'NRC' == aperture[0:3]:
                    sub = self.info['Subarray'][i]
                    det = 'NRC' + self.info['detector'][i]
                    aperture = det + '_' + sub



                # Get the number of amps from the subarray definition file
                match = aperture == subarray_def['AperName']

                # needed for NIRCam case
                if np.sum(match) == 0:
                    aperture = [apername for apername, name in
                                np.array(subarray_def['AperName', 'Name']) if
                                (sub in apername) or (sub in name)]

                    match = aperture == subarray_def['AperName']

                    if len(aperture) > 1 or len(aperture) == 0 or np.sum(match) == 0:
                        raise ValueError('Cannot combine detector {} and subarray {}\
                            into valid aperture name.'.format(det, sub))
                    # We don't want aperture as a list
                    aperture = aperture[0]

                amp = subarray_def['num_amps'][match][0]
                namp.append(amp)

                # same activity ID
                if next_actid == actid:
                    # in this case, the start time should remain the same
                    date_obs.append(base_date)
                    time_obs.append(base_time)
                    expstart.append(base.mjd)
                    continue

                epoch_date = self.info['epoch_start_date'][i]
                epoch_time = deepcopy(epoch_base_time0)
                # new epoch - update the base time
                if epoch_date != epoch_base_date:
                    epoch_base_date = deepcopy(epoch_date)
                    base = Time(epoch_base_date + 'T' + epoch_base_time)
                    base_date, base_time = base.iso.split()
                    basereset = True
                    date_obs.append(base_date)
                    time_obs.append(base_time)
                    expstart.append(base.mjd)
                    actid = deepcopy(next_actid)
                    visit = deepcopy(next_visit)
                    obsname = deepcopy(next_obsname)
                    continue

                # new visit
                if next_visit != visit:
                    # visit break. Larger overhead
                    overhead = visit_overhead
                elif ((next_actid > actid) & (next_visit == visit)):
                    # same visit, new activity. Smaller overhead
                    overhead = act_overhead
                else:
                    # should never get in here
                    raise NotImplementedError()

                # For cases where the base time needs to change
                # continue down here
                siaf_inst = self.info['Instrument'][i].upper()
                if siaf_inst == 'NIRCAM':
                    siaf_inst = "NIRCam"
                siaf_obj = pysiaf.Siaf(siaf_inst)[aperture]

                # Calculate the readout time for a single frame
                frametime = calc_frame_time(siaf_inst, aperture,
                                            siaf_obj.XSciSize, siaf_obj.YSciSize, amp)

                # Estimate total exposure time
                exptime = ((fpg + spg) * groups + fpg) * integrations * frametime

                # Delta should include the exposure time, plus overhead
                delta = TimeDelta(exptime + overhead, format='sec')
                base += delta
                base_date, base_time = base.iso.split()

                # Add updated dates and times to the list
                date_obs.append(base_date)
                time_obs.append(base_time)
                expstart.append(base.mjd)

                # increment the activity ID and visit
                actid = deepcopy(next_actid)
                visit = deepcopy(next_visit)
                obsname = deepcopy(next_obsname)

        self.info['date_obs'] = date_obs
        self.info['time_obs'] = time_obs
        # self.info['expstart'] = expstart
        self.info['nframe'] = nframe
        self.info['nskip'] = nskip
        self.info['namp'] = namp

    def multiple_catalog_match(self, filter, cattype, matchlist):
        """
        Alert the user if more than one catalog matches the filter/pupil

        Parameters
        ----------
        filter : str
          Name of filter element
        cattype : str
          Type of catalog (e.g. pointsource)
        matchlist : list
          Matching catalog names
        """
        print("WARNING: multiple {} catalogs matched! Using the first.".format(cattype))
        print("Observation filter: {}".format(filter))
        print("Matched point source catalogs: {}".format(matchlist))

    def no_catalog_match(self, filter, cattype):
        """
        Alert user if no catalog match was found.

        Parameters
        ----------
        filter : str
          Name of filter element
        cattype : str
          Type of catalog (e.g. pointsource)

        """
        print("WARNING: unable to find filter ({}) name".format(filter))
        print("in any of the given {} inputs".format(cattype))
        print("Using the first input for now. Make sure input catalog names have")
        print("the appropriate filter name in the filename to get matching to work.")

    def path_defs(self):
        """Expand input files to have full paths"""
        self.input_xml = os.path.abspath(os.path.expandvars(self.input_xml))
        self.pointing_file = os.path.abspath(os.path.expandvars(self.pointing_file))
        self.output_dir = os.path.abspath(os.path.expandvars(self.output_dir))
        self.simdata_output_dir = os.path.abspath(os.path.expandvars(self.simdata_output_dir))
        if self.table_file is not None:
            self.table_file = os.path.abspath(os.path.expandvars(self.table_file))

        ensure_dir_exists(self.output_dir)
        ensure_dir_exists(self.simdata_output_dir)

        # self.subarray_def_file = self.set_config(self.subarray_def_file, 'subarray_def_file')
        # self.readpatt_def_file = self.set_config(self.readpatt_def_file, 'readpatt_def_file')
        # self.filtpupil_pairs = self.set_config(self.filtpupil_pairs, 'filtpupil_pairs')
        # self.fluxcal = self.set_config(self.fluxcal, 'fluxcal')
        # self.filter_throughput = self.set_config(self.filter_throughput, 'filter_throughput')
        # self.dq_init_config = self.set_config(self.dq_init_config, 'dq_init_config')
        # self.refpix_config = self.set_config(self.refpix_config, 'refpix_config')
        # self.saturation_config = self.set_config(self.saturation_config, 'saturation_config')
        # self.superbias_config = self.set_config(self.superbias_config, 'superbias_config')
        # self.linearity_config = self.set_config(self.linearity_config, 'linearity_config')

        if self.observation_list_file is not None:
            self.observation_list_file = os.path.abspath(os.path.expandvars(self.observation_list_file))
        # if self.crosstalk not in [None, 'config']:
        #     self.crosstalk = os.path.abspath(os.path.expandvars(self.crosstalk))
        # elif self.crosstalk == 'config':
        #     self.crosstalk = os.path.join(self.modpath, 'config', self.configfiles['crosstalk'])

    def reffile_setup(self, offline=False):
        """Create lists of reference files associate with each detector.

        Parameters
        ----------
        instrument : str
            Name of instrument
        """

        # self.instrument = instrument.lower()

        # Prepare to find files listed as 'config'
        # and set up PSF path

        # set up as dictionary of dictionaries
        self.configfiles = {}
        self.psfpath = {}
        self.psfbasename = {}
        self.psfpixfrac = {}
        self.reference_file_dir = {}

        for instrument in 'nircam niriss fgs'.split():
            self.configfiles[instrument] = {}
            self.psfpath[instrument] = os.path.join(self.datadir, instrument, 'webbpsf_library')
            self.psfbasename[instrument] = instrument
            self.reference_file_dir[instrument] = os.path.join(self.datadir, instrument, 'reference_files')

            if instrument == 'nircam':
                self.psfpixfrac[instrument] = 0.25
                self.configfiles[instrument]['subarray_def_file'] = 'NIRCam_subarray_definitions.list'
                self.configfiles[instrument]['fluxcal'] = 'NIRCam_zeropoints.list'
                self.configfiles[instrument]['filtpupil_pairs'] = 'nircam_filter_pupil_pairings.list'
                self.configfiles[instrument]['readpatt_def_file'] = 'nircam_read_pattern_definitions.list'
                self.configfiles[instrument]['crosstalk'] = 'xtalk20150303g0.errorcut.txt'
            elif instrument == 'niriss':
                self.psfpixfrac[instrument] = 0.1
                self.configfiles[instrument]['subarray_def_file'] = 'niriss_subarrays.list'
                self.configfiles[instrument]['fluxcal'] = 'niriss_zeropoints.list'
                self.configfiles[instrument]['filtpupil_pairs'] = 'niriss_dual_wheel_list.txt'
                self.configfiles[instrument]['readpatt_def_file'] = 'niriss_readout_pattern.txt'
                self.configfiles[instrument]['crosstalk'] = 'niriss_xtalk_zeros.txt'
            elif instrument == 'fgs':
                self.psfpixfrac[instrument] = 0.1
                self.configfiles[instrument]['subarray_def_file'] = 'guider_subarrays.list'
                self.configfiles[instrument]['fluxcal'] = 'guider_zeropoints.list'
                self.configfiles[instrument]['filtpupil_pairs'] = 'guider_filter_dummy.txt'
                self.configfiles[instrument]['readpatt_def_file'] = 'guider_readout_pattern.txt'
                self.configfiles[instrument]['crosstalk'] = 'guider_xtalk_zeros.txt'

            # self.configfiles[instrument]['dq_init_config'] = 'dq_init.cfg'
            # self.configfiles[instrument]['saturation_config'] = 'saturation.cfg'
            # self.configfiles[instrument]['superbias_config'] = 'superbias.cfg'
            # self.configfiles[instrument]['refpix_config'] = 'refpix.cfg'
            # self.configfiles[instrument]['linearity_config'] = 'linearity.cfg'
            # self.configfiles[instrument]['filter_throughput'] = 'placeholder.txt'
            self.configfiles[instrument]['dq_init_config'] = os.path.join(self.modpath, 'config', 'dq_init.cfg')
            self.configfiles[instrument]['saturation_config'] = os.path.join(self.modpath, 'config', 'saturation.cfg')
            self.configfiles[instrument]['superbias_config'] = os.path.join(self.modpath, 'config', 'superbias.cfg')
            self.configfiles[instrument]['refpix_config'] = os.path.join(self.modpath, 'config', 'refpix.cfg')
            self.configfiles[instrument]['linearity_config'] = os.path.join(self.modpath, 'config', 'linearity.cfg')
            self.configfiles[instrument]['filter_throughput'] = os.path.join(self.modpath, 'config', 'placeholder.txt')

        for instrument in 'miri nirspec'.split():
            self.configfiles[instrument] = {}
            self.psfpixfrac[instrument] = 0
            self.psfbasename[instrument] = 'N/A'

        # create empty dictionaries
        list_names = 'superbias linearity gain saturation ipc astrometric pam dark lindark'.split()
        for list_name in list_names:
            setattr(self, '{}_list'.format(list_name), {})

        self.det_list = {}
        self.det_list['nircam'] = ['A1', 'A2', 'A3', 'A4', 'A5', 'B1', 'B2', 'B3', 'B4', 'B5']
        self.det_list['niriss'] = ['NIS']
        self.det_list['fgs'] = ['G1', 'G2']
        self.det_list['nirspec'] = ['NRS']
        self.det_list['miri'] = ['MIR']

        for instrument in 'nircam niriss fgs miri nirspec'.split():
            for list_name in list_names:
                getattr(self, '{}_list'.format(list_name))[instrument] = {}

            if offline:
                # no access to central store. Set all files to none.
                for list_name in list_names:
                    if list_name in 'dark lindark'.split():
                        default_value = ['None']
                    else:
                        default_value = 'None'
                    for det in self.det_list[instrument]:
                        getattr(self, '{}_list'.format(list_name))[instrument][det] = default_value

            elif instrument == 'nircam':
                sb_dir = os.path.join(self.datadir, 'nircam/reference_files/superbias')
                lin_dir = os.path.join(self.datadir, 'nircam/reference_files/linearity')
                gain_dir = os.path.join(self.datadir, 'nircam/reference_files/gain')
                sat_dir = os.path.join(self.datadir, 'nircam/reference_files/saturation')
                ipc_dir = os.path.join(self.datadir, 'nircam/reference_files/ipc')
                dist_dir = os.path.join(self.datadir, 'nircam/reference_files/distortion')
                pam_dir = os.path.join(self.datadir, 'nircam/reference_files/pam')
                rawdark_dir = os.path.join(self.datadir, 'nircam/darks/raw')
                lindark_dir = os.path.join(self.datadir, 'nircam/darks/linearized')
                for det in self.det_list[instrument]:
                    sbfiles = glob(os.path.join(sb_dir, '*fits'))
                    self.superbias_list[instrument][det] = [d for d in sbfiles if 'NRC' + det in d][0]
                    linfiles = glob(os.path.join(lin_dir, '*fits'))
                    longdet = deepcopy(det)
                    if '5' in det:
                        longdet = det.replace('5', 'LONG')
                    self.linearity_list[instrument][det] = [d for d in linfiles if 'NRC' + longdet in d][0]

                    gainfiles = glob(os.path.join(gain_dir, '*fits'))
                    self.gain_list[instrument][det] = [d for d in gainfiles if 'NRC' + det in d][0]

                    satfiles = glob(os.path.join(sat_dir, '*fits'))
                    self.saturation_list[instrument][det] = [d for d in satfiles if 'NRC' + det in d][0]

                    ipcfiles = glob(os.path.join(ipc_dir, 'Kernel_to_add_IPC*fits'))
                    self.ipc_list[instrument][det] = [d for d in ipcfiles if 'NRC' + det in d][0]

                    distfiles = glob(os.path.join(dist_dir, '*asdf'))
                    self.astrometric_list[instrument][det] = [d for d in distfiles if 'NRC' + det in d][0]

                    pamfiles = glob(os.path.join(pam_dir, '*fits'))
                    self.pam_list[instrument][det] = [d for d in pamfiles if det in d][0]

                    self.dark_list[instrument][det] = glob(os.path.join(rawdark_dir, det, '*.fits'))
                    self.lindark_list[instrument][det] = glob(os.path.join(lindark_dir, det, '*.fits'))

            elif instrument in ['nirspec', 'miri']:
                for key in 'subarray_def_file fluxcal filtpupil_pairs readpatt_def_file crosstalk ' \
                           'dq_init_config saturation_config superbias_config refpix_config ' \
                           'linearity_config filter_throughput'.split():
                    self.configfiles[instrument][key] = 'N/A'
                default_value = 'none'
                for list_name in list_names:
                    for det in self.det_list[instrument]:
                        getattr(self, '{}_list'.format(list_name))[instrument][det] = default_value

            else:  # niriss and fgs
                for det in self.det_list[instrument]:
                    if det == 'G1':
                        self.ipc_list[instrument][det] = glob(os.path.join(self.reference_file_dir[instrument], 'ipc/Kernel_to_add_IPC_effects_from_jwst_fgs_ipc_0003.fits'))[0]
                        self.dark_list[instrument][det] = glob(os.path.join(self.datadir, 'fgs/darks/raw',
                                               '*30632_1x88_FGSF03511-D-NR-G1-5346180117_1_497_SE_2015-12-12T19h00m12_dms_uncal*.fits'))
                        self.astrometric_list[instrument][det] = glob(
                            os.path.join(self.reference_file_dir[instrument],
                                         'distortion/*distortion_0004.asdf'))[0]

                    elif det == 'G2':
                        self.ipc_list[instrument][det] = glob(os.path.join(self.reference_file_dir[instrument], 'ipc/Kernel_to_add_IPC_effects_from_jwst_fgs_ipc_0003.fits'))[0]
                        self.dark_list[instrument][det] = glob(os.path.join(self.datadir, 'fgs/darks/raw',
                                               '*30670_1x88_FGSF03511-D-NR-G2-5346181816_1_498_SE_2015-12-12T21h31m01_dms_uncal*.fits'))
                        self.astrometric_list[instrument][det] = glob(
                            os.path.join(self.reference_file_dir[instrument],
                                         'distortion/*distortion_0003.asdf'))[0]

                    elif det == 'NIS':
                        self.ipc_list[instrument][det] = glob(os.path.join(self.reference_file_dir[instrument], 'ipc/Kernel_to_add_IPC_effects_from_jwst_niriss_ipc_0007.fits'))[0]
                        self.dark_list[instrument][det] = glob(os.path.join(self.datadir, 'niriss/darks/raw',
                                               '*NISNIRISSDARK-172500017_15_496_SE_2017-09-07T05h28m22_dms_uncal*.fits'))
                        self.astrometric_list[instrument][det] = glob(
                            os.path.join(self.reference_file_dir[instrument],
                                         'distortion/*distortion*.asdf'))[0]
                    self.superbias_list[instrument][det] = glob(os.path.join(self.reference_file_dir[instrument], 'superbias/*superbias*.fits'))[0]
                    self.linearity_list[instrument][det] = glob(os.path.join(self.reference_file_dir[instrument], 'linearity/*linearity*.fits'))[0]
                    self.gain_list[instrument][det] = glob(os.path.join(self.reference_file_dir[instrument], 'gain/*gain*.fits'))[0]
                    self.saturation_list[instrument][det] = glob(os.path.join(self.reference_file_dir[instrument], 'saturation/*saturation*.fits'))[0]


                    # suspecting that the FGS wcs reference file has a problem
                    # self.astrometric_list[instrument][det] = 'none'

                    self.pam_list[instrument][det] = glob(os.path.join(self.reference_file_dir[instrument], 'pam/*area*.fits'))[0]
                    self.lindark_list[instrument][det] = [None]

    def set_config(self, file, prop):
        """
        If a given file is listed as 'config'
        then set it in the yaml output as being in
        the config subdirectory.

        Parameters
        ----------
        file : str
            Name of the input file
        prop : str
            Type of file that file is.

        Returns:
        --------
        file : str
            Full path name to the input file
        """
        if file.lower() not in ['config']:
            file = os.path.abspath(file)
        elif file.lower() == 'config':
            file = os.path.join(self.modpath, 'config', self.configfiles[prop])
        return file

    def table_to_dict(self, tab):
        """
        Convert the ascii table of observations to a dictionary

        Parameters
        ----------
        tab : obj
            astropy.table.Table containing observation information

        Returns
        -------
        dict : dict
            Dictionary of observation information
        """
        dict = {}
        for colname in tab.colnames:
            dict[colname] = tab[colname].data
        return dict

    def write_yaml(self, input):
        """
        Create yaml file for a single exposure/detector

        Parameters
        ----------
        input : dict
            dictionary containing all needed exposure
            information for one exposure
        """
        instrument = input['Instrument']
        # select the right filter
        if input['detector'] in ['NIS']:
            # if input['APTTemplate'] == 'NirissExternalCalibration': 'NirissImaging':
            filtkey = 'FilterWheel'
            pupilkey = 'PupilWheel'
            # set the FilterWheel and PupilWheel for NIRISS
            if input['APTTemplate'] not in ['NirissExternalCalibration', 'NirissWfss']:
                filter_name = input['Filter']
                if filter_name in NIRISS_PUPIL_WHEEL_ELEMENTS:
                    input[pupilkey] = filter_name
                    input[filtkey] = 'CLEAR'
                elif filter_name in NIRISS_FILTER_WHEEL_ELEMENTS:
                    input[pupilkey] = 'CLEARP'
                    input[filtkey] = filter_name
                else:
                    raise RuntimeError('Filter {} not valid'.format(filter_name))
            catkey = ''
        elif input['detector'] in ['FGS']:
            filtkey = 'FilterWheel'
            pupilkey = 'PupilWheel'
            catkey = ''
        elif input['detector'] in ['NRS', 'MIR']:
            filtkey = 'FilterWheel'
            pupilkey = 'PupilWheel'
            catkey = ''
        else:
            if np.int(input['detector'][-1]) < 5:
                filtkey = 'ShortFilter'
                pupilkey = 'ShortPupil'
                catkey = 'sw'
            else:
                filtkey = 'LongFilter'
                pupilkey = 'LongPupil'
                catkey = 'lw'

        outfile = input['outputfits']
        yamlout = input['yamlfile']

        yamlout = os.path.join(self.output_dir, yamlout)
        with open(yamlout, 'w') as f:
            f.write('Inst:\n')
            f.write('  instrument: {}          # Instrument name\n'.format(instrument))
            f.write('  mode: {}                # Observation mode (e.g. imaging, WFSS)\n'.format(input['Mode']))
            f.write('  use_JWST_pipeline: {}   # Use pipeline in data transformations\n'.format(input['use_JWST_pipeline']))
            f.write('\n')
            f.write('Readout:\n')
            f.write('  readpatt: {}        # Readout pattern (RAPID, BRIGHT2, etc) overrides nframe, nskip unless it is not recognized\n'.format(input['ReadoutPattern']))
            f.write('  ngroup: {}              # Number of groups in integration\n'.format(input['Groups']))
            f.write('  nint: {}          # Number of integrations per exposure\n'.format(input['Integrations']))
            f.write('  resets_bet_ints: {} #Number of detector resets between integrations\n'.format(self.resets_bet_ints))

            if instrument.lower() == 'nircam':
                # if input['aperture'] in ['NRCA3_DHSPIL', 'NRCB4_DHSPIL']:
                if 'NRCA3_DHSPIL' in input['aperture'] or 'NRCB4_DHSPIL' in input['aperture']: # in ['NRCA3_DHSPIL', 'NRCB4_DHSPIL']:
                    full_ap = input['aperture']
                else:
                    apunder = input['aperture'].find('_')
                    full_ap = 'NRC' + input['detector'] + '_' + input['aperture'][apunder + 1:]
            if instrument.lower() in ['niriss', 'fgs']:
                full_ap = input['aperture']

            config = self.global_subarray_definitions[instrument.lower()]


            if full_ap not in config['AperName']:
                full_ap_new = [apername for apername, name in
                               np.array(config['AperName', 'Name']) if
                               (full_ap in apername) or (full_ap in name)]
                if len(full_ap_new) > 1 or len(full_ap_new) == 0:
                    raise ValueError('Cannot match {} with valid aperture name for observation {}.'
                                     .format(full_ap, input['obs_num']))
                else:
                    full_ap = full_ap_new[0]

            f.write('  array_name: {}    # Name of array (FULL, SUB160, SUB64P, etc) overrides subarray_bounds below\n'.format(full_ap))
            f.write('  filter: {}       # Filter of simulated data (F090W, F322W2, etc)\n'.format(input[filtkey]))
            f.write('  pupil: {}        # Pupil element for simulated data (CLEAR, GRISMC, etc)\n'.format(input[pupilkey]))
            f.write('\n')
            f.write('Reffiles:                                 # Set to None or leave blank if you wish to skip that step\n')
            f.write('  dark: {}   # Dark current integration used as the base\n'.format(input['dark']))
            f.write('  linearized_darkfile: {}   # Linearized dark ramp to use as input. Supercedes dark above\n'.format(input['lindark']))
            f.write('  badpixmask: None   # If linearized dark is used, populate output DQ extensions using this file\n')
            f.write('  superbias: {}     # Superbias file. Set to None or leave blank if not using\n'.format(input['superbias']))
            f.write('  linearity: {}    # linearity correction coefficients\n'.format(input['linearity']))
            f.write('  saturation: {}    # well depth reference files\n'.format(input['saturation']))
            f.write('  gain: {} # Gain map\n'.format(input['gain']))
            f.write('  pixelflat: None \n')
            f.write('  illumflat: None                               # Illumination flat field file\n')
            f.write('  astrometric: {}  # Astrometric distortion file (asdf)\n'.format(input['astrometric']))
            f.write('  ipc: {} # File containing IPC kernel to apply\n'.format(input['ipc']))
            f.write(('  invertIPC: {}      # Invert the IPC kernel before the convolution. True or False. Use True if the kernel is '
                     'designed for the removal of IPC effects, like the JWST reference files are.\n'.format(False)))
            f.write('  occult: None                                    # Occulting spots correction image\n')
            f.write(('  pixelAreaMap: {}      # Pixel area map for the detector. Used to introduce distortion into the output ramp.\n'
                     .format(input['pixelAreaMap'])))
            f.write(('  subarray_defs: {} # File that contains a list of all possible subarray names and coordinates\n'
                     .format(input['subarray_def_file'])))
            f.write(('  readpattdefs: {}  # File that contains a list of all possible readout pattern names and associated '
                     'NFRAME/NSKIP values\n'.format(input['readpatt_def_file'])))
            f.write('  crosstalk: {}   # File containing crosstalk coefficients\n'.format(input['crosstalk_file']))
            f.write(('  filtpupilcombo: {}   # File that lists the filter wheel element / pupil wheel element combinations. '
                     'Used only in writing output file\n'.format(input['filtpupilcombo_file'])))
            f.write(('  flux_cal: {} # File that lists flux conversion factor and pivot wavelength for each filter. Only '
                     'used when making direct image outputs to be fed into the grism disperser code.\n'.format(input['flux_cal_file'] )))
            f.write('  filter_throughput: {} #File containing filter throughput curve\n'.format(self.configfiles[instrument.lower()]['filter_throughput']))
            f.write('\n')
            f.write('nonlin:\n')
            f.write('  limit: 60000.0                           # Upper singal limit to which nonlinearity is applied (ADU)\n')
            f.write('  accuracy: 0.000001                        # Non-linearity accuracy threshold\n')
            f.write('  maxiter: 10                              # Maximum number of iterations to use when applying non-linearity\n')
            f.write('  robberto:  False                         # Use Massimo Robberto type non-linearity coefficients\n')
            f.write('\n')
            f.write('cosmicRay:\n')
            cosmic_ray_path = os.path.join(self.datadir, instrument.lower(), 'cosmic_ray_library')
            f.write('  path: {}               # Path to CR library\n'.format(cosmic_ray_path))
            f.write('  library: SUNMIN    # Type of cosmic rayenvironment (SUNMAX, SUNMIN, FLARE)\n')
            f.write('  scale: 1.5     # Cosmic ray scaling factor\n')
            # temporary tweak here to make it work with NIRISS
            detector_label = input['detector']

            if instrument.lower() in ['nircam', 'wfsc']:
                # detector_label = input['detector']
                f.write('  suffix: IPC_NIRCam_{}    # Suffix of library file names\n'.format(
                    detector_label))
            elif instrument.lower() == 'niriss':
                f.write('  suffix: IPC_NIRISS_{}    # Suffix of library file names\n'.format(
                    detector_label))
            elif instrument.lower() == 'fgs':
                if detector_label == 'G1':
                    detector_string = 'GUIDER1'
                elif detector_label == 'G2':
                    detector_string = 'GUIDER2'
                f.write('  suffix: IPC_FGS_{}    # Suffix of library file names\n'.format(
                    detector_string))
            f.write('  seed: {}                 # Seed for random number generator\n'.format(np.random.randint(1, 2**32-2)))
            f.write('\n')
            f.write('simSignals:\n')
            if instrument.lower() in ['nircam', 'wfsc']:
                PointSourceCatalog = input['{}_ptsrc'.format(catkey)]
                GalaxyCatalog = input['{}_galcat'.format(catkey)]
                ExtendedCatalog = input['{}_ext'.format(catkey)]
                ExtendedScale = input['{}_extscl'.format(catkey)]
                ExtendedCenter = input['{}_extcent'.format(catkey)]
                MovingTargetList = input['{}_movptsrc'.format(catkey)]
                MovingTargetSersic = input['{}_movgal'.format(catkey)]
                MovingTargetExtended = input['{}_movext'.format(catkey)]
                MovingTargetConvolveExtended = input['{}_movconv'.format(catkey)]
                MovingTargetToTrack = input['{}_solarsys'.format(catkey)]
                BackgroundRate = input['{}_bkgd'.format(catkey)]
            elif instrument.lower() in ['niriss', 'fgs']:
                PointSourceCatalog = input['PointSourceCatalog']
                GalaxyCatalog = input['GalaxyCatalog']
                ExtendedCatalog = input['ExtendedCatalog']
                ExtendedScale = input['ExtendedScale']
                ExtendedCenter = input['ExtendedCenter']
                MovingTargetList = input['MovingTargetList']
                MovingTargetSersic = input['MovingTargetSersic']
                MovingTargetExtended = input['MovingTargetExtended']
                MovingTargetConvolveExtended = input['MovingTargetConvolveExtended']
                MovingTargetToTrack = input['MovingTargetToTrack']
                BackgroundRate = input['BackgroundRate']

            f.write(('  pointsource: {}   #File containing a list of point sources to add (x, y locations and magnitudes)\n'
                     .format(PointSourceCatalog)))
            f.write('  psfpath: {}   #Path to PSF library\n'.format(input['psfpath']))
            f.write('  psfbasename: {}      #Basename of the files in the psf library\n'.format(instrument.lower()))
            f.write(('  psfpixfrac: {}       #Fraction of a pixel between entries in PSF library (e.g. 0.1 = files for '
                     'PSF centered at 0.1 pixel intervals within pixel)\n'.format(self.psfpixfrac[instrument.lower()])))
            f.write('  psfwfe: {}   #PSF WFE value (predicted or requirements)\n'.format(self.psfwfe))
            f.write('  psfwfegroup: {}      #WFE realization group (0 to 4)\n'.format(self.psfwfegroup))
            f.write(('  galaxyListFile: {}    #File containing a list of positions/ellipticities/magnitudes of galaxies '
                     'to simulate\n'.format(GalaxyCatalog)))
            f.write('  extended: {}          #Extended emission count rate image file name\n'.format(ExtendedCatalog))
            f.write('  extendedscale: {}                          #Scaling factor for extended emission image\n'.format(ExtendedScale))
            f.write(('  extendedCenter: {}                   #x, y pixel location at which to place the extended image '
                     'if it is smaller than the output array size\n'.format(ExtendedCenter)))
            f.write(('  PSFConvolveExtended: True #Convolve the extended image with the PSF before adding to the output '
                     'image (True or False)\n'))
            f.write(('  movingTargetList: {}          #Name of file containing a list of point source moving targets (e.g. '
                     'KBOs, asteroids) to add.\n'.format(MovingTargetList)))
            f.write(('  movingTargetSersic: {}  #ascii file containing a list of 2D sersic profiles to have moving through '
                     'the field\n'.format(MovingTargetSersic)))
            f.write(('  movingTargetExtended: {}      #ascii file containing a list of stamp images to add as moving targets '
                     '(planets, moons, etc)\n'.format(MovingTargetExtended)))
            f.write(('  movingTargetConvolveExtended: {}       #convolve the extended moving targets with PSF before adding.\n'
                     .format(MovingTargetConvolveExtended)))
            f.write(('  movingTargetToTrack: {} #File containing a single moving target which JWST will track during '
                     'observation (e.g. a planet, moon, KBO, asteroid)	This file will only be used if mode is set to '
                     '"moving_target" \n'.format(MovingTargetToTrack)))
            f.write('  zodiacal:  None                          #Zodiacal light count rate image file \n')
            f.write('  zodiscale:  1.0                            #Zodi scaling factor\n')
            f.write('  scattered:  None                          #Scattered light count rate image file\n')
            f.write('  scatteredscale: 1.0                        #Scattered light scaling factor\n')
            f.write(('  bkgdrate: {}                         #Constant background count rate (ADU/sec/pixel) or '
                     '"high","medium","low" similar to what is used in the ETC\n'.format(BackgroundRate)))
            f.write(('  poissonseed: {}                  #Random number generator seed for Poisson simulation)\n'
                     .format(np.random.randint(1, 2**32-2))))
            f.write('  photonyield: True                         #Apply photon yield in simulation\n')
            f.write('  pymethod: True                            #Use double Poisson simulation for photon yield\n')
            f.write('\n')
            f.write('Telescope:\n')
            f.write('  ra: {}                      # RA of simulated pointing\n'.format(input['ra_ref']))
            f.write('  dec: {}                    # Dec of simulated pointing\n'.format(input['dec_ref']))
            if 'pav3' in input.keys():
                pav3_value = input['pav3']
            else:
                pav3_value = input['PAV3']
            f.write('  rotation: {}                    # y axis rotation (degrees E of N)\n'.format(pav3_value))
            f.write('  tracking: {}   #Telescope tracking. Can be sidereal or non-sidereal\n'.format(self.tracking))
            f.write('\n')
            f.write('newRamp:\n')
            f.write('  dq_configfile: {}\n'.format(self.configfiles[instrument.lower()]['dq_init_config']))
            f.write('  sat_configfile: {}\n'.format(self.configfiles[instrument.lower()]['saturation_config']))
            f.write('  superbias_configfile: {}\n'.format(self.configfiles[instrument.lower()]['superbias_config']))
            f.write('  refpix_configfile: {}\n'.format(self.configfiles[instrument.lower()]['refpix_config']))
            f.write('  linear_configfile: {}\n'.format(self.configfiles[instrument.lower()]['linearity_config']))
            f.write('\n')
            f.write('Output:\n')
            # f.write('  use_stsci_output_name: {} # Output filename should follow STScI naming conventions (True/False)\n'.format(outtf))
            f.write('  directory: {}  # Output directory\n'.format(self.simdata_output_dir))
            f.write('  file: {}   # Output filename\n'.format(outfile))
            f.write(("  datatype: {} # Type of data to save. 'linear' for linearized ramp. 'raw' for raw ramp. 'linear, "
                     "raw' for both\n".format(self.datatype)))
            f.write('  format: DMS          # Output file format Options: DMS, SSR(not yet implemented)\n')
            f.write('  save_intermediates: False   # Save intermediate products separately (point source image, etc)\n')
            f.write('  grism_source_image: {}   # grism\n'.format(input['grism_source_image']))
            f.write('  unsigned: True   # Output unsigned integers? (0-65535 if true. -32768 to 32768 if false)\n')
            f.write('  dmsOrient: True    # Output in DMS orientation (vs. fitswriter orientation).\n')
            f.write('  program_number: {}    # Program Number\n'.format(input['ProposalID']))
            f.write('  title: {}   # Program title\n'.format(input['Title'].replace(':', ', ')))
            f.write('  PI_Name: {}  # Proposal PI Name\n'.format(input['PI_Name']))
            f.write('  Proposal_category: {}  # Proposal category\n'.format(input['Proposal_category']))
            f.write('  Science_category: {}  # Science category\n'.format(input['Science_category']))
            f.write("  observation_number: '{}'    # Observation Number\n".format(input['obs_num']))
            f.write('  observation_label: {}    # User-generated observation Label\n'.format(input['obs_label'].strip()))
            f.write("  visit_number: '{}'    # Visit Number\n".format(input['visit_num']))
            f.write("  visit_group: '{}'    # Visit Group\n".format(input['visit_group']))
            f.write("  visit_id: '{}'    # Visit ID\n".format(input['visit_id']))
            f.write("  sequence_id: '{}'    # Sequence ID\n".format(input['sequence_id']))
            f.write("  activity_id: '{}'    # Activity ID. Increment with each exposure.\n".format(input['act_id']))
            f.write("  exposure_number: '{}'    # Exposure Number\n".format(input['exposure']))
            f.write("  obs_id: '{}'   # Observation ID number\n".format(input['observation_id']))
            f.write("  date_obs: '{}'  # Date of observation\n".format(input['date_obs']))
            f.write("  time_obs: '{}'  # Time of observation\n".format(input['time_obs']))
            f.write("  obs_template: '{}'  # Observation template\n".format(input['obs_template']))
            f.write("  primary_dither_type: {}  # Primary dither pattern name\n".format(input['PrimaryDitherType']))
            f.write("  total_primary_dither_positions: {}  # Total number of primary dither positions\n".format(input['PrimaryDithers']))
            f.write("  primary_dither_position: {}  # Primary dither position number\n".format(np.int(input['primary_dither_num'])))
            f.write("  subpix_dither_type: {}  # Subpixel dither pattern name\n".format(input['SubpixelDitherType']))
            # For WFSS we need to strip out the '-Points' from
            # the number of subpixel positions entry
            dash = input['SubpixelPositions'].find('-')
            if (dash == -1):
                val = input['SubpixelPositions']
            else:
                val = input['SubpixelPositions'][0:dash]
            if val == 'None':
                val = 1
            # try:
            #     dash = input['SubpixelPositions'].find('-')
            #     val = input['SubpixelPositions'][0:dash]
            # except:
            #     val = input['SubpixelPositions']
            f.write("  total_subpix_dither_positions: {}  # Total number of subpixel dither positions\n".format(val))
            f.write("  subpix_dither_position: {}  # Subpixel dither position number\n".format(np.int(input['subpix_dither_num'])))
            f.write("  xoffset: {}  # Dither pointing offset in x (arcsec)\n".format(input['idlx']))
            f.write("  yoffset: {}  # Dither pointing offset in y (arcsec)\n".format(input['idly']))

        return yamlout

    def add_options(self, parser=None, usage=None):
        if parser is None:
            parser = argparse.ArgumentParser(usage=usage, description='Simulate JWST ramp')
        parser.add_argument("--input_xml", help='XML file from APT describing the observations.')
        parser.add_argument("--pointing_file", help='Pointing file from APT describing observations.')
        parser.add_argument("--datatype", help='Type of data to save. Can be "linear", "raw" or "linear, raw"', default="linear")
        parser.add_argument("--output_dir", help='Directory into which the yaml files are output', default='./')
        parser.add_argument("--table_file", help='Ascii table containing observation info. Use this or xml + pointing files.', default=None)
        parser.add_argument("--use_nonstsci_names", help="Use STScI naming convention for output files", action='store_true')
        parser.add_argument("--subarray_def_file", help="Ascii file containing subarray definitions", default='config')
        parser.add_argument("--readpatt_def_file", help='Ascii file containing readout pattern definitions', default='config')
        parser.add_argument("--crosstalk", help="Crosstalk coefficient file", default='config')
        parser.add_argument("--filtpupil_pairs", help="List of paired filter/pupil elements", default='config')
        parser.add_argument("--fluxcal", help="File with zeropoints per filter", default='config')
        parser.add_argument("--dq_init_config", help="DQ Initialization config file", default='config')
        parser.add_argument("--saturation_config", help="Saturation config file", default='config')
        parser.add_argument("--superbias_config", help="Superbias subtraction config file", default='config')
        parser.add_argument("--refpix_config", help="Refpix subtraction config file", default='config')
        parser.add_argument("--linearity_config", help="Linearity config file", default='config')
        parser.add_argument("--observation_list_file", help="Table file containing epoch start times, telescope roll angles, catalogs for each observation", default=None)
        parser.add_argument("--use_JWST_pipeline", help='True/False', action='store_true')
        parser.add_argument("--use_linearized_darks", help='True/False', action='store_true')
        parser.add_argument("--simdata_output_dir", help='Output directory for simulated exposure files', default='./')
        parser.add_argument("--psfpath", help='Directory containing PSF library',
                            default=os.path.join(self.datadir,'webbpsf_library'))
        parser.add_argument("--psfbasename", help="Basename of the files in the PSF library", default='nircam')
        parser.add_argument("--psfpixfrac", help="Subpixel centering resolution of files in PSF library", default=0.25)
        parser.add_argument("--psfwfe", help="Wavefront error value to use for PSFs", default='predicted')
        parser.add_argument("--psfwfegroup", help="Realization index number for PSF files", default=0)
        parser.add_argument("--resets_bet_ints", help="Number of detector resets between integrations", default=1)
        parser.add_argument("--tracking", help="Type of telescope tracking: 'sidereal' or 'non-sidereal'", default='sidereal')

        return parser


if __name__ == '__main__':

    usagestring = 'USAGE: yaml_generator.py NIRCam_obs.xml NIRCam_obs.pointing'

    input = SimInput()
    parser = input.add_options(usage=usagestring)
    args = parser.parse_args(namespace=input)
    input.reffile_setup()
    input.create_inputs()<|MERGE_RESOLUTION|>--- conflicted
+++ resolved
@@ -500,33 +500,17 @@
             if ((prime_instrument.upper() == 'NIRCAM') or (parallel_instrument.upper() == 'NIRCAM')):
                 if module in ['A', 'B']:
                     n_det = 5
-<<<<<<< HEAD
                 if module == 'ALL':
                     n_det = 10
                     module = 'A and B'
-                if 'A3' in module:
-                    n_det = 1
-                    module = 'A3'
-                if 'B4' in module:
-                    n_det = 1
-                    module = 'B4'
-                if module == 'SUB96DHSPILA':
-                    n_det = 1
-                    module = 'A3'
+            else:
+                # number of detectors
+                n_det = 1
+                
             if coord_par == 'true':
                 instrument_string = '    Prime: {}, Parallel: {}'.format(prime_instrument, parallel_instrument)
             else:
                 instrument_string = '    Prime: {}'.format(prime_instrument)
-=======
-                    inst_mod = 'NIRCam module ' + module
-                if module == 'ALL':
-                    n_det = 10
-                    inst_mod = 'NIRCam modules A and B'
-            else:
-                # number of detectors
-                n_det = 1
-                inst_mod = self.info['Instrument'][i_mod]
->>>>>>> ec9be26d
 
             print('Observation {}:'.format(obs))
             print(instrument_string)
@@ -536,13 +520,7 @@
             if ((prime_instrument.upper() == 'NIRCAM') or (parallel_instrument.upper() == 'NIRCAM')):
                 print('    {} NIRCam detector(s) in module {}'.format(n_det, module))
 
-<<<<<<< HEAD
         print('\n{} exposures total.'.format(total_exposures))
-=======
-            print(('Observation {}: \n   {} visit(s) \n   {} exposure(s)\n   {} detector(s) in {}'
-                   .format(obs, n_visits, n_tiles, n_det, inst_mod)))
-        print('\n{} exposures total.'.format(len(mosaic_numbers)))
->>>>>>> ec9be26d
         print('{} output files written to: {}'.format(len(yamls), self.output_dir))
 
     def create_output_name(self, input_obj, index=0):
