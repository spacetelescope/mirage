--- conflicted
+++ resolved
@@ -165,10 +165,6 @@
         self.tracking = 'sidereal'
         self.psf_paths = None
 
-<<<<<<< HEAD
-    def create_inputs(self, psf_paths=None):
-        # Use full paths for inputs
-=======
         # Expand the MIRAGE_DATA environment variable
         self.expand_env_var()
 
@@ -292,7 +288,6 @@
 
     def create_inputs(self):
         """Create observation table """
->>>>>>> ab23e96d
         self.path_defs()
 
         if ((self.input_xml is not None) &
@@ -503,18 +498,10 @@
                 # number of detectors
                 n_det = 1
                 module = ' NIS'
-
-<<<<<<< HEAD
-
             i_mod += n_activities * n_det
 
-            print('Observation {}: \n   {} visit(s) \n   {} exposure(s)\n   {} detector(s) in module{}'.format(obs, n_visits, n_activities, n_det, module))
-=======
-            i_mod += n_tiles * n_det
-
             print(('Observation {}: \n   {} visit(s) \n   {} exposure(s)\n   {} detector(s) in module{}'
-                   .format(obs, n_visits, n_tiles, n_det, module)))
->>>>>>> ab23e96d
+                   .format(obs, n_visits, n_activities, n_det, module)))
         print('\n{} exposures total.'.format(len(mosaic_numbers)))
         print('{} output files written to: {}'.format(len(yamls), self.output_dir))
 
@@ -1230,7 +1217,6 @@
             file = os.path.join(self.modpath, 'config', self.configfiles[prop])
         return file
 
-<<<<<<< HEAD
     def get_psf_path(self):
         """ Create a list of the path to the PSF library directory for
         each observation/visit/exposure in the APT program.
@@ -1287,12 +1273,7 @@
                             'provide the psf_paths in the form of a list or string, not'
                             '{}'.format(type(self.psf_paths)))
 
-
-
-    def get_reffile(self, refs, detector):
-=======
     def table_to_dict(self, tab):
->>>>>>> ab23e96d
         """
         Convert the ascii table of observations to a dictionary
 
@@ -1484,19 +1465,12 @@
                 MovingTargetToTrack = input['MovingTargetToTrack']
                 BackgroundRate = input['BackgroundRate']
 
-<<<<<<< HEAD
-            f.write('  pointsource: {}   #File containing a list of point sources to add (x, y locations and magnitudes)\n'.format(PointSourceCatalog))   #'point_source']))
-            f.write('  psfpath: {}   #Path to PSF library\n'.format(input['psfpath']))
-            f.write('  psfbasename: {}      #Basename of the files in the psf library\n'.format(self.psfbasename))
-            f.write('  psfpixfrac: {}       #Fraction of a pixel between entries in PSF library (e.g. 0.1 = files for PSF centered at 0.1 pixel intervals within pixel)\n'.format(self.psfpixfrac))
-=======
             f.write(('  pointsource: {}   #File containing a list of point sources to add (x, y locations and magnitudes)\n'
                      .format(PointSourceCatalog)))
             f.write('  psfpath: {}   #Path to PSF library\n'.format(input['psfpath']))
             f.write('  psfbasename: {}      #Basename of the files in the psf library\n'.format(instrument.lower()))
             f.write(('  psfpixfrac: {}       #Fraction of a pixel between entries in PSF library (e.g. 0.1 = files for '
                      'PSF centered at 0.1 pixel intervals within pixel)\n'.format(self.psfpixfrac[instrument.lower()])))
->>>>>>> ab23e96d
             f.write('  psfwfe: {}   #PSF WFE value (predicted or requirements)\n'.format(self.psfwfe))
             f.write('  psfwfegroup: {}      #WFE realization group (0 to 4)\n'.format(self.psfwfegroup))
             f.write(('  galaxyListFile: {}    #File containing a list of positions/ellipticities/magnitudes of galaxies '
@@ -1597,112 +1571,7 @@
             f.write("  xoffset: {}  # Dither pointing offset in x (arcsec)\n".format(input['idlx']))
             f.write("  yoffset: {}  # Dither pointing offset in y (arcsec)\n".format(input['idly']))
 
-<<<<<<< HEAD
-        self.instrument = instrument.lower()
-
-        # Prepare to find files listed as 'config'
-        # and set up PSF path
-        self.configfiles = {}
-        if self.instrument == 'nircam':
-            self.psfbasename = 'nircam'
-            self.psfpixfrac = 0.25
-            self.configfiles['subarray_def_file'] = 'NIRCam_subarray_definitions.list'
-            self.configfiles['fluxcal'] = 'NIRCam_zeropoints.list'
-            self.configfiles['filtpupil_pairs'] = 'nircam_filter_pupil_pairings.list'
-            self.configfiles['readpatt_def_file'] = 'nircam_read_pattern_definitions.list'
-            self.configfiles['crosstalk'] = 'xtalk20150303g0.errorcut.txt'
-            self.configfiles['dq_init_config'] = 'dq_init.cfg'
-            self.configfiles['saturation_config'] = 'saturation.cfg'
-            self.configfiles['superbias_config'] = 'superbias.cfg'
-            self.configfiles['refpix_config'] = 'refpix.cfg'
-            self.configfiles['linearity_config'] = 'linearity.cfg'
-            self.configfiles['filter_throughput'] = 'placeholder.txt'
-        elif self.instrument.lower() == 'niriss':
-            self.reference_file_dir =  os.path.join(self.datadir, 'niriss/reference_files')
-            self.psfbasename = 'niriss'
-            self.psfpixfrac = 0.1
-            self.configfiles['subarray_def_file'] = 'niriss_subarrays.list'
-            self.configfiles['fluxcal'] = 'niriss_zeropoints.list'
-            self.configfiles['filtpupil_pairs'] = 'niriss_dual_wheel_list.txt'
-            self.configfiles['readpatt_def_file'] = 'niriss_readout_pattern.txt'
-            self.configfiles['crosstalk'] = 'niriss_xtalk_zeros.txt'
-            self.configfiles['dq_init_config'] = 'dq_init.cfg'
-            self.configfiles['saturation_config'] = 'saturation.cfg'
-            self.configfiles['superbias_config'] = 'superbias.cfg'
-            self.configfiles['refpix_config'] = 'refpix.cfg'
-            self.configfiles['linearity_config'] = 'linearity.cfg'
-            self.configfiles['filter_throughput'] = 'placeholder.txt'
-        else:
-            raise RuntimeError('Instrument {} is not supported'.format(instrument))
-
-        self.superbias_list = {}
-        self.linearity_list = {}
-        self.gain_list = {}
-        self.saturation_list = {}
-        self.ipc_list = {}
-        self.astrometric_list = {}
-        self.pam_list = {}
-        self.dark_list = {}
-        self.lindark_list = {}
-
-        if self.instrument.lower() == 'nircam':
-            self.det_list = ['A1', 'A2', 'A3', 'A4', 'A5', 'B1', 'B2', 'B3', 'B4', 'B5']
-            sb_dir = os.path.join(self.datadir, 'nircam/reference_files/superbias')
-            lin_dir = os.path.join(self.datadir, 'nircam/reference_files/linearity')
-            gain_dir = os.path.join(self.datadir, 'nircam/reference_files/gain')
-            sat_dir = os.path.join(self.datadir, 'nircam/reference_files/saturation')
-            ipc_dir = os.path.join(self.datadir, 'nircam/reference_files/ipc')
-            dist_dir = os.path.join(self.datadir, 'nircam/reference_files/distortion')
-            pam_dir = os.path.join(self.datadir, 'nircam/reference_files/pam')
-            rawdark_dir = os.path.join(self.datadir, 'nircam/darks/raw')
-            lindark_dir = os.path.join(self.datadir, 'nircam/darks/linearized')
-            for det in self.det_list:
-                sbfiles = glob(os.path.join(sb_dir, '*fits'))
-                self.superbias_list[det] = [d for d in sbfiles if 'NRC' + det in d][0]
-                linfiles = glob(os.path.join(lin_dir, '*fits'))
-                longdet = deepcopy(det)
-                if '5' in det:
-                    longdet = det.replace('5', 'LONG')
-                self.linearity_list[det] = [d for d in linfiles if 'NRC' + longdet in d][0]
-
-                gainfiles = glob(os.path.join(gain_dir, '*fits'))
-                self.gain_list[det] = [d for d in gainfiles if 'NRC' + det in d][0]
-
-                satfiles = glob(os.path.join(sat_dir, '*fits'))
-                self.saturation_list[det] = [d for d in satfiles if 'NRC' + det in d][0]
-
-                ipcfiles = glob(os.path.join(ipc_dir, 'Kernel_to_add_IPC*fits'))
-                self.ipc_list[det] = [d for d in ipcfiles if 'NRC' + det in d][0]
-
-                distfiles = glob(os.path.join(dist_dir, '*asdf'))
-                self.astrometric_list[det] = [d for d in distfiles if 'NRC' + det in d][0]
-
-                pamfiles = glob(os.path.join(pam_dir, '*fits'))
-                self.pam_list[det] = [d for d in pamfiles if det in d][0]
-
-                self.dark_list[det] = glob(os.path.join(rawdark_dir, det, '*.fits'))
-                self.lindark_list[det] = glob(os.path.join(lindark_dir, det, '*.fits'))
-
-        elif self.instrument.lower() == 'niriss':
-            # directory containing NIRISS reference files
-
-
-            #define NIRISS detector name (convention?)
-            det = 'NIS'
-
-            self.superbias_list[det] = glob(os.path.join(self.reference_file_dir, 'superbias/*superbias*.fits'))[0]
-            self.linearity_list[det] = glob(os.path.join(self.reference_file_dir, 'linearity/*linearity*.fits'))[0]
-            self.gain_list[det] = glob(os.path.join(self.reference_file_dir, 'gain/*gain*.fits'))[0]
-            self.saturation_list[det] = glob(os.path.join(self.reference_file_dir, 'saturation/*saturation*.fits'))[0]
-            self.ipc_list[det] = glob(os.path.join(self.reference_file_dir, 'ipc/Kernel_to_add_IPC_effects_from_jwst_niriss_ipc_0007.fits'))[0]
-            self.astrometric_list[det] = glob(os.path.join(self.reference_file_dir, 'distortion/*distortion*.asdf'))[0]
-            self.pam_list[det] = glob(os.path.join(self.reference_file_dir, 'pam/*area*.fits'))[0]
-
-            self.dark_list[det] = glob(os.path.join(self.datadir, 'niriss/darks/raw', '*NISNIRISSDARK-172500017_15_496_SE_2017-09-07T05h28m22_dms_uncal*.fits'))
-            self.lindark_list[det] = [None]
-=======
         return yamlout
->>>>>>> ab23e96d
 
     def add_options(self, parser=None, usage=None):
         if parser is None:
