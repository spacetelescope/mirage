#! /usr/bin env python

'''
Reorganization of ramp simulator code. This class is used to construct
a "seed image" from a point source catalog. This seed image is a
noiseless countrate image containing only sources. No noise, no
cosmic rays.
'''


import argparse, sys, glob, os
import pkg_resources
import scipy.signal as s1
import numpy as np
import math
from photutils import detect_threshold, detect_sources
from astropy.io import fits, ascii
from astropy.table import Table
from astropy.modeling.models import Sersic2D
from astropy.convolution import convolve
from asdf import AsdfFile
import yaml
import time

from . import rotations  # this is Colin's set of rotation functions
from . import polynomial # more of Colin's functions
from . import read_siaf_table
from . import set_telescope_pointing_separated as set_telescope_pointing
from . import moving_targets
from . import segmentation_map as segmap
from . import get_psf

INST_LIST = ['nircam', 'niriss', 'fgs']
MODES = {'nircam': ["imaging", "ts_imaging", "wfss", "ts_wfss"],
         'niriss': ["imaging"],
         'fgs': ["imaging"]}  
TRACKING_LIST = ['sidereal','non-sidereal']
inst_abbrev = {'nircam': 'NRC',
               'niriss': 'NIS',
               'fgs': 'FGS'}
PIXELSCALE = {'nircam': {'sw':0.031, 'lw':0.063},
              'niriss': 0.065,
              'fgs': 0.065}
FULL_ARRAY_SIZE = {'nircam': 2048,
                   'niriss': 2048,
                   'fgs':2048}
ALLOWEDOUTPUTFORMATS = ['DMS']
WFE_OPTIONS = ['predicted', 'requirements']
WFEGROUP_OPTIONS = np.arange(5)

class Catalog_seed():
    def __init__(self):
        # Locate the module files, so that we know where to look
        # for config subdirectory
        self.modpath = pkg_resources.resource_filename('nircam_simulator', '')

        # Get the location of the NIRCAM_SIM_DATA environment
        # variable, so we know where to look for darks, CR,
        # PSF files, etc later
        self.env_var = 'NIRCAM_SIM_DATA'
        self.datadir = os.environ.get(self.env_var)
        if self.datadir is None:
            localpath = '/ifs/jwst/wit/nircam/nircam_simulator_data'
            local = os.path.exists(localpath)
            if local:
                self.datadir = localpath
                os.environ['NIRCAM_SIM_DATA'] = localpath
            else:
                print(("WARNING: {} environment variable is not set."
                       .format(self.env_var)))
                print("This must be set to the base directory")
                print("containing the darks, cosmic ray, PSF, etc")
                print("input files needed for the simulation.")
                print("This should be set correctly if you installed")
                print("the nircam_sim_data conda package.")
                sys.exit()

        # if a grism signal rate image is requested, expand
        # the width and height of the signal rate image by this
        # factor, so that the grism simulation software can
        # track sources that are outside the requested subarray
        # in order to calculate contamination.
        self.grism_direct_factor = np.sqrt(2.)

        # self.coord_adjust contains the factor by which the
        # nominal output array size needs to be increased
        # (used for WFSS mode), as well as the coordinate
        # offset between the nominal output array coordinates,
        # and those of the expanded array. These are needed
        # mostly for WFSS observations, where the nominal output
        # array will not sit centered in the expanded output image.
        self.coord_adjust = {'x':1., 'xoffset':0., 'y':1., 'yoffset':0.}

        # NIRCam rough noise values. Used to make educated guesses when
        # creating segmentation maps
        self.single_ron = 6. # e-/read
        self.grism_background = 0.25 # e-/sec

        # keep track of the maximum index number of sources
        # in the various catalogs. We don't want to end up
        # with multiple sources having the same index numbers
        self.maxindex = 0

    def make_seed(self):
        """MAIN FUNCTION"""
        # Read in input parameters and quality check
        self.readParameterFile()
        self.expand_env_var()
        self.filecheck()
        self.fullPaths()
        self.basename = os.path.join(self.params['Output']['directory'],
                                     self.params['Output']['file'][0:-5].split('/')[-1])
        self.params['Output']['file'] = self.basename + self.params['Output']['file'][-5:]

        self.readSubarrayDefinitionFile()
        self.checkParams()
        self.getSubarrayBounds()
        self.instrument_specific_dicts(self.params['Inst']['instrument'].lower())

        # If the output is a direct image to be dispersed, expand the size
        # of the nominal FOV so the disperser can account for sources just
        # outside whose traces will fall into the FOV
        if self.params['Output']['grism_source_image']:
            self.calcCoordAdjust()

        #image dimensions
        self.nominal_dims = np.array([self.subarray_bounds[3] - self.subarray_bounds[1] + 1,
                                      self.subarray_bounds[2] - self.subarray_bounds[0] + 1])
        self.output_dims = (self.nominal_dims * np.array([self.coord_adjust['y'],
                                                          self.coord_adjust['x']])).astype(np.int)

        # calculate the exposure time of a single frame, based on the size of the subarray
        self.calcFrameTime()

        # For imaging mode, generate the countrate image using the catalogs
        if self.params['Telescope']['tracking'].lower() != 'non-sidereal':
            print('Creating signal rate image of synthetic inputs.')
            self.seedimage, self.seed_segmap = self.addedSignals()
            outapp = ''

        # If we are tracking a non-sidereal target, then
        # everything in the catalogs needs to be streaked across
        # the detector
        if self.params['Telescope']['tracking'].lower() == 'non-sidereal':
            print('Creating signal ramp of synthetic inputs')
            self.seedimage, self.seed_segmap = self.non_sidereal_seed()

            outapp = '_nonsidereal_target'

        # If non-sidereal targets are requested (KBOs, asteroids, etc,
        # create a RAPID integration which includes those targets
        mov_targs_ramps = []
        if (self.runStep['movingTargets'] | self.runStep['movingTargetsSersic']
            | self.runStep['movingTargetsExtended']):
            print(("Creating signal ramp of sources that are moving with "
                   "respect to telescope tracking."))
            trailed_ramp, trailed_segmap = self.make_trailed_ramp()
            outapp += '_trailed_sources'

            # Now we need to expand frameimage into a ramp
            # so we can add the trailed objects
            print('Combining trailed object ramp with that containing tracked targets')
            if self.params['Telescope']['tracking'].lower() != 'non-sidereal':
                self.seedimage = self.combineSimulatedDataSources('countrate', self.seedimage, trailed_ramp)
            else:
                self.seedimage = self.combineSimulatedDataSources('ramp', self.seedimage, trailed_ramp)
            self.seed_segmap += trailed_segmap


        #TESTTESTTEST
        hh00 = fits.PrimaryHDU(self.seedimage)
        hhll = fits.HDUList([hh00])
        hhll.writeto('subarr_seedim.fits',overwrite=True)
            
        # For seed images to be dispersed in WFSS mode,
        # embed the seed image in a full frame array. The disperser
        # tool does not work on subarrays
        if ((self.params['Inst']['mode'] in ['wfss','ts_wfss']) & \
            ('FULL' not in self.params['Readout']['array_name'])):
            self.seedimage, self.seed_segmap = self.pad_wfss_subarray(self.seedimage, self.seed_segmap)
        
        # Save the combined static + moving targets ramp
        self.saveSeedImage()
        # Return info in a tuple
        # return (self.seedimage, self.seed_segmap, self.seedinfo)

    def pad_wfss_subarray(self, seed, seg):
        """
        WFSS seed images that are to go into the disperser
        must be full frame (or larger). The disperser cannot 
        work on subarray images. So embed the subarray seed image
        in a full-frame sized array.

        Parameters:
        -----------
        None

        Returns:
        --------
        Padded seed image and segmentation map
        """
        seeddim = seed.shape
        nx = np.int(2048 * self.grism_direct_factor)
        ffextra = np.int((nx - 2048) / 2)
        bounds = np.array(self.subarray_bounds)

        subextrax = np.int((seeddim[-1] - bounds[2]) / 2)
        subextray = np.int((seeddim[-2] - bounds[3]) / 2)

        extradiffy = ffextra - subextray
        extradiffx = ffextra - subextrax

        
        print(self.subarray_bounds)
        print(ffextra)
        print(subextrax, subextray)
        print(extradiffx, extradiffy)
        print(seeddim)
        print(nx)
        print(extradiffx, extradiffy, extradiffx+seeddim[-1]-1, extradiffy+seeddim[-2]-1)
        
        exbounds = [extradiffx, extradiffy, extradiffx+seeddim[-1]-1, extradiffy+seeddim[-2]-1]
        
        
        if len(seeddim) == 2:
            padded_seed = np.zeros((nx, nx))
            padded_seed[exbounds[1]:exbounds[3] + 1, exbounds[0]:exbounds[2] + 1] = seed
            padded_seg = np.zeros((nx, nx), dtype=np.int)
            padded_seg[exbounds[1]:exbounds[3] + 1, exbounds[0]:exbounds[2] + 1] = seg
        elif len(seeddim) == 4:
            padded_seed = np.zeros((seeddim[0], seeddim[1], nx, nx))
            padded_seed[:, :, exbounds[1]:exbounds[3] + 1, exbounds[0]:exbounds[2] + 1] = seed
            padded_seg = np.zeros((seeddim[0], seeddim[1], nx, nx), dtype=np.int)
            padded_seg[:, :, exbounds[1]:exbounds[3] + 1, exbounds[0]:exbounds[2] + 1] = seg
        else:
            raise ValueError("Seed image is not 2D or 4D. It should be.")
        return padded_seed, padded_seg
        
    def saveSeedImage(self):
        # Create the grism direct image or ramp to be saved
        arrayshape = self.seedimage.shape
        if len(arrayshape) == 2:
            units = 'ADU/sec'
            yd, xd = arrayshape
            tgroup = 0.
            print('Seed image is 2D.')
        elif len(arrayshape) == 3:
            units = 'ADU'
            g, yd, xd = arrayshape
            tgroup = self.frametime * (self.params['Readout']['nframe'] + self.params['Readout']['nskip'])
            print('Seed image is 3D.')
        elif len(arrayshape) == 4:
            units = 'ADU'
            integ, g, yd, xd = arrayshape
            tgroup = self.frametime * (self.params['Readout']['nframe'] + self.params['Readout']['nskip'])
            print('Seed image is 4D.')

        self.seed_file = os.path.join(self.basename + '_' + self.params['Readout']['filter'] + '_seed_image.fits')
        xcent_fov = xd / 2
        ycent_fov = yd / 2
        kw = {}
        kw['xcenter'] = xcent_fov
        kw['ycenter'] = ycent_fov
        kw['units'] = units
        kw['TGROUP'] = tgroup
        if self.params['Readout']['pupil'][0].upper() == 'F':
            usefilt = 'pupil'
        else:
            usefilt = 'filter'
        kw['filter'] = self.params['Readout'][usefilt]
        kw['PHOTFLAM'] = self.photflam
        kw['PHOTFNU'] = self.photfnu
        kw['PHOTPLAM'] = self.pivot * 1.e4 # put into angstroms
        kw['NOMXDIM'] = self.nominal_dims[1]
        kw['NOMYDIM'] = self.nominal_dims[0]
        kw['NOMXSTRT'] = self.coord_adjust['xoffset'] + 1
        kw['NOMXEND'] = self.nominal_dims[1] + self.coord_adjust['xoffset']
        kw['NOMYSTRT'] = self.coord_adjust['yoffset'] + 1
        kw['NOMYEND'] = self.nominal_dims[0] + self.coord_adjust['yoffset']

        # Seed images provided to disperser are always embedded in an array
        # with dimensions equal to full frame * self.grism_direct_factor
        if self.params['Inst']['mode'] in ['wfss', 'ts_wfss']:
            kw['NOMXDIM'] = self.ffsize
            kw['NOMYDIM'] = self.ffsize
            kw['NOMXSTRT'] = np.int(self.ffsize * (self.grism_direct_factor - 1) / 2.)
            kw['NOMXEND'] = kw['NOMXSTRT'] + self.ffsize - 1
            kw['NOMYSTRT'] = np.int(self.ffsize * (self.grism_direct_factor - 1) / 2.)
            kw['NOMYEND'] = kw['NOMYSTRT'] + self.ffsize - 1
        
        kw['GRISMPAD'] = self.grism_direct_factor
        self.seedinfo = kw
        self.saveSingleFits(self.seedimage, self.seed_file, key_dict=kw, image2=self.seed_segmap, image2type='SEGMAP')
        print("Seed image and segmentation map saved as {}".format(self.seed_file))
        print("Seed image, segmentation map, and metadata available as:")
        print("self.seedimage, self.seed_segmap, self.seedinfo.")


    def fullPaths(self):
        # Expand all input paths to be full paths
        # This is to allow for easier Condor-ization of
        # many runs
        pathdict = {'Reffiles':['dark', 'linearized_darkfile', 'superbias',
                                'subarray_defs', 'linearity',
                                'saturation', 'gain', 'pixelflat',
                                'illumflat', 'astrometric', 'distortion_coeffs', 'ipc',
                                'crosstalk', 'occult', 'pixelAreaMap',
                                'flux_cal', 'readpattdefs', 'filter_throughput'],
                    'simSignals':['pointsource', 'psfpath', 'galaxyListFile', 'extended',
                                  'movingTargetList', 'movingTargetSersic',
                                  'movingTargetExtended', 'movingTargetToTrack'],
                    'Output':['file', 'directory']}

        #config_files = {'Reffiles-subarray_defs': 'NIRCam_subarray_definitions.list',
        #                'Reffiles-flux_cal': 'NIRCam_zeropoints.list',
        #                'Reffiles-crosstalk': 'xtalk20150303g0.errorcut.txt',
        #                'Reffiles-readpattdefs': 'nircam_read_pattern_definitions.list',
        #                'Reffiles-filter_throughput': 'placeholder.txt'}

        all_config_files = {'nircam': {'Reffiles-subarray_defs': 'NIRCam_subarray_definitions.list',
                                       'Reffiles-flux_cal': 'NIRCam_zeropoints.list',
                                       'Reffiles-crosstalk': 'xtalk20150303g0.errorcut.txt',
                                       'Reffiles-readpattdefs': 'nircam_read_pattern_definitions.list',
                                       'Reffiles-filter_throughput': 'placeholder.txt'},
                            'niriss': {'Reffiles-subarray_defs': 'niriss_subarrays.list',
                                       'Reffiles-flux_cal': 'niriss_zeropoint_values.out',
                                       'Reffiles-crosstalk': 'niriss_xtalk_zeros.txt',
                                       'Reffiles-readpattdefs': 'niriss_readout_pattern.txt',
                                       'Reffiles-filter_throughput': 'placeholder.txt'},
                            'fgs': {'Reffiles-subarray_defs': 'NIRCam_subarray_definitions.list',
                                    'Reffiles-flux_cal': 'NIRCam_zeropoints.list',
                                    'Reffiles-crosstalk': 'xtalk20150303g0.errorcut.txt',
                                    'Reffiles-readpattdefs': 'nircam_read_pattern_definitions.list',
                                    'Reffiles-filter_throughput': 'placeholder.txt'}}
        config_files = all_config_files[self.params['Inst']['instrument'].lower()]

        for key1 in pathdict:
            for key2 in pathdict[key1]:
                if self.params[key1][key2].lower() not in ['none', 'config']:
                    self.params[key1][key2] = os.path.abspath(self.params[key1][key2])
                elif self.params[key1][key2].lower() == 'config':
                    cfile = config_files['{}-{}'.format(key1, key2)]
                    fpath = os.path.join(self.modpath, 'config', cfile)
                    self.params[key1][key2] = fpath
                    print("'config' specified: Using {} for {}:{} input file".format(fpath, key1, key2))

    def mag_to_countrate(self, magsys, mag, photfnu=None, photflam=None):
        # Convert object magnitude to counts/sec
        if magsys.lower() == 'abmag':
            try:
                return 10**((mag + 48.6) / -2.5) / photfnu
            except:
                #print("AB mag to countrate conversion failed.")
                #print("magnitude = {}, photfnu = {}".format(mag, photfnu))
                #sys.exit()
                raise ValueError(("AB mag to countrate conversion failed."
                                  "magnitude = {}, photfnu = {}".format(mag, photfnu)))
        if magsys.lower() == 'stmag':
            try:
                return 10**((mag + 21.1) / -2.5) / photflam
            except:
                raise ValueError(("ST mag to countrate conversion failed."
                                  "magnitude = {}, photflam = {}".format(mag, photflam)))
                #print("ST mag to countrate conversion failed.")
                #print("magnitude = {}, photflam = {}".format(mag, photflam))
                #sys.exit()

    def combineSimulatedDataSources(self, inputtype, input1, mov_tar_ramp):
        """Combine the exposure containing the trailed sources with the
        countrate image containing the static sources
        inputtype can be 'countrate' in which case input needs to be made
        into a ramp before combining with mov_tar_ramp, or 'ramp' in which
        case you can combine directly. Use 'ramp' with
        non-sidereal TRACKING data, and 'countrate' with sidereal TRACKING data
        """
        if inputtype == 'countrate':
            # First change the countrate image into a ramp
            yd, xd = input1.shape
            numints = self.params['Readout']['nint']
            num_frames = self.params['Readout']['ngroup'] * \
                         (self.params['Readout']['nframe'] + self.params['Readout']['nskip'])
            print("Countrate image of synthetic signals being converted to "
                  "RAPID/NISRAPID integration with {} frames.".format(num_frames))
            input1_ramp = np.zeros((numints, num_frames, yd, xd))
            for i in range(num_frames):
                input1_ramp[0, i, :, :] = input1 * self.frametime * (i + 1)
            if numints > 1:
                for integ in range(1, numints):
                    input1_ramp[integ, :, :, :] = input1_ramp[0, :, :, :]

        else:
            # If input1 is a ramp rather than a countrate image
            input1_ramp = input1

        # Combine the input1 ramp and the moving target ramp, which are
        # now both RAPID mode
        totalinput = input1_ramp + mov_tar_ramp
        return totalinput

    def make_trailed_ramp(self):
        # Create a ramp for objects that are trailing through
        # the field of view during the integration
        mov_targs_ramps = []
        mov_targs_segmap = None

        if self.params['Telescope']['tracking'].lower() != 'non-sidereal':
            tracking = False
            ra_vel = None
            dec_vel = None
        else:
            tracking = True
            ra_vel = self.ra_vel
            dec_vel = self.dec_vel
            # print("Moving target mode, creating trailed object with")
            # print("RA velocity of {} and dec_val of {}".format(ra_vel, dec_vel))

        if self.runStep['movingTargets']:
            #print('Starting moving targets for point sources!')
            mov_targs_ptsrc, mt_ptsrc_segmap = self.movingTargetInputs(self.params['simSignals']['movingTargetList'],
                                                                       'pointSource',
                                                                       MT_tracking=tracking,
                                                                       tracking_ra_vel=ra_vel,
                                                                       tracking_dec_vel=dec_vel)
            mov_targs_ramps.append(mov_targs_ptsrc)
            #print("Moving target segmap, min, max {}, {}".format(np.min(mt_ptsrc_segmap), np.max(mt_ptsrc_segmap)))
            mov_targs_segmap = np.copy(mt_ptsrc_segmap)

        # moving target using a sersic object
        if self.runStep['movingTargetsSersic']:
            #print("Moving targets, sersic!")
            mov_targs_sersic, mt_galaxy_segmap = self.movingTargetInputs(self.params['simSignals']['movingTargetSersic'],
                                                                         'galaxies',
                                                                         MT_tracking=tracking,
                                                                         tracking_ra_vel=ra_vel,
                                                                         tracking_dec_vel=dec_vel)
            mov_targs_ramps.append(mov_targs_sersic)
            if mov_targs_segmap is None:
                mov_targs_segmap = np.copy(mt_galaxy_segmap)
            else:
                mov_targs_segmap += mt_galaxy_segmap

        # moving target using an extended object
        if self.runStep['movingTargetsExtended']:
            #print("Extended moving targets!!!")
            mov_targs_ext, mt_ext_segmap = self.movingTargetInputs(self.params['simSignals']['movingTargetExtended'],
                                                                   'extended',
                                                                   MT_tracking=tracking,
                                                                   tracking_ra_vel=ra_vel,
                                                                   tracking_dec_vel=dec_val)
            mov_targs_ramps.append(mov_targs_ext)
            if mov_targs_segmap is None:
                mov_targs_segmap = np.copy(mt_ext_segmap)
            else:
                mov_targs_segmap += mt_ext_segmap

        mov_targs_integration = None
        if self.runStep['movingTargets'] or self.runStep['movingTargetsSersic'] or self.runStep['movingTargetsExtended']:
            # Combine the ramps of the moving targets if there is more than one type
            mov_targs_integration = mov_targs_ramps[0]
            if len(mov_targs_ramps) > 1:
                for i in range(1, len(mov_targs_ramps)):
                    mov_targs_integration += mov_targs_ramps[0]
        return mov_targs_integration, mov_targs_segmap

    def calcFrameTime(self):
        # calculate the exposure time of a single frame of the proposed output ramp
        # based on the size of the croped dark current integration
        # numint, numgrp, yd, xd = self.dark.data.shape
        yd, xd = self.nominal_dims
        # self.frametime = (xd/self.params['Readout']['namp'] + 12.) * (yd + 1) * 10.00 * 1.e-6
        # UPDATED VERSION, 16 Sept 2017
        colpad = 12
        rowpad = 2
        if ((xd <= 8) & (yd <= 8)):
            rowpad = 3
        self.frametime = ((1.0 * xd / self.params['Readout']['namp'] + colpad) * (yd + rowpad)) * 1.e-5

    def calcCoordAdjust(self):
        # Calculate the factors by which to expand the output array size, as well as the coordinate
        # offsets between the nominal output array and the input lists if the observation being
        # modeled is wfss

        dtor = math.radians(1.)

        # Normal imaging with grism image requested
        if self.params['Output']['grism_source_image']:
            self.coord_adjust['x'] = self.grism_direct_factor
            self.coord_adjust['y'] = self.grism_direct_factor
            self.coord_adjust['xoffset'] = np.int((self.grism_direct_factor - 1.) * (self.subarray_bounds[2] - self.subarray_bounds[0] + 1) / 2.)
            self.coord_adjust['yoffset'] = np.int((self.grism_direct_factor - 1.) * (self.subarray_bounds[3] - self.subarray_bounds[1] + 1) / 2.)

    def non_sidereal_seed(self):
        """Create a seed EXPOSURE in the case where the instrument is tracking
        a non-sidereal target
        """

        # Create a count rate image containing only the non-sidereal target(s)
        # These will be stationary in the fov
        nonsidereal_countrate, nonsidereal_segmap, self.ra_vel, self.dec_vel, vel_flag \
            = self.nonsidereal_CRImage(self.params['simSignals']['movingTargetToTrack'])

        #print('nonsidereal_crimage segmap max and min:',np.max(nonsidereal_segmap),
        #      np.min(nonsidereal_segmap))

        # Expand into a RAPID exposure and convert from signal rate to signals
        ns_yd, ns_xd = nonsidereal_countrate.shape
        ns_int = self.params['Readout']['nint']
        ns_group = self.params['Readout']['ngroup']
        ns_nframe = self.params['Readout']['nframe']
        ns_nskip = self.params['Readout']['nskip']
        totframes = ns_group * (ns_nframe + ns_nskip)
        tmptimes = self.frametime * np.arange(1, totframes + 1)

        #non_sidereal_ramp = np.zeros((totframes, ns_yd, ns_xd))
        non_sidereal_ramp = np.zeros((ns_int, ns_group, ns_yd, ns_xd))
        for i in range(totframes):
            for integ in range(ns_int):
                non_sidereal_ramp[integ, i, :, :] = nonsidereal_countrate * tmptimes[i]

        # Now we need to collect all the other sources (point sources,
        # galaxies, extended) in the other input files, and treat them
        # as targets which will move across the field of view during
        # the exposure.
        mtt_data_list = []
        mtt_data_segmap = None
        #mtt_zero_list = []

        if self.runStep['pointsource']:
            # Now ptsrc is a list, which we need to provide to
            # movingTargetInputs
            mtt_ptsrc, mtt_ptsrc_segmap = self.movingTargetInputs(self.params['simSignals']['pointsource'],
                                                                  'pointSource',
                                                                  MT_tracking=True,
                                                                  tracking_ra_vel=self.ra_vel,
                                                                  tracking_dec_vel=self.dec_vel,
                                                                  trackingPixVelFlag=vel_flag)
            mtt_data_list.append(mtt_ptsrc)
            if mtt_data_segmap is None:
                mtt_data_segmap = np.copy(mtt_ptsrc_segmap)
            else:
                mtt_data_segmap += mtt_ptsrc_segmap
            print(("Done with creating moving targets from {}"
                   .format(self.params['simSignals']['pointsource'])))

        if self.runStep['galaxies']:
            mtt_galaxies, mtt_galaxies_segmap = self.movingTargetInputs(self.params['simSignals']['galaxyListFile'],
                                                                        'galaxies',
                                                                        MT_tracking=True,
                                                                        tracking_ra_vel=self.ra_vel,
                                                                        tracking_dec_vel=self.dec_vel,
                                                                        trackingPixVelFlag=vel_flag)
            mtt_data_list.append(mtt_galaxies)
            if mtt_data_segmap is None:
                mtt_data_segmap = np.copy(mtt_galaxies_segmap)
            else:
                mtt_data_segmap += mtt_galaxies_segmap

            print(("Done with creating moving targets from {}".
                   format(self.params['simSignals']['galaxyListFile'])))

        if self.runStep['extendedsource']:
            mtt_ext, mtt_ext_segmap = self.movingTargetInputs(self.params['simSignals']['extended'],
                                                              'extended',
                                                              MT_tracking=True,
                                                              tracking_ra_vel=self.ra_vel,
                                                              tracking_dec_vel=self.dec_vel,
                                                              trackingPixVelFlag=vel_flag)
            mtt_data_list.append(mtt_ext)
            if mtt_data_segmap is None:
                mtt_data_segmap = np.copy(mtt_ext_segmap)
            else:
                mtt_data_segmap += mtt_ext_segmap

            print(("Done with creating moving targets from {}".
                   format(self.params['simSignals']['extended'])))

        # Add in the other objects which are not being tracked on
        # (i.e. the sidereal targets)
        if len(mtt_data_list) > 0:
            for i in range(len(mtt_data_list)):
                non_sidereal_ramp += mtt_data_list[i]
                # non_sidereal_zero += mtt_zero_list[i]
        if mtt_data_segmap is not None:
            nonsidereal_segmap += mtt_data_segmap
        return non_sidereal_ramp, nonsidereal_segmap


    def readMTFile(self, file):
        """
        Read in moving target list file

        Arguments:
        ----------
        file -- name of moving target catalog file

        Returns:
        --------
        table containing moving target entries
        pixelflag (boolean) -- If true, locations are in units of
             pixels. If false, locations are RA, Dec
        pixelvelflag (boolean) -- If true, moving target velocities
             are in units of pixels/hour. If false, arcsec/hour
        magsys -- magnitude system of the moving target magnitudes
        """
        mtlist = ascii.read(file, comment='#')

        # Convert all relevant columns to floats
        for col in mtlist.colnames:
            if mtlist[col].dtype in ['int64', 'int']:
                mtlist[col] = mtlist[col].data * 1.

        # Check to see whether the position is in x,y or ra,dec
        pixelflag = False
        try:
            if 'position_pixels' in mtlist.meta['comments'][0:4]:
                pixelflag = True
        except:
            pass

        # If present, check whether the velocity entries are pix/sec
        # or arcsec/sec.
        pixelvelflag = False
        try:
            if 'velocity_pixels' in mtlist.meta['comments'][0:4]:
                pixelvelflag = True
        except:
            pass

        # If present, check whether the radius entries (for galaxies)
        # are in arcsec or pixels. If in arcsec, change to pixels
        if 'radius' in mtlist.colnames:
            if 'radius_pixels' not in mtlist.meta['comments'][0:4]:
                mtlist['radius'] /= self.pixscale[0]

        # If galaxies are present, change position angle from degrees
        # to radians
        if 'pos_angle' in mtlist.colnames:
            mtlist['pos_angle'] = mtlist['pos_angle'] * np.pi / 180.

        # Check to see if magnitude system is specified in comments
        # If not, assume AB mags
        msys = 'abmag'

        if 'mag' in mtlist.meta['comments'][0:4]:
            msys = [l for l in mtlist.meta['comments'][0:4] if 'mag' in l][0]

        return mtlist, pixelflag, pixelvelflag, msys.lower()

    def movingTargetInputs(self, file, input_type, MT_tracking=False,
                           tracking_ra_vel=None, tracking_dec_vel=None,
                           trackingPixVelFlag=False):
        """Read in listfile of moving targets and perform needed
        calculations to get inputs for moving_targets.py

        input_type can be 'pointSource','galaxies', or 'extended'
        """
        # Read input file - should be able to use for all modes
        mtlist, pixelFlag, pixvelflag, magsys = self.readMTFile(file)

        # If the input catalog has an index column
        # use that, otherwise add one
        if 'index' in mtlist.colnames:
            indexes = mtlist['index']
        else:
            indexes = np.arange(1, len(mtlist['x_or_RA']) + 1)
        # Make sure there is no 0th object
        if np.min(indexes) == 0:
            indexes += 1
        # Make sure the index numbers don't overlap with any
        # sources already present. Increment the maxindex
        # value.
        if np.min(indexes) <= self.maxindex:
            indexes += self.maxindex
        self.maxindex = np.max(indexes)

        if MT_tracking == True:
            # Here, we are tracking a non-sidereal target.
            try:
                # If there are moving targets on top of the non-
                # sidereal tracking (e.g. tracking Io but Europa
                # comes into the fov), then the velocity vector
                # of the moving target needs to be adjusted.
                # If the input catalog already contains
                # 'x_or_RA_velocity' then we know we have a moving
                # target. If it doesn't, then we have sidereal
                # targets, and we can simply set their velocity
                # as the inverse of that being tracked.
                mtlist['x_or_RA_velocity'] -= tracking_ra_vel #* (1./365.25/24.)
                mtlist['y_or_Dec_velocity'] -= tracking_dec_vel #* (1./365.25/24.)
                pixvelflag = trackingPixVelFlag
            except:
                print('Setting velocity of targets equal to the non-sidereal tracking velocity')
                mtlist['x_or_RA_velocity'] = 0. - tracking_ra_vel #* (1./365.25/24.)
                mtlist['y_or_Dec_velocity'] = 0. - tracking_dec_vel #* (1./365.25/24.)
                pixvelflag = trackingPixVelFlag

        # Get necessary information for coordinate transformations
        coord_transform = None
        if self.runStep['astrometric']:
            # Read in the CRDS-format distortion reference file
            with AsdfFile.open(self.params['Reffiles']['astrometric']) as dist_file:
                coord_transform = dist_file.tree['model']

        # Using the requested RA,Dec of the reference pixel, along with the
        # V2,V3 of the reference pixel, and the requested roll angle of the telescope,
        # create a matrix that can be used to translate between V2,V3 and RA,Dec
        # for any pixel.
        # v2,v3 need to be in arcsec, and RA, Dec, and roll all need to be in degrees
        attitude_matrix = self.getAttitudeMatrix()

        # Exposure times for all frames
        numints = self.params['Readout']['nint']
        numgroups = self.params['Readout']['ngroup']
        numframes = self.params['Readout']['nframe']
        numskips = self.params['Readout']['nskip']
        numresets = self.params['Readout']['resets_bet_ints']

        frames_per_group = numframes + numskips
        total_frames = numgroups * frames_per_group
        # If only one integration per exposure, then total_frames
        # above is correct. For >1 integration, we need to add the reset
        # frame to each integration (except the first), and sum the number of
        # frames for all integrations

        if numints > 1:
            # Frames for all integrations
            total_frames *= numints
            # Add the resets for all but the first and last integrations
            total_frames += (numresets * (numints - 1))

        frameexptimes = self.frametime * np.arange(-1,total_frames)
        #frameexptimes = self.frametime * np.arange(-1,self.params['Readout']['ngroup']
        #                                           * (self.params['Readout']['nframe']
        #                                              + self.params['Readout']['nskip']))

        #output image dimensions
        #dims = np.array(self.dark.data[0,0,:,:].shape)
        dims = self.nominal_dims
        newdimsx = np.int(dims[1] * self.coord_adjust['x'])
        newdimsy = np.int(dims[0] * self.coord_adjust['y'])

        # Set up seed integration
        #mt_integration = np.zeros((len(frameexptimes)-1, newdimsy, newdimsx))
        mt_integration = np.zeros((numints, numgroups * frames_per_group, newdimsy, newdimsx))

        # Corresponding (2D) segmentation map
        moving_segmap = segmap.SegMap()
        moving_segmap.xdim = newdimsx
        moving_segmap.ydim = newdimsy
        moving_segmap.initialize_map()

        for index, entry in zip(indexes, mtlist):
            # For each object, calculate x,y or RA,Dec of initial position
            pixelx, pixely, ra, dec, ra_str, dec_str = self.getPositions(
                entry['x_or_RA'], entry['y_or_Dec'], attitude_matrix,
                coord_transform, pixelFlag)

            # Now generate a list of x,y position in each frame
            if pixvelflag == False:
                # Calculate the RA,Dec in each frame
                # input velocities are arcsec/hour. ra/dec are in units of degrees,
                # so divide velocities by 3600^2.
                ra_frames = ra + (entry['x_or_RA_velocity'] / 3600. / 3600.) * frameexptimes
                dec_frames = dec + (entry['y_or_Dec_velocity'] / 3600. / 3600.) * frameexptimes

                x_frames = []
                y_frames = []
                for in_ra, in_dec in zip(ra_frames, dec_frames):
                    # Calculate the x,y position at each frame
                    px, py, pra, pdec, pra_str, pdec_str = self.getPositions(
                        in_ra, in_dec, attitude_matrix, coord_transform, False)
                    x_frames.append(px)
                    y_frames.append(py)
                x_frames = np.array(x_frames)
                y_frames = np.array(y_frames)

            else:
                # If input velocities are pixels/hour, then generate the list of
                # x,y in each frame directly
                x_frames = pixelx + (entry['x_or_RA_velocity'] / 3600.) * frameexptimes
                y_frames = pixely + (entry['y_or_Dec_velocity'] / 3600.) * frameexptimes

            #print('x_frames: {}'.format(x_frames))
            #print('y_frames: {}'.format(y_frames))

            # If the target never falls on the detector,
            # then move on to the next target
            #xfdiffs = np.fabs(x_frames - (newdimsx/2))
            #yfdiffs = np.fabs(y_frames - (newdimsy/2))
            #if np.min(xfdiffs) > (newdimsx/2) or np.min(yfdiffs) > (newdimsy/2):
            #    continue

            # If we have a point source, we can easily determine whether
            # it completely misses the detector, since we know the size
            # of the stamp already. For galaxies and extended sources,
            # we have to get the stamp image first to see if any part of
            # the stamp lands on the detector.
            status = 'on'
            if input_type == 'pointSource':
                status = self.on_detector(x_frames, y_frames, self.centerpsf.shape,
                                          (newdimsx, newdimsy))
            if status == 'off':
                continue

            # So now we have xinit,yinit, a list of x,y positions for
            # each frame, and the frametime.
            # Subsample factor can be hardwired for now. outx and outy
            # are also known. So all we need is the stamp image, then
            # we can call moving_targets.py and feed it these things,
            # which contain all the info needed

            if input_type == 'pointSource':
                stamp = self.centerpsf

            elif input_type == 'extended':
                stamp, header = self.basicGetImage(entry['filename'])
                if entry['pos_angle'] != 0.:
                    stamp = self.basicRotateImage(stamp, entry['pos_angle'])

                # Convolve with instrument PSF if requested
                if self.params['simSignals']['PSFConvolveExtended']:
                    stamp = s1.fftconvolve(stamp, self.centerpsf, mode='same')

            elif input_type == 'galaxies':
                stamp = self.create_galaxy(entry['radius'], entry['ellipticity'], entry['sersic_index'], entry['pos_angle'], 1.)
                # Convolve the galaxy with the instrument PSF
                stamp = s1.fftconvolve(stamp, self.centerpsf, mode='same')

            # Normalize the PSF to a total signal of 1.0
            totalsignal = np.sum(stamp)
            stamp /= totalsignal

            # Scale the stamp image to the requested magnitude
            rate = self.mag_to_countrate(magsys, entry['magnitude'],
                                         photfnu=self.photfnu,
                                         photflam=self.photflam)
            stamp *= rate

            # Now that we have stamp images for galaxies and extended
            # sources, check to see if they overlap the detector or not.
            # NOTE: this will only catch sources that never overlap the
            # detector for any of their positions.
            if input_type != 'pointSource':
                status = self.on_detector(x_frames, y_frames, stamp.shape,
                                          (newdimsx, newdimsy))
            if status == 'off':
                continue

            # Each entry will have stamp image as array, ra_init, dec_init,
            # ra_velocity, dec_velocity, frametime, numframes, subsample_factor,
            # outputarrayxsize, outputarrayysize
            # (maybe without the values that will be the same to each entry.

            #entryList = (stamp,ra,dec,entry[3]/3600.,entry[4]/3600.,self.frametime,numframes,subsample_factor,outx,outy)
            #entryList = (stamp,x_frames,y_frames,self.frametime,subsample_factor,outx,outy)

            # Need to feed info into moving_targets one integration at a time.
            # No need to feed in the reset frames, but they are necessary
            # before this point in order to get the timing and positions
            # correct.
            for integ in range(numints):
                framestart = integ * (frames_per_group * numgroups) + integ
                frameend = framestart + (frames_per_group * numgroups) + 1

                # Now check to see if the stamp image overlaps the output
                # aperture for this integration only. Above we removed sources
                # that never overlap the aperture. Here we want to get rid
                # of sources that overlap the detector in some integrations,
                # but not this particular integration
                status = 'on'
                status = self.on_detector(x_frames[framestart:frameend],
                                          y_frames[framestart:frameend],
                                          stamp.shape, (newdimsx, newdimsy))
                if status == 'off':
                    continue

                mt = moving_targets.MovingTarget()
                mt.subsampx = 3
                mt.subsampy = 3
                #mt_source = mt.create(stamp, x_frames, y_frames, self.frametime, newdimsx, newdimsy)
                #print("Prepping to input to moving_targets: integ: {}, framestart: {}, frameend: {}, xframelen: {}, yframelen: {}, {}, {}, {}".format(integ,framestart,frameend,len(x_frames),len(y_frames),newdimsx,newdimsy,stamp.shape))

                mt_source = mt.create(stamp, x_frames[framestart:frameend],
                                      y_frames[framestart:frameend],
                                      self.frametime, newdimsx, newdimsy)
                #mt_integration += mt_source
                mt_integration[integ, :, :, :] += mt_source

                noiseval = self.single_ron / 100. + self.params['simSignals']['bkgdrate']
                if self.params['Inst']['mode'].lower() in ['wfss','ts_wfss']:
                    noiseval += self.grism_background

                if input_type in ['pointSource', 'galaxies']:
                    moving_segmap.add_object_noise(mt_source[-1, :, :], 0, 0, index, noiseval)
                else:
                    indseg = self.seg_from_photutils(mt_source[-1, :, :], index, noiseval)
                    moving_segmap.segmap += indseg
        return mt_integration, moving_segmap.segmap


    def on_detector(self,xloc, yloc, stampdim, finaldim):
        """Given a set of x, y locations, stamp image dimensions,
        and final image dimensions, determine whether the stamp
        image will overlap at all with the final image, or
        completely miss it.

        Arguments:
        ----------
        xloc -- list of x-coordinate locations of source
        yloc -- list of y-coordinate locations of source
        stampdim -- tuple of x,y dimension lengths of stamp image
        finaldim -- tuple of x,y dimension lengths of final image

        Returns:
        --------
        state of stamp image:
        "on" -- stamp image fully or partially overlaps the final
             image for at least one xloc, yloc pair
        "off" -- stamp image never overlaps with final image
        """
        status = 'on'
        stampx, stampy = stampdim
        stampminx = np.min(xloc - (stampx / 2))
        stampminy = np.min(yloc - (stampy / 2))
        stampmaxx = np.max(xloc + (stampx / 2))
        stampmaxy = np.max(yloc + (stampy / 2))
        finalx, finaly = finaldim
        if ((stampminx > finalx) or (stampmaxx < 0) or
            (stampminy > finaly) or (stampmaxy < 0)):
            status = 'off'
        return status

    def getPositions(self,inx,iny,matrix,transform,pixelflag):
        #input a row containing x,y or ra,dec values, and figure out
        #x,y, RA, Dec, and RA string and Dec string
        try:
            entry0 = float(inx)
            entry1 = float(iny)
            if not pixelflag:
                ra_str, dec_str = self.makePos(entry0, entry1)
                ra = entry0
                dec = entry1
        except:
            # if inputs can't be converted to floats, then
            # assume we have RA/Dec strings. Convert to floats.
            ra_str = inx
            dec_str = iny
            ra, dec = self.parseRADec(ra_str, dec_str)

        # Case where point source list entries are given with RA and Dec
        if not pixelflag:

            # If distortion is to be included - either with or without the full set of coordinate
            # translation coefficients
            if self.runStep['astrometric']:
                pixelx, pixely = self.RADecToXY_astrometric(ra, dec, matrix, transform)
            else:
                # No distortion at all - "manual mode"
                pixelx, pixely = self.RADecToXY_manual(ra, dec)

        else:
            # Case where the point source list entry locations are given in units of pixels
            # In this case we have the source position, and RA/Dec are calculated only so
            # they can be written out into the output source list file.

            pixelx = entry0
            pixely = entry1

            ra, dec, ra_str, dec_str = self.XYToRADec(pixelx, pixely, matrix, transform)
        return pixelx, pixely, ra, dec, ra_str, dec_str

    def nonsidereal_CRImage(self, file):
        """
        Create countrate image of non-sidereal sources
        that are being tracked.

        Arguments:
        ----------
        file -- name of the file containing the tracked moving targets.

        Returns:
        --------
        countrate image (2D) containing the tracked non-sidereal targets.
        """
        totalCRList = []
        totalSegList = []

        # Read in file containing targets
        #targs,pixFlag,velFlag,magsys = self.readMTFile(self.params['simSignals']['movingTargetToTrack'])
        targs, pixFlag, velFlag, magsys = self.readMTFile(file)

        # We need to keep track of the proper motion of the
        # target being tracked, because all other objects in
        # the field of view will be moving at the same rate
        # in the opposite direction
        track_ra_vel = targs[0]['x_or_RA_velocity']
        track_dec_vel = targs[0]['y_or_Dec_velocity']

        # Sort the targets by whether they are point sources,
        # galaxies, extended
        ptsrc_rows = []
        galaxy_rows = []
        extended_rows = []
        for i, line in enumerate(targs):
            if 'point' in line['object'].lower():
                ptsrc_rows.append(i)
            elif 'sersic' in line['object'].lower():
                galaxy_rows.append(i)
            else:
                extended_rows.append(i)

        # Re-use functions for the sidereal tracking situation
        if len(ptsrc_rows) > 0:
            ptsrc = targs[ptsrc_rows]
            if pixFlag:
                meta0 = 'position_pixel'
            else:
                meta0 = ''
            if velFlag:
                meta1 = 'velocity_pixel'
            else:
                meta1 = ''
            meta2 = magsys

            meta3 = ('Point sources with non-sidereal tracking. '
                     'File produced by ramp_simulator.py')
            meta4 = ('from run using non-sidereal moving target '
                     'list {}.'.format(self.params['simSignals']['movingTargetToTrack']))
            ptsrc.meta['comments'] = [meta0, meta1, meta2, meta3, meta4]
            ptsrc.write(os.path.join(self.params['Output']['directory'], 'temp_non_sidereal_point_sources.list'), format='ascii', overwrite=True)

            ptsrc = self.getPointSourceList('temp_non_sidereal_point_sources.list')
            ptsrcCRImage, ptsrcCRSegmap = self.makePointSourceImage(ptsrc)
            totalCRList.append(ptsrcCRImage)
            totalSegList.append(ptsrcCRSegmap)

        if len(galaxy_rows) > 0:
            galaxies = targs[galaxy_rows]
            if pixFlag:
                meta0 = 'position_pixel'
            else:
                meta0 = ''
            if velFlag:
                meta1 = 'velocity_pixel'
            else:
                meta1 = ''
            meta2 = magsys
            meta3 = ('Galaxies (2d sersic profiles) with non-sidereal '
                     'tracking. File produced by ramp_simulator.py')
            meta4 = ('from run using non-sidereal moving target '
                     'list {}.'.format(self.params['simSignals']['movingTargetToTrack']))
            galaxies.meta['comments'] = [meta0, meta1, meta2, meta3, meta4]
            galaxies.write(os.path.join(self.params['Output']['directory'], 'temp_non_sidereal_sersic_sources.list'), format='ascii', overwrite=True)

            #read in the PSF file with centered source
            #wfe = self.params['simSignals']['psfwfe']
            #wfegroup = self.params['simSignals']['psfwfegroup']
            #basename = self.params['simSignals']['psfbasename'] + '_'
            #if wfe == 0:
            #    psfname=basename + self.params['simSignals'][usefilt].lower() + '_zero'
            # else:
            #    psfname=basename + self.params['Readout'][usefilt].lower() + "_" + str(wfe) + "_" + str(wfegroup)

            galaxyCRImage, galaxySegmap = self.makeGalaxyImage('temp_non_sidereal_sersic_sources.list', self.centerpsf)
            totalCRList.append(galaxyCRImage)
            totalSegList.append(galaxySegmap)

        if len(extended_rows) > 0:
            extended = targs[extended_rows]

            if pixFlag:
                meta0 = 'position_pixel'
            else:
                meta0 = ''
            if velFlag:
                meta1 = 'velocity_pixel'
            else:
                meta1 = ''
            meta2 = magsys
            meta3 = 'Extended sources with non-sidereal tracking. File produced by ramp_simulator.py'
            meta4 = 'from run using non-sidereal moving target list {}.'.format(self.params['simSignals']['movingTargetToTrack'])
            extended.meta['comments'] = [meta0, meta1, meta2, meta3, meta4]
            extended.write(os.path.join(self.params['Output']['directory'], 'temp_non_sidereal_extended_sources.list'), format='ascii', overwrite=True)

            # read in the PSF file with centered source
            # wfe = self.params['simSignals']['psfwfe']
            # wfegroup = self.params['simSignals']['psfwfegroup']
            # basename = self.params['simSignals']['psfbasename'] + '_'
            # if wfe == 0:
            #    psfname=basename + self.params['simSignals'][usefilt].lower() + '_zero'
            # else:
            #    psfname=basename + self.params['Readout'][usefilt].lower() + "_" + str(wfe) + "_" + str(wfegroup)

            extlist, extstamps = self.getExtendedSourceList('temp_non_sidereal_extended_sources.list')

            # translate the extended source list into an image
            extCRImage, extSegmap = self.makeExtendedSourceImage(extlist, extstamps)

            # if requested, convolve the stamp images with the instrument PSF
            if self.params['simSignals']['PSFConvolveExtended']:
                extCRImage = s1.fftconvolve(extCRImage, self.centerpsf, mode='same')

            totalCRList.append(extCRImage)
            totalSegList.append(extSegmap)

        # Now combine into a final countrate image of non-sidereal sources (that are being tracked)
        if len(totalCRList) > 0:
            totalCRImage = totalCRList[0]
            totalSegmap = totalSegList[0]
            if len(totalCRList) > 1:
                for i in range(1, len(totalCRList)):
                    totalCRImage += totalCRList[i]
                    totalSegmap += totalSegList[i] + i
        else:
            print("No non-sidereal countrate targets produced.")
            print("You shouldn't be here.")
            sys.exit()

        return totalCRImage, totalSegmap, track_ra_vel, track_dec_vel, velFlag

    def addedSignals(self):
        # Generate a signal rate image from input sources
        if not self.params['Output']['grism_source_image']:
            signalimage = np.zeros(self.nominal_dims)
            segmentation_map = np.zeros(self.nominal_dims)
        else:
            xd = np.int(self.nominal_dims[1] * self.coord_adjust['x'])
            yd = np.int(self.nominal_dims[0] * self.coord_adjust['y'])
            signalimage = np.zeros((yd, xd), dtype=np.float)
            segmentation_map = np.zeros((yd, xd))

        # yd, xd = signalimage.shape
        arrayshape = signalimage.shape

        # MASK IMAGE
        # Create a mask so that we don't add signal to masked pixels
        # Initially this includes only the reference pixels
        # Keep the mask image equal to the true subarray size, since this
        # won't be used to make a requested grism source image
        maskimage = np.zeros((self.ffsize, self.ffsize), dtype=np.int)
        maskimage[4:self.ffsize - 4, 4:self.ffsize - 4] = 1.

        # crop the mask to match the requested output array
        if "FULL" not in self.params['Readout']['array_name']:
            maskimage = maskimage[self.subarray_bounds[1]:self.subarray_bounds[3] + 1, \
                                  self.subarray_bounds[0]:self.subarray_bounds[2] + 1]

        # POINT SOURCES
        # Read in the list of point sources to add
        # Adjust point source locations using astrometric distortion
        # Translate magnitudes to counts in a single frame
        if self.runStep['pointsource']:
            pslist = self.getPointSourceList(self.params['simSignals']['pointsource'])

            # translate the point source list into an image
            psfimage, ptsrc_segmap = self.makePointSourceImage(pslist)

            # save the point source image for examination by user
            if self.params['Output']['save_intermediates']:
                psfImageName = self.basename + '_pointSourceRateImage_adu_per_sec.fits'
                h0 = fits.PrimaryHDU(psfimage)
                h1 = fits.ImageHDU(ptsrc_segmap)
                hlist = fits.HDUList([h0, h1])
                hlist.writeto(psfImageName, overwrite=True)
                # ptsrc_seg_file = psfImageName[0:-5] + '_segmap.fits'
                # self.saveSingleFits(psfimage, psfImageName)
                print("Point source image and segmap saved as {}".format(psfImageName))
                # self.saveSingleFits(ptsrc_segmap, ptsrc_seg_file)
                # print("Point source segmentation map saved as {}".format(ptsrc_seg_file))

            # Add the point source image to the overall image
            signalimage = signalimage + psfimage
            segmentation_map += ptsrc_segmap

        # Simulated galaxies
        # Read in the list of galaxy positions/magnitudes to simulate
        # and create a countrate image of those galaxies.
        if self.runStep['galaxies']:
            galaxyCRImage, galaxy_segmap = self.makeGalaxyImage(self.params['simSignals']['galaxyListFile'],
                                                                self.centerpsf)

            # Check segmentation map values. If the index numbers overlap
            # between point sources and galaxies, then bump up the values
            # in the galaxy list, and tell the user
            #mingalseg = np.min(galaxy_segmap > 0)
            #maxseg = np.max(segmentation_map)
            #if mingalseg < maxseg:
            #    diff = np.int(maxseg - mingalseg)
            #    print("WARNING: index numbers in {} overlap".format(self.params['simSignals']['galaxyListFile']))
            #    print("with those from {}".format(self.params['simSignals']['pointsource']))
            #    print("Adding {} to the galaxy object indexes.".format(diff + 1))
            #    galaxy_segmap[galaxy_segmap > 0] += (diff + 1)

            # Add galaxy segmentation map to the master copy
            segmentation_map += galaxy_segmap

            # save the galaxy image for examination by the user
            if self.params['Output']['save_intermediates'] == True:
                galImageName = self.basename + '_galaxyRateImage_adu_per_sec.fits'
                h0 = fits.PrimaryHDU(galaxyCRImage)
                h1 = fits.ImageHDU(galaxy_segmap)
                hlist = fits.HDUList([h0, h1])
                hlist.writeto(galImageName, overwrite=True)
                # self.saveSingleFits(galaxyCRImage, galImageName)
                print("Simulated galaxy image and segmap saved as {}".format(galImageName))

            # add the galaxy image to the signalimage
            signalimage = signalimage + galaxyCRImage

        # read in extended signal image and add the image to the overall image
        if self.runStep['extendedsource']:
            extlist, extstamps = self.getExtendedSourceList(self.params['simSignals']['extended'])

            # translate the extended source list into an image
            extimage, ext_segmap = self.makeExtendedSourceImage(extlist, extstamps)

            # Check segmentation map values. If the index numbers overlap
            # between master copy and extended sources, then bump up the values
            # in the extended source list, and tell the user
            #minextseg = np.min(ext_segmap > 0)
            #maxseg = np.max(segmentation_map)
            #if minextseg < maxseg:
            #    diff = maxseg - minextseg
            #    print("WARNING: index numbers in {} overlap".format(self.params['simSignals']['extended']))
            #    print("with those from previously added sources.")
            #    print("Adding {} to the extended object indexes.".format(diff + 1))
            #    ext_segmap[ext_segmap > 0] += (diff + 1)

            # Add galaxy segmentation map to the master copy
            segmentation_map += ext_segmap

            # Save extended source image and segmap
            if self.params['Output']['save_intermediates'] == True:
                extImageName = self.basename + '_extendedObject_adu_per_sec.fits'
                h0 = fits.PrimaryHDU(extimage)
                h1 = fits.ImageHDU(ext_segmap)
                hlist = fits.HDUList([h0, h1])
                hlist.writeto(extImageName, overwrite=True)
                print("Extended object image and segmap saved as {}".format(extImageName))

            #h0 = fits.PrimaryHDU(ptsrc_segmap)
            #h1 = fits.ImageHDU(galaxy_segmap)
            #h2 = fits.ImageHDU(ext_segmap)
            #hl = fits.HDUList([h0, h1, h2])
            #hl.writeto('segmaps.fits')
            #stop

            #convolution now done inside makeextendedsourceimage
            #if requested, convolve the stamp images with the NIRCam PSF
            #if self.params['simSignals']['PSFConvolveExtended']:
            #    extimage = s1.fftconvolve(extimage, self.centerpsf, mode='same')

            # add the extended image to the synthetic signal rate image
            signalimage = signalimage + extimage

        # ZODIACAL LIGHT
        if self.runStep['zodiacal']:
            #zodiangle = self.eclipticangle() - self.params['Telescope']['rotation']
            zodiangle = self.params['Telescope']['rotation']
            zodiacalimage, zodiacalheader = self.getImage(self.params['simSignals']['zodiacal'],
                                                          arrayshape, True,
                                                          zodiangle,
                                                          arrayshape / 2)
            signalimage = signalimage + zodiacalimage * self.params['simSignals']['zodiscale']

        # SCATTERED LIGHT - no rotation here.
        if self.runStep['scattered']:
            scatteredimage, scatteredheader = self.getImage(self.params['simSignals']['scattered'],
                                                            arrayshape, False,
                                                            0.0, arrayshape / 2)
            signalimage = signalimage + scatteredimage * self.params['simSignals']['scatteredscale']

        # CONSTANT BACKGROUND
        signalimage = signalimage + self.params['simSignals']['bkgdrate']

        # Save the image containing all of the added sources from the 'sky'
        # if self.params['Output']['save_intermediates'] == True:
        #    sourcesImageName = self.params['Output']['file'][0:-5] + '_AddedSourcesRateImage_adu_per_sec.fits'
        #    self.saveSingleFits(signalimage, sourcesImageName)
        #    print("Image of added sources from the 'sky' saved as {}".format(sourcesImageName))

        # Save the final rate image of added signals
        if self.params['Output']['save_intermediates']:
            # rateImageName = self.params['Output']['file'][0:-5] + '_AddedSourcesPlusDetectorEffectsRateImage_adu_per_sec.fits'
            rateImageName = self.basename + '_AddedSources_adu_per_sec.fits'
            self.saveSingleFits(signalimage, rateImageName)
            print("Signal rate image of all added sources saved as {}".format(rateImageName))

        return signalimage, segmentation_map

    def getDistortionCoefficients(self, table, from_sys, to_sys, aperture):
        '''from the table of distortion coefficients, get the coeffs that correspond
        to the requested transformation and return as a list for x and another for y
        '''
        match = table['AperName'] == aperture
        if np.any(match) == False:
            raise ValueError("Aperture name {} not found in input CSV file.".format(aperture))

        row = table[match]

        if ((from_sys == 'science') & (to_sys == 'ideal')):
            label = 'Sci2Idl'
        elif ((from_sys == 'ideal') & (to_sys == 'science')):
            label = 'Idl2Sci'
        else:
            raise ValueError(("WARNING: from_sys of {} and to_sys of {} not "
                              "a valid transformation.".format(from_sys, to_sys)))

        # get the coefficients, return as list
        X_cols = [c for c in row.colnames if label + 'X' in c]
        Y_cols = [c for c in row.colnames if label + 'Y' in c]
        x_coeffs = [row[c].data[0] for c in X_cols]
        y_coeffs = [row[c].data[0] for c in Y_cols]

        # Strip off masked coefficients, where the column exists but there
        # is no corresponding coefficient in the SIAF
        x_coeffs = [c for c in x_coeffs if np.isfinite(c)]
        y_coeffs = [c for c in y_coeffs if np.isfinite(c)]
        #x_coeffs = [c if np.isfinite(c) else 0. for c in x_coeffs]
        #y_coeffs = [c if np.isfinite(c) else 0. for c in y_coeffs]

        # Also get the V2, V3 values of the reference pixel
        v2ref = row['V2Ref'].data[0]
        v3ref = row['V3Ref'].data[0]

        # Get parity and V3 Y angle info
        parity = row['VIdlParity'].data[0]
        yang = row['V3IdlYAngle'].data[0]
        v3scixang = row['V3SciXAngle'].data[0]

        # Get pixel scale info - not used but needs to be in output
        xsciscale = row['XSciScale'].data[0]
        ysciscale = row['YSciScale'].data[0]

        return x_coeffs, y_coeffs, v2ref, v3ref, parity, yang, xsciscale, ysciscale, v3scixang

    def getPointSourceList(self, filename):
        # read in the list of point sources to add, and adjust the
        # provided positions for astrometric distortion

        # find the array sizes of the PSF files in the library. Assume they are all the same.
        # We want the distance from the PSF peak to the edge, assuming the peak is centered
        if self.params['simSignals']['psfwfe'] != 0:
            numstr = str(self.params['simSignals']['psfwfe'])
        else:
            numstr = 'zero'
        #psflibfiles = glob.glob(self.params['simSignals']['psfpath'] + '*')
        psflibfiles = glob.glob(os.path.join(self.params['simSignals']['psfpath'], '*.fits'))

        # If a PSF library is specified, then just get the dimensions from one of the files
        if self.params['simSignals']['psfpath'] != None:
            h = fits.open(psflibfiles[0])
            edgex = h[0].header['NAXIS1'] / 2 - 1
            edgey = h[0].header['NAXIS2'] / 2 - 1
            self.psfhalfwidth = np.array([edgex, edgey])
            h.close()
        else:
            # if no PSF library is specified, then webbpsf will be creating the PSF on the
            # fly. In this case, we assume webbpsf's default output size of 301x301 pixels?
            edgex = int(301 / 2)
            edgey = int(301 / 2)
            print("INFO: no PSF library specified, but point sources are to be added to")
            print("the output. PSFs will be generated by WebbPSF on the fly")
            raise NotImplementedError("Not yet implemented.")

        pointSourceList = Table(names=('index', 'pixelx', 'pixely', 'RA', 'Dec', 'RA_degrees', 'Dec_degrees', 'magnitude', 'countrate_e/s', 'counts_per_frame_e'), dtype=('i', 'f', 'f', 'S14', 'S14', 'f', 'f', 'f', 'f', 'f'))

        try:
            lines, pixelflag, magsys = self.readPointSourceFile(filename)
            if pixelflag:
                print("Point source list input positions assumed to be in units of pixels.")
            else:
                print("Point list input positions assumed to be in units of RA and Dec.")
        except:
            raise NameError("WARNING: Unable to open the point source list file {}".format(filename))

        # File to save adjusted point source locations
        psfile = self.params['Output']['file'][0:-5] + '_pointsources.list'
        pslist = open(psfile, 'w')

        # If the input catalog has an index column
        # use that, otherwise add one
        if 'index' in lines.colnames:
            print('Using point source catalog index numbers')
            indexes = lines['index']
        else:
            print('No point source catalog index numbers. Adding to output: {}.'.format(psfile))
            indexes = np.arange(1, len(lines['x_or_RA']) + 1)
        # Make sure there is no 0th object
        if np.min(indexes) == 0:
            indexes += 1
        # Make sure the index numbers don't overlap with any
        # sources already present. Increment the maxindex
        # value.
        if np.min(indexes) <= self.maxindex:
            indexes += self.maxindex
        self.maxindex = np.max(indexes)
        print("After point sources, max index is {}".format(self.maxindex))

        dtor = math.radians(1.)
        nx = (self.subarray_bounds[2] - self.subarray_bounds[0]) + 1
        ny = (self.subarray_bounds[3] - self.subarray_bounds[1]) + 1
        xc = (self.subarray_bounds[2] + self.subarray_bounds[0]) / 2.
        yc = (self.subarray_bounds[3] + self.subarray_bounds[1]) / 2.

        # Location of the subarray's reference pixel.
        xrefpix = self.refpix_pos['x']
        yrefpix = self.refpix_pos['y']

        # center positions, sub-array sizes in pixels
        # now offset the field center to array center for astrometric distortion corrections
        coord_transform = None
        if self.runStep['astrometric']:

            # Read in the CRDS-format distortion reference file
            with AsdfFile.open(self.params['Reffiles']['astrometric']) as dist_file:
                coord_transform = dist_file.tree['model']

        # Using the requested RA, Dec of the reference pixel, along with the
        # V2, V3 of the reference pixel, and the requested roll angle of the telescope
        # create a matrix that can be used to translate between V2, V3 and RA, Dec
        # for any pixel.
        # v2, v3 need to be in arcsec, and RA, Dec, and roll all need to be in degrees
        attitude_matrix = self.getAttitudeMatrix()

        #Define the min and max source locations (in pixels) that fall onto the subarray
        #Include the effects of a requested grism_direct image, and also keep sources that
        #will only partially fall on the subarray
        #pixel coords here can still be negative and kept if the grism image is being made

        # First, coord limits for just the subarray
        miny = 0
        maxy = self.subarray_bounds[3] - self.subarray_bounds[1]
        minx = 0
        maxx = self.subarray_bounds[2] - self.subarray_bounds[0]

        # Expand the limits if a grism direct image is being made
        if self.params['Output']['grism_source_image']:
            extrapixy = np.int((maxy + 1)/2 * (self.coord_adjust['y'] - 1.))
            miny -= extrapixy
            maxy += extrapixy
            extrapixx = np.int((maxx + 1)/2 * (self.coord_adjust['x'] - 1.))
            minx -= extrapixx
            maxx += extrapixx

        # Now, expand the dimensions again to include point
        # sources that fall only partially on the subarray
        miny -= edgey
        maxy += edgey
        minx -= edgex
        maxx += edgex

        # Write out the RA and Dec of the field center to the output file
        # Also write out column headers to prepare for source list
        pslist.write("# Field center (degrees): %13.8f %14.8f y axis rotation angle (degrees): %f  image size: %4.4d %4.4d\n" % (self.ra, self.dec, self.params['Telescope']['rotation'], nx, ny))
        pslist.write('#\n')
        pslist.write("#    Index   RA_(hh:mm:ss)   DEC_(dd:mm:ss)   RA_degrees      DEC_degrees     pixel_x   pixel_y    magnitude   counts/sec    counts/frame\n")

        start_time = time.time()
        times = []
        # Loop over input lines in the source list
        for index, values in zip(indexes, lines):
            # try:
            #line below (if 1>0) used to keep the block
            # of code below at correct indent for the try: above
            # the try: is commented out for code testing.
            #if 1 > 0:
<<<<<<< HEAD
                # Warn user of how long this calcuation might take...
                if index < 100:
                    elapsed_time = time.time() - start_time
                    times.append(elapsed_time)
                    start_time = time.time()
                elif index == 100:
                    avg_time = np.mean(times)
                    total_time = len(indexes) * avg_time
                    print(("Expected time to process {} sources: {:.2f} seconds "
                           "({:.2f} minutes)".format(len(indexes), total_time, total_time/60)))
=======
>>>>>>> 07f65ad0

            # Warn user of how long this calcuation might take...
            if index < 100:
                elapsed_time = time.time() - start_time
                times.append(elapsed_time)
                start_time = time.time()
            elif index == 100:
                avg_time = np.mean(times)
                total_time = len(indexes) * avg_time
                print('Expected time to process {} sources: {:.2f} seconds ({:.2f} minutes)'.format(len(indexes), total_time, total_time/60))

            try:
                entry0 = float(values['x_or_RA'])
                entry1 = float(values['y_or_Dec'])
                if not pixelflag:
<<<<<<< HEAD
                    
                    # If distortion is to be included - either with or without the full set of coordinate
                    # translation coefficients
                    if self.runStep['astrometric']:
                        pixelx, pixely = self.RADecToXY_astrometric(ra, dec, attitude_matrix, coord_transform)
                    else:
                        # No distortion at all - "manual mode"
                        pixelx, pixely = self.RADecToXY_manual(ra, dec)
=======
                    ra_str, dec_str = self.makePos(entry0, entry1)
                    ra = entry0
                    dec = entry1
            except:
                # if inputs can't be converted to floats, then
                # assume we have RA/Dec strings. Convert to floats.
                ra_str = values['x_or_RA']
                dec_str = values['y_or_Dec']
                ra, dec = self.parseRADec(ra_str, dec_str)

            # Case where point source list entries are given with RA and Dec
            if not pixelflag:
>>>>>>> 07f65ad0

                # If distortion is to be included - either with or without the full set of coordinate
                # translation coefficients
                if self.runStep['astrometric']:
                    pixelx, pixely = self.RADecToXY_astrometric(ra, dec, attitude_matrix, coord_transform)
                else:
                    # No distortion at all - "manual mode"
                    pixelx, pixely = self.RADecToXY_manual(ra, dec)

            else:
                # Case where the point source list entry locations are given in units of pixels
                # In this case we have the source position, and RA/Dec are calculated only so
                # they can be written out into the output source list file.

                # Assume that the input x and y values are coordinate values
                # WITHIN THE SPECIFIED SUBARRAY. So for example, a source in the file
                # at 0, 0 when you are making a SUB160 ramp will fall on the lower left
                # corner of the SUB160 subarray, NOT the lower left corner of the full
                # frame.

                pixelx = entry0
                pixely = entry1

                ra, dec, ra_str, dec_str = self.XYToRADec(pixelx, pixely, attitude_matrix, coord_transform)


<<<<<<< HEAD
                if pixely > miny and pixely < maxy and pixelx > minx and pixelx < maxx:
                    # set up an entry for the output table
                    entry = [index, pixelx, pixely, ra_str, dec_str, ra, dec, mag]
=======
            # Get the input magnitude of the point source
            mag = float(values['magnitude'])

            if pixely > miny and pixely < maxy and pixelx > minx and pixelx < maxx:
>>>>>>> 07f65ad0

                # set up an entry for the output table
                entry = [index, pixelx, pixely, ra_str, dec_str, ra, dec, mag]

                # translate magnitudes to countrate
                # scale = 10.**(0.4*(15.0-mag))

                # get the countrate that corresponds to a 15th magnitude star for this filter
                # if self.params['Readout']['pupil'][0].upper() == 'F':
                #    usefilt = 'pupil'
                # else:
                #    usefilt = 'filter'
                # cval = self.countvalues[self.params['Readout'][usefilt]]
                #
                # DEAL WITH THIS LATER, ONCE PYSYNPHOT IS INCLUDED WITH PIPELINE DIST?
                # if cval == 0:
                #    print("Countrate value for {} is zero in {}.".format(self.params['Readout'][usefilt], self.parameters['phot_file']))
                #    print("Eventually attempting to calculate value using pysynphot.")
                #    print("but pysynphot is not present in jwst build 6, so pushing off to later...")
                #    sys.exit()
                #    cval = self.findCountrate(self.params['Readout'][usefilt])
                #
                # translate to counts in single frame at requested array size
                # framecounts = scale*cval*self.frametime
                # countrate = scale*cval

                # Calculate the countrate for the source
                countrate = self.mag_to_countrate(magsys, mag, photfnu=self.photfnu, photflam=self.photflam)
                framecounts = countrate * self.frametime

                # add the countrate and the counts per frame to pointSourceList
                # since they will be used in future calculations
                entry.append(countrate)
                entry.append(framecounts)

                # add the good point source, including location and counts, to the pointSourceList
                pointSourceList.add_row(entry)

<<<<<<< HEAD
                    # write out positions, distances, and counts to the output file
                    pslist.write("%i %s %s %14.8f %14.8f %9.3f %9.3f  %9.3f  %13.6e   %13.6e\n" % (index, ra_str, dec_str, ra, dec, pixelx, pixely, mag, countrate, framecounts))
            except:
                pass
=======
                # write out positions, distances, and counts to the output file
                pslist.write("%i %s %s %14.8f %14.8f %9.3f %9.3f  %9.3f  %13.6e   %13.6e\n" % (index, ra_str, dec_str, ra, dec, pixelx, pixely, mag, countrate, framecounts))

>>>>>>> 07f65ad0
        self.n_pointsources = len(pointSourceList)
        print("Number of point sources found within the requested aperture: {}".format(self.n_pointsources))
        # close the output file
        pslist.close()

        # If no good point sources were found in the requested array, alert the user
        if len(pointSourceList) < 1:
            print("INFO: no point sources within the requested array.")
            # print("The point source image option is being turned off")
            # self.runStep['pointsource']=False
            # if self.runStep['extendedsource'] == False and self.runStep['cosmicray'] == False:
            #    print("Error: no input point sources, extended image, nor cosmic rays specified")
            #    print("Exiting...")
            #    sys.exit()

        return pointSourceList

    def makePointSourceImage(self, pointSources):
        srcimage_height, srcimage_width = np.array(self.nominal_dims)

        # offset that needs to be applied to the x, y positions of the
        # source list to account for case where we make a point
        # source image that is extra-large, to be used as a grism
        # direct image
        deltax = 0
        deltay = 0

        newdimsx = np.int(srcimage_width * self.coord_adjust['x'])
        newdimsy = np.int(srcimage_height * self.coord_adjust['y'])
        deltax = self.coord_adjust['xoffset']
        deltay = self.coord_adjust['yoffset']
        dims = np.array([newdimsy, newdimsx])

        # create the empty image
        psfimage = np.zeros((srcimage_height, srcimage_width))

        # create empty segmentation map
        seg = segmap.SegMap()
        seg.xdim = newdimsx
        seg.ydim = newdimsy
        seg.initialize_map()

        # Loop over the entries in the point source list
        interval = self.params['simSignals']['psfpixfrac']
        numperpix = int(1. / interval)
        for entry in pointSources:
            # adjust x, y position if the grism output image is requested
            xpos = entry['pixelx'] + deltax
            ypos = entry['pixely'] + deltay

            # desired counts per second in the point source
            counts = entry['countrate_e/s']  # / self.frametime

            # find sub-pixel offsets in position from the center of the pixel
            xoff = math.floor(xpos)
            yoff = math.floor(ypos)
            xfract = abs(xpos - xoff)
            yfract = abs(ypos - yoff)

            # Now we need to determine the proper PSF
            # file to read in from the library
            # This depends on the sub-pixel offsets above
            #a = round(interval * int(numperpix*xfract + 0.5) - 0.5, 1)
            #b = round(interval * int(numperpix*yfract + 0.5) - 0.5, 1)
            a = round(interval * int(numperpix * xfract + 0.5) - 0.5, 2)
            b = round(interval * int(numperpix * yfract + 0.5) - 0.5, 2)

            if a < 0:
                astr = str(a)[0:5]
            else:
                astr = str(a)[0:4]
            if b < 0:
                bstr = str(b)[0:5]
            else:
                bstr = str(b)[0:4]

            if astr == "0.0":
                astr = "0.00"
            if bstr == "0.0":
                bstr = "0.00"

            # generate the psf file name based on the center of the point source
            # in units of fraction of a pixel
            frag = astr + '_' + bstr
            frag = frag.replace('-', 'm')
            frag = frag.replace('.', 'p')

            # now create the PSF image. If no PSF library is supplied
            # then webbpsf will be called to create a PSF. In that case, return
            # zeros right now for the PSF

            # if self.params['Output']['Proposal_category'] == 'COM':
            #     webbpsfimage = get_psf.create_commissioning_psf(self.params)

            if self.params['simSignals']['psfpath'] is None:
                webbpsfimage = self.psfimages
            else:
                # case where PSF library location is specified.
                # Read in the appropriate PSF file
                try:
                    psffn = self.psfname + '_' + frag + '.fits'
                    local = os.path.isfile(psffn)
                    if local:
                        webbpsfimage = fits.getdata(psffn)
                    else:
                        raise FileNotFoundError("PSF file {} not found.".format(psffn))
                except:
                    print("ERROR: Could not load PSF file {} from library".format(psffn))
                    sys.exit()

            # Normalize the total signal in the PSF as read in
            totalsignal = np.sum(webbpsfimage)
            webbpsfimage /= totalsignal
                    
            # Extract the appropriate subarray from the PSF image if necessary
            # Assume that the brightest pixel corresponds to the peak of the psf
            y_psfpeak, x_psfpeak = np.where(webbpsfimage == np.max(webbpsfimage))
            y_psfpeak = y_psfpeak[0]
            x_psfpeak = x_psfpeak[0]

            psf_height, psf_width = webbpsfimage.shape
            x_ondetector = int(xoff)
            y_ondetector = int(yoff)

            # Calculate the indices where the PSF stamp will go on the detector image
            x_det_min = max(x_ondetector - x_psfpeak, 0)
            x_det_max = min(x_ondetector + 1 + x_psfpeak, srcimage_height)  # Does this assume that the psf is at the center of the psf image?
            y_det_min = max(y_ondetector - y_psfpeak, 0)
            y_det_max = min(y_ondetector + 1 + y_psfpeak, srcimage_width)  # Does this assume that the psf is at the center of the psf image?

            # Calculate the portion of the PSF stamp that will go on the detector image
            x_psf_min = x_psfpeak - (x_ondetector - x_det_min)
            x_psf_max = x_psfpeak + (x_det_max - x_ondetector)
            y_psf_min = y_psfpeak - (y_ondetector - y_det_min)
            y_psf_max = y_psfpeak + (y_det_max - y_ondetector)

            # if the cutout for the psf is larger than
            # the psf array, truncate it, along with the array
            # in the source image where it will be placed
            if y_psf_max > psf_height:
                y_psf_max = psf_height
                y_det_max = y_det_min + (y_psf_max - y_psf_min)

            if x_psf_max > psf_width:
                x_psf_max = psf_width
                x_det_max = x_det_min + (x_psf_max - x_psf_min)

            # At this point coordinates are in the final output array coordinate system, so there
            # should be no negative values, nor values larger than the output array size
            if any(i < 0 for i in [x_det_min, y_det_min, x_psf_min, y_psf_min]):
                print(x_det_min, y_det_min, x_psf_min, y_psf_min)
                print('bad low')
            if y_det_max > (srcimage_height + 1) or x_det_max > (srcimage_width + 1) or \
               y_psf_max > (psf_height + 1) or x_psf_max > (psf_width + 1):
                print(x_det_max, y_det_max, x_psf_max, y_psf_max)
                print('bad high')

            try:
                # Finally, add the PSF to the source image
                psfimage[y_det_min:y_det_max, x_det_min:x_det_max] += \
                    webbpsfimage[y_psf_min:y_psf_max, x_psf_min:x_psf_max] * counts

                # Divide readnoise by 100 sec, which is a 10 group RAPID ramp?
                noiseval = self.single_ron / 100. + self.params['simSignals']['bkgdrate']
                if self.params['Inst']['mode'].lower() in ['wfss','ts_wfss']:
                    noiseval += self.grism_background
                seg.add_object_noise(webbpsfimage[y_psf_min:y_psf_max, x_psf_min:x_psf_max] * counts,
                                     y_det_min, x_det_min, entry['index'], noiseval)
            except:
                # In here we catch sources that are off the edge
                # of the detector. These may not necessarily be caught in
                # getpointsourcelist because if the PSF is not centered
                # in the webbpsf stamp, then the area to be pulled from
                # the stamp may shift off of the detector.
                pass

        return psfimage, seg.segmap

    def cropPSF(self, psf):
        '''take an array containing a psf and crop it such that the brightest
        pixel is in the center of the array'''
        nyshift, nxshift = np.where(psf == np.max(psf))
        nyshift = nyshift[0]
        nxshift = nxshift[0]
        py, px = psf.shape

        xl = nxshift - 0
        xr = px - nxshift - 1
        if xl <= xr:
            xdist = xl
        if xr < xl:
            xdist = xr

        yl = nyshift - 0
        yr = py - nyshift - 1
        if yl <= yr:
            ydist = yl
        if yr < yl:
            ydist = yr

        return psf[nyshift - ydist:nyshift + ydist + 1, nxshift - xdist:nxshift + xdist + 1]

    def readPointSourceFile(self, filename):
        # Read in the point source list
        try:
            gtab = ascii.read(filename)
            # Look at the header lines to see if inputs
            # are in units of pixels or RA, Dec
            pflag = False
            try:
                if 'position_pixels' in gtab.meta['comments'][0:4]:
                    pflag = True
            except:
                pass
            # Check to see if magnitude system is specified
            # in the comments. If not default to AB mag
            msys = 'abmag'
            if 'mag' in gtab.meta['comments'][0:4]:
                msys = [l for l in gtab.meta['comments'][0:4] if 'mag' in l][0]
                msys = msys.lower()

        except:
            print("WARNING: Unable to open the source list file {}".format(filename))
            sys.exit()

        return gtab, pflag, msys

    def getAttitudeMatrix(self):
        # create an attitude_matrix from the distortion reference file model and other info
        # calculate a local roll angle for the aperture
        self.local_roll = set_telescope_pointing.compute_local_roll(self.params['Telescope']['rotation'], self.ra, self.dec, self.v2_ref, self.v3_ref)
        # create attitude_matrix
        attitude_matrix = rotations.attitude(self.refpix_pos['v2'], self.refpix_pos['v3'], self.ra, self.dec, self.local_roll)
        return attitude_matrix

    def makePos(self, alpha1, delta1):
        # given a numerical RA/Dec pair, convert to string
        # values hh:mm:ss
        if alpha1 < 0.:
            alpha1 = alpha1 + 360.
        if delta1 < 0.:
            sign = "-"
            d1 = abs(delta1)
        else:
            sign = " + "
            d1 = delta1
        decd = int(d1)
        value = 60. * (d1 - float(decd))
        decm = int(value)
        decs = 60. * (value - decm)
        a1 = alpha1/15.0
        radeg = int(a1)
        value = 60. * (a1 - radeg)
        ramin = int(value)
        rasec = 60. * (value - ramin)
        alpha2 = "%2.2d:%2.2d:%7.4f" % (radeg, ramin, rasec)
        delta2 = "%1s%2.2d:%2.2d:%7.4f" % (sign, decd, decm, decs)
        alpha2 = alpha2.replace(" ", "0")
        delta2 = delta2.replace(" ", "0")
        return alpha2, delta2

    def parseRADec(self, rastr, decstr):
        # convert the input RA and Dec strings to floats
        try:
            rastr = rastr.lower()
            rastr = rastr.replace("h", ":")
            rastr = rastr.replace("m", ":")
            rastr = rastr.replace("s", "")
            decstr = decstr.lower()
            decstr = decstr.replace("d", ":")
            decstr = decstr.replace("m", ":")
            decstr = decstr.replace("s", "")

            values = rastr.split(":")
            ra0 = 15.*(int(values[0]) + int(values[1])/60. + float(values[2])/3600.)

            values = decstr.split(":")
            if "-" in values[0]:
                sign = -1
                values[0] = values[0].replace("-", " ")
            else:
                sign =  +1
            dec0 = sign*(int(values[0]) + int(values[1])/60. + float(values[2])/3600.)
            return ra0, dec0
        except:
            raise ValueError("Error parsing RA, Dec strings: {} {}".format(rastr, decstr))

    def RADecToXY_astrometric(self, ra, dec, attitude_matrix, coord_transform):
        # Translate backwards, RA, Dec to V2, V3
        pixelv2, pixelv3 = rotations.getv2v3(attitude_matrix, ra, dec)

        if self.runStep['distortion_coeffs']:
            # If the full set of distortion coefficients are provided, then
            # use those to make the exact transformation from the 'ideal'
            # to 'science' coordinate systems

            # Now V2, V3 to undistorted angular distance from the reference pixel
            xidl = self.v2v32idlx(pixelv2 - self.v2_ref, pixelv3 - self.v3_ref)
            yidl = self.v2v32idly(pixelv2 - self.v2_ref, pixelv3 - self.v3_ref)

            # Finally, undistorted distances to distorted pixel values
            ncoeff = len(self.x_sci2idl)
            if ncoeff == 21:
                polynomial_order = 5
            elif ncoeff == 15:
                polynomial_order = 4
            elif ncoeff == 10:
                polynomial_order = 3
            else:
                raise ValueError(("WARNING: {} science to ideal coefficients read in from "
                                  "SIAF. Not sure what polynomial order this corresponds to."
                                  .format(ncoeff)))

            deltapixelx, deltapixely, err, iter = polynomial.invert(self.x_sci2idl, self.y_sci2idl,
                                                                    xidl, yidl, polynomial_order)
            pixelx = deltapixelx + self.refpix_pos['x']
            pixely = deltapixely + self.refpix_pos['y']

        else:
            # If the full set of distortion coefficients are not provided,
            # then we fall back to the coordinate transform provided by the
            # distortion reference file. These results are not exact, and
            # become less accurate the farther the source is from the center
            # of the detector. Results can be incorrect by ~20 pixels in the
            # corners of the detector.

            # Now go backwards from V2, V3 to distorted pixels
            # deltapixelx, deltapixely = coord_transform.inverse(pixelv2-self.refpix_pos['v2'], pixelv3-self.refpix_pos['v3'])
            pixelx, pixely = coord_transform.inverse(pixelv2, pixelv3)

        return pixelx, pixely

    def RADecToXY_manual(self, ra, dec):
        # In this case, the sources are provided as an RA, Dec list,
        # but no astrometry information is provided. So assume an average
        # pixel scale and calculate the pixel position of the source from that.
        # This obviously does not include distortion, and is kind of a last
        # resort.
        ra_source = ra * 3600.
        dec_source = dec * 3600.

        dist_between, deltaang = self.dist([self.ra, self.dec], [ra_source, dec_source])

        # Now translate to deltax and deltay if the
        # position angle is non-zero
        tot_ang = deltaang + (0. - self.params['Telescope']['rotation'] * np.pi / 180.)

        deltax = dist_between * np.sin(tot_ang) / self.pixscale[0]
        deltay = dist_between * np.cos(tot_ang) / self.pixscale[0]

        pixelx = self.refpix_pos['x'] + deltax
        pixely = self.refpix_pos['y'] + deltay

        return pixelx, pixely

    def XYToRADec(self, pixelx, pixely, attitude_matrix, coord_transform):
        # Translate a given x, y location on the detector
        # to RA, Dec

        # If distortion is to be included
        # if self.runStep['astrometric']:
        if coord_transform is not None:
            # Transform distorted pixels to V2, V3
            # deltav2, deltav3 = coord_transform(pixelx-self.refpix_pos['x'], pixely-self.refpix_pos['y'])
            # pixelv2 = deltav2 + self.refpix_pos['v2']
            # pixelv3 = deltav3 + self.refpix_pos['v3']
            pixelv2, pixelv3 = coord_transform(pixelx, pixely)

            # Now translate V2, V3 to RA, Dec
            ra, dec = rotations.pointing(attitude_matrix, pixelv2, pixelv3)

        else:
            # Without including distortion.
            # Fall back to "manual" calculations
            dist_between = np.sqrt((pixelx - self.refpix_pos['x'])**2 + (pixely - self.refpix_pos['y'])**2)
            deltaang = np.arctan2(pixely, pixelx)

            tot_ang = deltaang + (self.parms['Telescope']['rotation'] * np.pi / 180.)

            deltara = dist_between * np.sin(tot_ang) / self.pixoscale[0]
            deltadec = dist_between * np.cos(tot_ang) / self.pixscale[0]

            ra = self.ra + deltara
            dec = self.dec + deltadec

        # Translate the RA/Dec floats to strings
        ra_str, dec_str = self.makePos(ra, dec)

        return ra, dec, ra_str, dec_str

    def readGalaxyFile(self, filename):
        # Read in the galaxy source list
        try:
            # read table
            gtab = ascii.read(filename)

            # Look at the header lines to see if inputs
            # are in units of pixels or RA, Dec
            pflag = False
            rpflag = False
            try:
                if 'position_pixel' in gtab.meta['comments'][0:4]:
                    pflag = True
            except:
                pass
            try:
                if 'radius_pixel' in gtab.meta['comments'][0:4]:
                    rpflag = True
            except:
                pass
            # Check to see if magnitude system is specified in the comments
            # If not assume AB mags
            msys = 'abmag'
            if 'mag' in gtab.meta['comments'][0:4]:
                msys = [l for l in gtab.meta['comments'][0:4] if 'mag' in l][0]

        except:
            print("WARNING: Unable to open the galaxy source list file {}".format(filename))
            sys.exit()

        return gtab, pflag, rpflag, msys


    def filterGalaxyList(self, galaxylist, pixelflag, radiusflag, magsystem):
        # given a list of galaxies (location, size, orientation, magnitude)
        # keep only those which will fall fully or partially on the output array

        filteredList = Table(names=('index', 'pixelx', 'pixely', 'RA', 'Dec',
                                    'RA_degrees', 'Dec_degrees', 'V2', 'V3',
                                    'radius', 'ellipticity', 'pos_angle',
                                    'sersic_index', 'magnitude', 'countrate_e/s',
                                    'counts_per_frame_e'),
                             dtype=('i', 'f', 'f', 'S14', 'S14', 'f', 'f', 'f',
                                    'f', 'f', 'f', 'f', 'f', 'f', 'f', 'f'))

        #each entry in galaxylist is:
        #index x_or_RA  y_or_Dec  radius  ellipticity  pos_angle  sersic_index  magnitude
        #remember that x/y are interpreted as coordinates in the output subarray
        #NOT full frame coordinates. This is the same as the point source list coords

        # each entry in galaxylist is:
        # x_or_RA  y_or_Dec  radius  ellipticity  pos_angle  sersic_index  magnitude
        # remember that x/y are interpreted as coordinates in the output subarray
        # NOT full frame coordinates. This is the same as the point source list coords

        # First, begin to define the pixel limits beyond which a galaxy will be completely
        # outside of the field of view
        # First, coord limits for just the subarray
        miny = 0
        maxy = self.subarray_bounds[3] - self.subarray_bounds[1]
        minx = 0
        maxx = self.subarray_bounds[2] - self.subarray_bounds[0]
        ny = self.subarray_bounds[3] - self.subarray_bounds[1]
        nx = self.subarray_bounds[2] - self.subarray_bounds[0]

        #Expand the limits if a grism direct image is being made
        if self.params['Output']['grism_source_image'] == True:
            extrapixy = np.int((maxy + 1)/2 * (self.grism_direct_factor - 1.))
            miny -= extrapixy
            maxy += extrapixy
            extrapixx = np.int((maxx + 1)/2 * (self.grism_direct_factor - 1.))
            minx -= extrapixx
            maxx += extrapixx

            nx = np.int(nx * self.grism_direct_factor)
            ny = np.int(ny * self.grism_direct_factor)

        # Create transform matrix for galaxy sources
        # Read in the CRDS-format distortion reference file
        coord_transform = None
        if self.runStep['astrometric']:
            with AsdfFile.open(self.params['Reffiles']['astrometric']) as dist_file:
                coord_transform = dist_file.tree['model']

        # Using the requested RA, Dec of the reference pixel, along with the
        # V2, V3 of the reference pixel, and the requested roll angle of the telescope
        # create a matrix that can be used to translate between V2, V3 and RA, Dec
        # for any pixel
        # v2, v3 need to be in arcsec, and RA, Dec, and roll all need to be in degrees
        # attitude_matrix = rotations.attitude(self.refpix_pos['v2'], self.refpix_pos['v3'], self.ra, self.dec, self.params['Telescope']["rotation"])
        attitude_matrix = self.getAttitudeMatrix()

        # If an index column is present use that, otherwise
        # create one
        if 'index' in galaxylist.colnames:
            indexes = galaxylist['indexes']
        else:
            indexes = np.arange(1, len(galaxylist['radius']) + 1)
        # Make sure there is no 0th object
        if np.min(indexes) == 0:
            indexes += 1
        # Increment the index numbers so that these
        # sources don't overlap with any others already
        # in place
        if np.min(indexes) <= self.maxindex:
            indexes += self.maxindex
        self.maxindex = np.max(indexes)
        print("after galaxies, max index is {}".format(self.maxindex))

        # Loop over galaxy sources
        for index, source in zip(indexes, galaxylist):

            # If galaxy radii are given in units of arcseconds, translate to pixels
            if radiusflag == False:
                source['radius'] /= self.pixscale[0]

            # how many pixels beyond the nominal subarray edges can a source be located and
            # still have it fall partially on the subarray? Galaxy stamps are nominally set to
            # have a length and width equal to 100 times the requested radius.
            edgex = source['radius'] * 100 / 2 - 1
            edgey = source['radius'] * 100 / 2 - 1

            # reset the field of view limits for the size of the current stamp image
            outminy = miny - edgey
            outmaxy = maxy + edgey
            outminx = minx - edgex
            outmaxx = maxx + edgex

            try:
                entry0 = float(source['x_or_RA'])
                entry1 = float(source['y_or_Dec'])
                if not pixelflag:
                    ra_str, dec_str = self.makePos(entry0, entry1)
                    ra = entry0
                    dec = entry1
            except:
                # if inputs can't be converted to floats, then
                # assume we have RA/Dec strings. Convert to floats.
                ra_str = source['x_or_RA']
                dec_str = source['y_or_Dec']
                ra, dec = self.parseRADec(ra_str, dec_str)

            # case where point source list entries are given with RA and Dec
            if not pixelflag:

                # if distortion is to be included
                if self.runStep['astrometric']:
                    pixelx, pixely = self.RADecToXY_astrometric(ra, dec, attitude_matrix, coord_transform)

                else:
                    # No distortion. Fall back to "manual" calculations
                    pixelx, pixely = self.RADecToXY_manual(ra, dec)

            else:
                # case where the point source list entry locations are given in units of pixels
                # In this case we have the source position, and RA/Dec are calculated only so
                # they can be written out into the output source list file.

                # Assume that the input x and y values are coordinate values
                # WITHIN THE SPECIFIED SUBARRAY. So for example, a source in the file
                # at 0, 0 when you are making a SUB160 ramp will fall on the lower left
                # corner of the SUB160 subarray, NOT the lower left corner of the full
                # frame.

                pixelx = entry0
                pixely = entry1

                ra, dec, ra_str, dec_str = self.XYToRADec(pixelx, pixely, attitude_matrix, coord_transform)

            # only keep the source if the peak will fall within the subarray
            if pixely > outminy and pixely < outmaxy and pixelx > outminx and pixelx < outmaxx:

                pixelv2, pixelv3 = rotations.getv2v3(attitude_matrix, ra, dec)
                entry = [index, pixelx, pixely, ra_str, dec_str, ra, dec, pixelv2, pixelv3, source['radius'], source['ellipticity'], source['pos_angle'], source['sersic_index']]

                # Now look at the input magnitude of the point source
                # append the mag and pixel position to the list of ra, dec
                mag = float(source['magnitude'])
                entry.append(mag)

                # translate magnitudes to countrate
                # scale = 10.**(0.4*(15.0-mag))

                # get the countrate that corresponds to a 15th magnitude star for this filter
                # if self.params['Readout']['pupil'][0].upper() == 'F':
                #    usefilt = 'pupil'
                # else:
                #    usefilt = 'filter'
                # cval = self.countvalues[self.params['Readout'][usefilt]]

                # DEAL WITH THIS LATER, ONCE PYSYNPHOT IS INCLUDED WITH PIPELINE DIST?
                # if cval == 0:
                #    print("Countrate value for {} is zero in {}.".format(self.params['Readout'][usefilt], self.parameters['phot_file']))
                #    print("Eventually attempting to calculate value using pysynphot.")
                #    print("but pysynphot is not present in jwst build 6, so pushing off to later...")
                #    sys.exit()
                #    cval = self.findCountrate(self.params['Readout'][usefilt])

                # translate to counts in single frame at requested array size
                # framecounts = scale*cval*self.frametime
                # rate = scale*cval

                # Convert magnitudes to countrate (ADU/sec) and counts per frame
                rate = self.mag_to_countrate(magsystem, mag, photfnu=self.photfnu, photflam=self.photflam)
                framecounts = rate * self.frametime

                # add the countrate and the counts per frame to pointSourceList
                # since they will be used in future calculations
                entry.append(rate)
                entry.append(framecounts)

                # add the good point source, including location and counts, to the pointSourceList
                filteredList.add_row(entry)

        # Write the results to a file
        self.n_galaxies = len(filteredList)
        print(("Number of galaxies found within the requested aperture: {}"
               .format(self.n_galaxies)))

        if self.n_galaxies == 0:
            if self.n_pointsources == 0:
                raise ValueError('No point sources or galaxies found in input catalog; empty seed image would be created.')

        filteredList.meta['comments'] = ["Field center (degrees): %13.8f %14.8f y axis rotation angle (degrees): %f  image size: %4.4d %4.4d\n" % (self.ra,self.dec,self.params['Telescope']['rotation'],nx,ny)]
        filteredOut = self.basename + '_galaxySources.list'
        filteredList.write(filteredOut, format='ascii', overwrite=True)
        return filteredList

    def create_galaxy(self, radius, ellipticity, sersic, posang, totalcounts):
        # given relevent parameters, create a model sersic image with a given radius, eccentricity,
        # position angle, and total counts.

        # create the grid of pixels
        meshmax = np.min([np.int(self.ffsize * self.coord_adjust['y']), radius * 100.])
        x, y = np.meshgrid(np.arange(meshmax), np.arange(meshmax))

        # Center the galaxy in the array
        xc = meshmax / 2
        yc = meshmax / 2

        # Create model
        mod = Sersic2D(amplitude=1, r_eff=radius, n=sersic, x_0=xc, y_0=yc,
                       ellip=ellipticity, theta=posang)

        # Create instance of model
        img = mod(x, y)

        # Check to see if you've cropped too small and there is still significant signal
        # at the edges
        mxedge = np.max(np.array([np.max(img[:,-1]),np.max(img[:,0]),np.max(img[0,:]),np.max(img[-1,:])]))
        if mxedge > 0.001:
            print('Too small!')

        # Scale such that the total number of counts in the galaxy matches the input
        summedcounts = np.sum(img)
        if summedcounts == 0:
            print('in create_galaxy: ', radius, ellipticity, sersic, posang, totalcounts)
        factor = totalcounts / summedcounts
        img = img * factor

        # Crop image down such that it contains 99.95% of the total signal
        img = self.crop_galaxy_stamp(img,0.9995)
        return img

    def crop_galaxy_stamp(self, stamp, threshold):
        """Crop an input stamp image containing a galaxy to a size that
        contains only threshold times the total signal. This is an
        attempt to speed up the simulator a bit, since the galaxy stamp
        images are often very large. Note that galaxy stamp images being
        fed into this function are currently always square.

        Arguments:
        ----------
        stamp -- 2D stamp image of galaxy
        threshold -- fraction of total flux to keep in the cropped image
                      (e.g. 0.999 = 99.9%)

        Returns:
        --------
        cropped image
        """
        totsignal = np.sum(stamp)
        yd, xd = stamp.shape
        mid = np.int(xd / 2)
        for rad in range(mid):
            signal = np.sum(stamp[mid - rad:mid + rad + 1, mid - rad:mid + rad + 1]) / totsignal
            if signal >= threshold:
                return stamp[mid - rad:mid + rad + 1, mid - rad:mid + rad + 1]
        # If we make it all the way through the stamp without
        # hitting the threshold, then return the full stamp image
        return stamp

    def makeGalaxyImage(self, file, psf):
        # Using the entries in the 'simSignals' 'galaxyList' file, create a countrate image
        # of model galaxies (sersic profile)

        # Read in the list of galaxies (positions and magnitides)
        glist, pixflag, radflag, magsys = self.readGalaxyFile(file)
        if pixflag:
            print("Galaxy list input positions assumed to be in units of pixels.")
        else:
            print("Galaxy list input positions assumed to be in units of RA and Dec.")

        if radflag:
            print("Galaxy list input radii assumed to be in units of pixels.")
        else:
            print("Galaxy list input radii assumed to be in units of arcsec.")

        # Extract and save only the entries which will land (fully or partially) on the
        # aperture of the output
        galaxylist = self.filterGalaxyList(glist, pixflag, radflag, magsys)

        # galaxylist is a table with columns:
        # 'pixelx', 'pixely', 'RA', 'Dec', 'RA_degrees', 'Dec_degrees', 'radius', 'ellipticity', 'pos_angle', 'sersic_index', 'magnitude', 'countrate_e/s', 'counts_per_frame_e'

        # final output image
        origyd, origxd = self.nominal_dims
        # origyd, origxd = self.dark.data[0, 0, :, :].shape
        yd = origyd
        xd = origxd

        # expand if a grism source image is being made
        xfact = 1
        yfact = 1
        if self.params['Output']['grism_source_image']:
            # xfact = self.grism_direct_factor
            # yfact = self.grism_direct_factor
            # elif
            yd = np.int(origyd * self.coord_adjust['y'])
            xd = np.int(origxd * self.coord_adjust['x'])

        # create the final galaxy countrate image
        galimage = np.zeros((yd, xd))
        dims = galimage.shape

        # Create corresponding segmentation map
        segmentation = segmap.SegMap()
        segmentation.xdim = xd
        segmentation.ydim = yd
        segmentation.initialize_map()

        # Adjust the coordinate system of the galaxy list if working with a grism direct image output
        deltax = 0
        deltay = 0
        if self.params['Output']['grism_source_image']:
            deltax = np.int((dims[1] - origxd) / 2)
            deltay = np.int((dims[0] - origyd) / 2)

        # create attitude matrix so we can calculate the North->V3 angle for
        # each galaxy
        attitude_matrix = self.getAttitudeMatrix()

        # For each entry, create an image, and place it onto the final output image
        for entry in galaxylist:

            # Get position angle in the correct units. Inputs for each
            # source are degrees east of north. So we need to find the
            # angle between north and V3, and then the angle between
            # V3 and the y-axis on the detector. The former can be found
            # using rotations.posang(attitude_matrix, v2, v3). The latter
            # is just V3SciYAngle in the SIAF (I think???)
            # v3SciYAng is measured in degrees, from V3 towards the Y axis,
            # measured from V3 towards V2.
            north_to_east_V3ang = rotations.posangle(attitude_matrix, entry['V2'], entry['V3'])
            # xposang = (0-self.v3scixang) - (north_to_east_V3ang - entry['pos_angle'])
            xposang = 0. - (self.v3scixang - north_to_east_V3ang + self.local_roll - entry['pos_angle'] + 90. + self.params['Telescope']['rotation'])

            # first create the galaxy image
            stamp = self.create_galaxy(entry['radius'], entry['ellipticity'], entry['sersic_index'], xposang*np.pi/180., entry['counts_per_frame_e'])

            # convolve the galaxy with the instrument PSF
            stamp = s1.fftconvolve(stamp, psf, mode='same')

            # Now add the stamp to the main image
            # Extract the appropriate subarray from the galaxy image if necessary
            galdims = stamp.shape

            # print('requested radius: {}  stamp size: {}'.format(entry['radius'], galdims))

            nyshift = int(galdims[0] / 2)
            nxshift = int(galdims[1] / 2)

            nx = int(entry['pixelx'] + deltax)
            ny = int(entry['pixely'] + deltay)
            i1 = max(nx - nxshift, 0)
            i2 = min(nx + 1 + nxshift, dims[1])
            j1 = max(ny - nyshift, 0)
            j2 = min(ny + 1 + nyshift, dims[0])
            k1 = nxshift - (nx - i1)
            k2 = nxshift + (i2 - nx)
            l1 = nyshift - (ny - j1)
            l2 = nyshift + (j2 - ny)

            # if the cutout for the psf is larger than
            # the psf array, truncate it, along with the array
            # in the source image where it will be placed
            if l2 > galdims[0]:
                l2 = galdims[0]
                j2 = j1 + (l2 - l1)

            if k2 > galdims[1]:
                k2 = galdims[1]
                i2 = i1 + (k2 - k1)

            # At this point coordinates are in the final output array coordinate system, so there
            # should be no negative values, nor values larger than the output array size
            if j1 < 0 or i1 < 0 or l1 < 0 or k1 < 0:
                print(j1, i1, l1, k1)
                print('bad low')
            if j2 > (dims[0] + 1) or i2 > (dims[1] + 1) or l2 > (galdims[1] + 1) or k2 > (galdims[1] + 1):
                print(j2, i2, l2, k2)
                print('bad high')

            if ((j2 > j1) and (i2 > i1) and (l2 > l1) and (k2 > k1) and (j1 < dims[0]) and (i1 < dims[0])):
                galimage[j1:j2, i1:i2] = galimage[j1:j2, i1:i2] + stamp[l1:l2, k1:k2]
                # Divide readnoise by 100 sec, which is a 10 group RAPID ramp?
                noiseval = self.single_ron / 100. + self.params['simSignals']['bkgdrate']
                if self.params['Inst']['mode'].lower() in ['wfss','ts_wfss']:
                    noiseval += self.grism_background
                segmentation.add_object_noise(stamp[l1:l2, k1:k2], j1, i1, entry['index'], noiseval)

            else:
                pass
                #print("Source located entirely outside the field of view. Skipping.")

        return galimage, segmentation.segmap

    def getExtendedSourceList(self, filename):
        # read in the list of point sources to add, and adjust the
        # provided positions for astrometric distortion

        extSourceList = Table(names=('index', 'pixelx', 'pixely', 'RA', 'Dec',
                                     'RA_degrees', 'Dec_degrees', 'magnitude',
                                     'countrate_e/s', 'counts_per_frame_e'),
                              dtype=('i', 'f', 'f', 'S14', 'S14', 'f', 'f', 'f', 'f', 'f'))

        try:
            lines, pixelflag, magsys = self.readPointSourceFile(filename)
            if pixelflag:
                print("Extended source list input positions assumed to be in units of pixels.")
            else:
                print("Extended list input positions assumed to be in units of RA and Dec.")
        except:
            print("WARNING: Unable to open the extended source list file {}".format(filename))
            sys.exit()

        # File to save adjusted point source locations
        eoutcat = self.params['Output']['file'][0:-5] + '_extendedsources.list'
        eslist = open(eoutcat, 'w')

        dtor = math.radians(1.)
        nx = (self.subarray_bounds[2] - self.subarray_bounds[0]) + 1
        ny = (self.subarray_bounds[3] - self.subarray_bounds[1]) + 1
        xc = (self.subarray_bounds[2] + self.subarray_bounds[0]) / 2.
        yc = (self.subarray_bounds[3] + self.subarray_bounds[1]) / 2.

        # Location of the subarray's reference pixel.
        xrefpix = self.refpix_pos['x']
        yrefpix = self.refpix_pos['y']

        # center positions, sub-array sizes in pixels
        # now offset the field center to array center for astrometric distortion corrections
        coord_transform = None
        if self.runStep['astrometric']:

            # Read in the CRDS-format distortion reference file
            with AsdfFile.open(self.params['Reffiles']['astrometric']) as dist_file:
                coord_transform = dist_file.tree['model']

        # Using the requested RA, Dec of the reference pixel, along with the
        # V2, V3 of the reference pixel, and the requested roll angle of the telescope
        # create a matrix that can be used to translate between V2, V3 and RA, Dec
        # for any pixel.
        # v2, v3 need to be in arcsec, and RA, Dec, and roll all need to be in degrees
        # attitude_matrix = rotations.attitude(self.refpix_pos['v2'], self.refpix_pos['v3'], self.ra, self.dec, self.params['Telescope']["rotation"])
        attitude_matrix = self.getAttitudeMatrix()

        # Write out the RA and Dec of the field center to the output file
        # Also write out column headers to prepare for source list
        eslist.write("# Field center (degrees): %13.8f %14.8f y axis rotation angle (degrees): %f  image size: %4.4d %4.4d\n" % (self.ra, self.dec, self.params['Telescope']['rotation'], nx, ny))
        eslist.write('# \n')
        eslist.write("#    Index   RA_(hh:mm:ss)   DEC_(dd:mm:ss)   RA_degrees      DEC_degrees     pixel_x   pixel_y    magnitude   counts/sec    counts/frame\n")

        # Add an index column if not present
        if 'index' in lines.colnames:
            pass
        else:
            print('No extended object catalog index numbers. Adding to output: {}.'.format(eoutcat))
            indexes = np.arange(1, len(lines['filename']) + 1)
            lines['index'] = indexes

        # Make sure there is no 0th source
        if np.min(indexes) == 0:
            indexes += 1
        # Make sure the index numbers don't overlap with
        # sources that are already added
        if np.min(indexes) <= self.maxindex:
            indexes += self.maxindex
        self.maxindex = np.max(indexes)
        print("after extended sources, max index is {}".format(self.maxindex))

        #Loop over input lines in the source list
        all_stamps = []
        for indexnum, values in zip(indexes, lines):
            # try:
            #line below (if 1>0) used to keep the block of code below at correct indent for the try: above
            #the try: is commented out for code testing.
            #if 1>0:

            try:
                entry0 = float(values['x_or_RA'])
                entry1 = float(values['y_or_Dec'])

                if not pixelflag:
                    ra_str, dec_str = self.makePos(entry0, entry1)
                    ra = entry0
                    dec = entry1
            except:
                # if inputs can't be converted to floats, then
                # assume we have RA/Dec strings. Convert to floats.
                ra_str = values['x_or_RA']
                dec_str = values['y_or_Dec']
                ra, dec = self.parseRADec(ra_str, dec_str)

            # Case where point source list entries are given with RA and Dec
            if not pixelflag:

                # If distortion is to be included - either with or without the full set of coordinate
                # translation coefficients
                if self.runStep['astrometric']:
                    pixelx, pixely = self.RADecToXY_astrometric(ra, dec, attitude_matrix, coord_transform)
                else:
                    # No distortion at all - "manual mode"
                    pixelx, pixely = self.RADecToXY_manual(ra, dec)

            else:
                # Case where the point source list entry locations are given in units of pixels
                # In this case we have the source position, and RA/Dec are calculated only so
                # they can be written out into the output source list file.

                # Assume that the input x and y values are coordinate values
                # WITHIN THE SPECIFIED SUBARRAY. So for example, a source in the file
                # at 0, 0 when you are making a SUB160 ramp will fall on the lower left
                # corner of the SUB160 subarray, NOT the lower left corner of the full
                # frame.

                pixelx = entry0
                pixely = entry1

                ra, dec, ra_str, dec_str = self.XYToRADec(pixelx, pixely, attitude_matrix, coord_transform)

            # Get the input magnitude
            try:
                mag = float(values['magnitude'])
            except:
                mag = None

            # Now find out how large the extended source image is, so we
            # know if all, part, or none of it will fall in the field of view
            ext_stamp = fits.getdata(values['filename'])
            if len(ext_stamp.shape) != 2:
                ext_stamp = fits.getdata(values['filename'], 1)

            eshape = np.array(ext_stamp.shape)
            if len(eshape) == 2:
                edgey, edgex = eshape / 2
            else:
                print(("WARNING, extended source image {} is not 2D! "
                       "Not sure how to proceed. Quitting.".format(values['filename'])))
                sys.exit()

            #Define the min and max source locations (in pixels) that fall onto the subarray
            #Inlude the effects of a requested grism_direct image, and also keep sources that
            #will only partially fall on the subarray
            #pixel coords here can still be negative and kept if the grism image is being made

            #First, coord limits for just the subarray

            miny = 0
            maxy = self.subarray_bounds[3] - self.subarray_bounds[1]
            minx = 0
            maxx = self.subarray_bounds[2] - self.subarray_bounds[0]

            # Expand the limits if a grism direct image is being made
            if self.params['Output']['grism_source_image'] == True:
                extrapixy = np.int((maxy + 1)/2 * (self.coord_adjust['y'] - 1.))
                miny -= extrapixy
                maxy += extrapixy
                extrapixx = np.int((maxx + 1)/2 * (self.coord_adjust['x'] - 1.))
                minx -= extrapixx
                maxx += extrapixx

            # Now, expand the dimensions again to include point sources that fall only partially on the
            # subarray
            miny -= edgey
            maxy += edgey
            minx -= edgex
            maxx += edgex

            # Keep only sources within the appropriate bounds
            if pixely > miny and pixely < maxy and pixelx > minx and pixelx < maxx:

                #set up an entry for the output table
                entry = [indexnum, pixelx, pixely, ra_str, dec_str, ra, dec, mag]

                # save the stamp image after normalizing to a total signal of 1.
                # and convolving with PSF if requested

                if self.params['simSignals']['PSFConvolveExtended']:
                    ext_stamp = s1.fftconvolve(ext_stamp, self.centerpsf, mode='same')

                norm_factor = np.sum(ext_stamp)
                ext_stamp /= norm_factor
                all_stamps.append(ext_stamp)

                # If a magnitude is given then adjust the countrate to match it
                if mag is not None:
                    # translate magnitudes to countrate
                    # scale = 10.**(0.4*(15.0-mag))
                    #
                    # get the countrate that corresponds to a 15th magnitude star for this filter
                    # if self.params['Readout']['pupil'][0].upper() == 'F':
                    #   usefilt = 'pupil'
                    # else:
                    #    usefilt = 'filter'
                    # cval = self.countvalues[self.params['Readout'][usefilt]]
                    #
                    # DEAL WITH THIS LATER, ONCE PYSYNPHOT IS INCLUDED WITH PIPELINE DIST?
                    # if cval == 0:
                    #    print("Countrate value for {} is zero in {}.".format(self.params['Readout'][usefilt], self.parameters['phot_file']))
                    #    print("Eventually attempting to calculate value using pysynphot.")
                    #    print("but pysynphot is not present in jwst build 6, so pushing off to later...")
                    #    sys.exit()
                    #    cval = self.findCountrate(self.params['Readout'][usefilt])

                    # translate to counts in single frame at requested array size
                    # framecounts = scale*cval*self.frametime
                    # countrate = scale*cval
                    # magwrite = mag

                    # Convert magnitudes to countrate (ADU/sec) and counts per frame
                    countrate = self.mag_to_countrate(magsys, mag, photfnu=self.photfnu, photflam=self.photflam)
                    framecounts = countrate * self.frametime
                    magwrite = mag

                else:
                    # In this case, no magnitude is given in the extended input list
                    # Assume the input stamp image is in units of e/sec then.
                    print("No magnitude given for extended source in {}.".format(values['filename']))
                    print("Assuming the original file is in units of counts per sec.")
                    print("Multiplying original file values by 'extendedscale'.")
                    countrate = norm_factor * self.params['simSignals']['extendedscale']
                    framecounts = countrate*self.frametime
                    magwrite = 99.99999

                # add the countrate and the counts per frame to pointSourceList
                # since they will be used in future calculations
                # entry.append(scale)
                entry.append(countrate)
                entry.append(framecounts)

                # add the good point source, including location and counts, to the pointSourceList
                # self.pointSourceList.append(entry)
                extSourceList.add_row(entry)

                #write out positions, distances, and counts to the output file
                eslist.write("%i %s %s %14.8f %14.8f %9.3f %9.3f  %9.3f  %13.6e   %13.6e\n" % (indexnum, ra_str, dec_str, ra, dec, pixelx, pixely, magwrite, countrate, framecounts))

<<<<<<< HEAD
                    else:
                        # In this case, no magnitude is given in the extended input list
                        # Assume the input stamp image is in units of e/sec then.
                        print("No magnitude given for extended source in {}.".format(values['filename']))
                        print("Assuming the original file is in units of counts per sec.")
                        print("Multiplying original file values by 'extendedscale'.")
                        countrate = norm_factor * self.params['simSignals']['extendedscale']
                        framecounts = countrate*self.frametime
                        magwrite = 99.99999

                    # add the countrate and the counts per frame to pointSourceList
                    # since they will be used in future calculations
                    # entry.append(scale)
                    entry.append(countrate)
                    entry.append(framecounts)

                    # add the good point source, including location and counts, to the pointSourceList
                    # self.pointSourceList.append(entry)
                    extSourceList.add_row(entry)

                    #write out positions, distances, and counts to the output file
                    eslist.write("%i %s %s %14.8f %14.8f %9.3f %9.3f  %9.3f  %13.6e   %13.6e\n" % (indexnum, ra_str, dec_str, ra, dec, pixelx, pixely, magwrite, countrate, framecounts))
            except:
                #print("ERROR: bad point source line %s. Skipping." % (line))
                pass
=======
                #except:
                #    print("ERROR: bad point source line %s. Skipping." % (line))

>>>>>>> 07f65ad0
        print("Number of extended sources found within the requested aperture: {}".format(len(extSourceList)))
        # close the output file
        eslist.close()

        # If no good point sources were found in the requested array, alert the user
        if len(extSourceList) < 1:
            print("Warning: no non-sidereal extended sources within the requested array.")
            print("The extended source image option is being turned off")

        return extSourceList, all_stamps

    def makeExtendedSourceImage(self, extSources, extStamps):
        dims = np.array(self.nominal_dims)
        # dims = np.array(self.dark.data[0, 0, :, :].shape)

        # offset that needs to be applied to the x, y positions of the
        # source list to account for case where we make a point
        # source image that is extra-large, to be used as a grism
        # direct image
        deltax = 0
        deltay = 0

        newdimsx = np.int(dims[1] * self.coord_adjust['x'])
        newdimsy = np.int(dims[0] * self.coord_adjust['y'])
        deltax = self.coord_adjust['xoffset']
        deltay = self.coord_adjust['yoffset']
        dims = np.array([newdimsy, newdimsx])

        # create the empty image
        extimage = np.zeros((dims[0], dims[1]))

        # Create corresponding segmentation map
        segmentation = segmap.SegMap()
        segmentation.xdim = newdimsx
        segmentation.ydim = newdimsy
        segmentation.initialize_map()

        # Loop over the entries in the point source list
        for entry, stamp in zip(extSources, extStamps):
            # adjust x, y position if the grism output image is requested
            xpos = entry['pixelx'] + deltax
            ypos = entry['pixely'] + deltay
            xoff = math.floor(xpos)
            yoff = math.floor(ypos)

            # desired counts per second in the source
            counts = entry['countrate_e/s'] # / self.frametime

            # Extract the appropriate subarray from the PSF image if necessary
            # Assume that the brightest pixel corresponds to the peak of the source
            psfdims = stamp.shape
            nyshift, nxshift = np.array(psfdims) / 2
            nxshift = np.int(nxshift)
            nyshift = np.int(nyshift)
            nx = int(xoff)
            ny = int(yoff)
            i1 = max(nx - nxshift, 0)
            i2 = min(nx + 1 + nxshift, dims[1])
            j1 = max(ny - nyshift, 0)
            j2 = min(ny + 1 + nyshift, dims[0])
            k1 = nxshift - (nx - i1)
            k2 = nxshift + (i2 - nx)
            l1 = nyshift - (ny - j1)
            l2 = nyshift + (j2 - ny)

            # if the cutout for the psf is larger than
            # the psf array, truncate it, along with the array
            # in the source image where it will be placed
            if l2 > psfdims[0]:
                l2 = psfdims[0]
                j2 = j1 + (l2 - l1)

            if k2 > psfdims[1]:
                k2 = psfdims[1]
                i2 = i1 + (k2 - k1)

            # At this point coordinates are in the final output array coordinate system, so there
            # should be no negative values, nor values larger than the output array size
            if j1 < 0 or i1 < 0 or l1 < 0 or k1 < 0:
                print(j1, i1, l1, k1)
                print('bad low')
            if j2 > (dims[0] + 1) or i2 > (dims[1] + 1) or \
               l2 > (psfdims[1] + 1) or k2 > (psfdims[1] + 1):
                print(j2, i2, l2, k2)
                print('bad high')

            # Add stamp image to the extended source countrate image
            extimage[j1:j2, i1:i2] = extimage[j1:j2, i1:i2] + stamp[l1:l2, k1:k2] * counts
            # Divide readnoise by 100 sec, which is a 10 group RAPID ramp?
            noiseval = self.single_ron / 100. + self.params['simSignals']['bkgdrate']
            if self.params['Inst']['mode'].lower() in ['wfss','ts_wfss']:
                noiseval += self.grism_background

            #segmentation.add_object_noise(stamp[l1:l2, k1:k2]*counts, j1, i1, entry['index'], noiseval)
            indseg = self.seg_from_photutils(stamp[l1:l2, k1:k2] * counts, entry['index'], noiseval)
            segmentation.segmap[j1:j2, i1:i2] += indseg
        return extimage, segmentation.segmap

    def seg_from_photutils(self, image, number, noise):
        # Create a segmentation map for the input image
        # using photutils. In this case, the input noise
        # represents the single frame noise for the appropriate
        # observing mode
        map = detect_sources(image, noise * 3., 8).data + number
        return map

    def makeFilterTable(self):
        # Create the table that contains the possible filter list, quantum yields, and countrates for a
        # star with vega magnitude of 15 in each filter. Do this by reading in phot_file
        # listed in the parameter file.

        # FUTURE WORK: If the countrates are left as 0, then pysynphot will
        # be used to calculate them later
        try:
            cvals_tab = ascii.read(self.params['Reffiles']['phot'])
            instrumentfilternames = cvals_tab['filter'].data
            stringcountrates = cvals_tab['countrate_for_vegamag15'].data
            instrumentmag15countrates = [float(s) for s in stringcountrates]
            strinstrumentqy = cvals_tab['quantum_yield'].data
            qy = [float(s) for s in strinstrumentqy]
            self.countvalues = dict(zip(instrumentfilternames, instrumentmag15countrates))
            self.qydict = dict(zip(instrumentfilternames, qy))

        except:
            print("WARNING: Unable to read in {}.".format(self.params['Reffiles']['phot']))
            sys.exit()

    def readParameterFile(self):
        # read in the parameter file
        try:
            with open(self.paramfile, 'r') as infile:
                self.params = yaml.load(infile)
        except:
            print("WARNING: unable to open {}".format(self.paramfile))
            sys.exit()

    def expand_env_var(self):
        # Replace the environment variable name in any inputs
        # where it is used.
        for key1 in self.params:
            for key2 in self.params[key1]:
                if self.env_var in str(self.params[key1][key2]):
                    self.params[key1][key2] = self.params[key1][key2].replace('$' + self.env_var + '/', self.datadir)

    def checkParams(self):
        """Check input parameters for expected datatypes, values"""
        # Check instrument name
        if self.params['Inst']['instrument'].lower() not in INST_LIST:
            raise NotImplementedError("WARNING: {} instrument not implemented within ramp simulator")

        # Check entered mode:
        possibleModes = MODES[self.params['Inst']['instrument'].lower()]
        self.params['Inst']['mode'] = self.params['Inst']['mode'].lower()
        if self.params['Inst']['mode'] in possibleModes:
            pass
        else:
            raise ValueError(("WARNING: unrecognized mode {} for {}. Must be one of: {}"
                   .format(self.params['Inst']['mode'],
                           self.params['Inst']['instrument'],possibleModes)))

        # Check telescope tracking entry
        self.params['Telescope']['tracking'] = self.params['Telescope']['tracking'].lower()
        if self.params['Telescope']['tracking'] not in TRACKING_LIST:
            raise ValueError(("WARNING: telescope tracking set to {}, but must be one "
                              "of {}.".format(self.params['Telescope']['tracking'],
                                              TRACKING_LIST)))

        # Non-sidereal WFSS observations are not yet supported
        if self.params['Telescope']['tracking'] == 'non-sidereal' and \
           self.params['Inst']['mode'] in ['wfss','ts_wfss']:
            raise ValueError(("WARNING: wfss observations with non-sidereal "
                              "targets not yet supported."))
        
        # Set nframe and nskip according to the values in the
        # readout pattern definition file
        self.read_pattern_check()

        #Make sure that the requested number of groups is
        #less than or equal to the maximum allowed.
        #For full frame science operations, ngroup is going
        #to be limited to 10 for all readout patterns
        #except for the DEEP patterns, which can go to 20.
        #match = self.readpatterns['name'] == self.params['Readout']['readpatt'].upper()
        #if sum(match) == 1:
        #    maxgroups = self.readpatterns['maxgroups'].data[match][0]
        # if sum(match) == 0:
        #    print("Unrecognized readout pattern {}. Assuming a maximum allowed number of groups of 10.".format(self.params['Readout']['readpatt']))
        #    maxgroups = 10

        # if (self.params['Readout']['ngroup'] > maxgroups):
        #    print("WARNING: {} is limited to a maximum of {} groups. Proceeding with ngroup = {}.".format(self.params['Readout']['readpatt'], maxgroups, maxgroups))
        #    self.params['Readout']['readpatt'] = maxgroups


        # check for entries in the parameter file that are None or blank,
        # indicating the step should be skipped. Create a dictionary of steps
        # and populate with True or False
        self.runStep = {}
        self.runStep['pixelflat'] = self.checkRunStep(self.params['Reffiles']['pixelflat'])
        self.runStep['illuminationflat'] = self.checkRunStep(self.params['Reffiles']['illumflat'])
        self.runStep['astrometric'] = self.checkRunStep(self.params['Reffiles']['astrometric'])
        self.runStep['distortion_coeffs'] = self.checkRunStep(self.params['Reffiles']['distortion_coeffs'])
        self.runStep['ipc'] = self.checkRunStep(self.params['Reffiles']['ipc'])
        self.runStep['crosstalk'] = self.checkRunStep(self.params['Reffiles']['crosstalk'])
        self.runStep['occult'] = self.checkRunStep(self.params['Reffiles']['occult'])
        self.runStep['pointsource'] = self.checkRunStep(self.params['simSignals']['pointsource'])
        self.runStep['galaxies'] = self.checkRunStep(self.params['simSignals']['galaxyListFile'])
        self.runStep['extendedsource'] = self.checkRunStep(self.params['simSignals']['extended'])
        self.runStep['movingTargets'] = self.checkRunStep(self.params['simSignals']['movingTargetList'])
        self.runStep['movingTargetsSersic'] = self.checkRunStep(self.params['simSignals']['movingTargetSersic'])
        self.runStep['movingTargetsExtended'] = self.checkRunStep(self.params['simSignals']['movingTargetExtended'])
        self.runStep['MT_tracking'] = self.checkRunStep(self.params['simSignals']['movingTargetToTrack'])
        self.runStep['zodiacal'] = self.checkRunStep(self.params['simSignals']['zodiacal'])
        self.runStep['scattered'] = self.checkRunStep(self.params['simSignals']['scattered'])
        # self.runStep['fwpw'] = self.checkRunStep(self.params['Reffiles']['filtpupilcombo'])
        self.runStep['pixelAreaMap'] = self.checkRunStep(self.params['Reffiles']['pixelAreaMap'])

        # Notify user if no catalogs are provided
        if self.params['simSignals']['pointsource'] == 'None':
            print('No point source catalog provided in yaml file.')

        if self.params['simSignals']['galaxyListFile'] == 'None':
            print('No galaxy catalog provided in yaml file.')

        # create table that will contain filters/quantum yield/and vegamag=15 countrates
        # self.makeFilterTable()

        # Read in list of zeropoints/photflam/photfnu
        self.zps = ascii.read(self.params['Reffiles']['flux_cal'])

        # Determine the instrument module and detector from the aperture name
        aper_name = self.params['Readout']['array_name']
        try:
            detector = self.subdict[self.subdict['AperName'] == aper_name]['Detector'][0]
            module = detector[0]
        except IndexError:
            raise ValueError('Unable to determine the detector/module in aperture {}'.format(aper_name))

        # make sure the requested filter is allowed. For imaging, all filters are allowed.
        # In the future, other modes will be more restrictive
        if self.params['Readout']['pupil'][0].upper() == 'F':
            usefilt = 'pupil'
        else:
            usefilt = 'filter'
        if self.params['Readout'][usefilt] not in self.zps['Filter']:
            raise ValueError(("WARNING: requested filter {} is not in the list of "
                   "possible filters.".format(self.params['Readout'][usefilt])))

        # Get the photflambda and photfnu values that go with
        # the filter
        mtch = ((self.zps['Filter'] == self.params['Readout'][usefilt]) &
               (self.zps['Module'] == module))
        self.photflam = self.zps['PHOTFLAM'][mtch][0]
        self.photfnu = self.zps['PHOTFNU'][mtch][0]
        self.pivot = self.zps['Pivot_wave'][mtch][0]

        #PSF: generate the name of the PSF file to use
        #if the psf path has been left blank or set to 'None'
        #then assume the user does not want to add point sources
        if self.params['simSignals']['psfpath'] is not None:
            if self.params['simSignals']['psfpath'][-1] != '/':
                self.params['simSignals']['psfpath'] = self.params['simSignals']['psfpath'] + '/'

            wfe = self.params['simSignals']['psfwfe']
            if wfe not in WFE_OPTIONS:
                raise ValueError(("WARNING: invalid wavefront error (psfwfe) input: {}"
                                  "psfwfe must be one of: {}".format(wfe, WFE_OPTIONS)))
            wfegroup = self.params['simSignals']['psfwfegroup']
            if wfegroup not in WFEGROUP_OPTIONS:
                raise ValueError(("WARNING: invalid wavefront group (psfwfegroup) "
                                  "value: {}. psfwfegroup must be one of: {}"
                                  .format(wfegroup, WFEGROUP_OPTIONS)))
            basename = self.params['simSignals']['psfbasename'] + '_'
            if wfe == 0:
                psfname = basename + self.params['simSignals'][usefilt].lower() + '_zero'
                self.params['simSignals']['psfpath'] = self.params['simSignals']['psfpath'] + \
                                                       self.params['simSignals'][usefilt].lower() + \
                                                       '/zero/'
            else:
                psfname = '{}{}_x{}_y{}_{}_{}_{}'.format(basename, detector,
                                                         'psfxpos', 'psfypos',
                                                         self.params['Readout'][usefilt].lower(),
                                                         str(wfe), str(wfegroup))
                psfname = psfname.replace('psfxpos', '1024')
                psfname = psfname.replace('psfypos', '1024')
                pathaddition = "{}/{}/{}".format(detector,
                                                 self.params['Readout'][usefilt].lower(),
                                                 str(wfe))
                self.params['simSignals']['psfpath'] = os.path.join(self.params['simSignals']['psfpath'], pathaddition)
                #self.params['simSignals']['psfpath']=self.params['simSignals']['psfpath'] + self.params['Readout'][usefilt].lower() + '/' + str(wfe) + '/'
                self.psfname = os.path.join(self.params['simSignals']['psfpath'], psfname)
        else:
            # case where psfPath is None. In this case, create a PSF on the fly to use
            # for adding sources
            print("update this to include a call to WebbPSF????????")
            self.psfimage = np.zeros((5, 5), dtype=np.float32)
            sum1 = 0
            for i in range(5):
                for j in range(5):
                    self.psfimage[i, j] = (0.02**(abs((i - 2))) * (0.02**abs(j - 2)))
                    sum1 = sum1 + self.psfimage[i, j]
            self.psfimage = self.psfimage / sum1
            self.psfname = None

        # Read in the 'central' PSF file. This is the file that
        # has the PSF centered on the pixel. This will be used
        # if there are sersic or extended sources that need to
        # be convolved with the NIRCam PSF before adding
        centerpsffile = os.path.join(self.params['simSignals']['psfpath'], psfname + '_0p00_0p00.fits')
        self.centerpsf = fits.getdata(centerpsffile)
        self.centerpsf = self.cropPSF(self.centerpsf)

        # normalize the PSF to a total signal of 1.0
        totalsignal = np.sum(self.centerpsf)
        self.centerpsf /= totalsignal

        # ASTROMETRY
        # Read in the distortion coefficients file if present. These will provide a more exact
        # transform from RA, Dec to x, y than the astrometric distortion reference file above.
        # The file above can be off by ~20 pixels in the corners of the array. This file will give
        # exact answers
        if self.runStep['distortion_coeffs']:
            if os.path.isfile(self.params['Reffiles']['distortion_coeffs']):
                distortionTable = ascii.read(self.params['Reffiles']['distortion_coeffs'], header_start=1, format='csv')
            else:
                raise FileNotFoundError(("WARNING: Input distortion coefficients file {} "
                                         "does not exist."
                                         .format(self.params['Reffiles']['distortion_coeffs'])))

            # read in coefficients for the forward 'science' to 'ideal' coordinate transformation.
            # 'science' is in units of distorted pixels, while 'ideal' is the undistorted
            # angular distance from the reference pixel
            ap_name = self.params['Readout']['array_name']

            self.x_sci2idl, self.y_sci2idl, self.v2_ref, self.v3_ref, \
                self.parity, self.v3yang, self.xsciscale, self.ysciscale, \
                self.v3scixang = self.getDistortionCoefficients(distortionTable,
                                                                'science', 'ideal', ap_name)

            #Generate the coordinate transform for V2, V3 to 'ideal'
            siaf = ascii.read(self.params['Reffiles']['distortion_coeffs'], header_start=1, format='csv')

            match = siaf['AperName'] == ap_name
            if not np.any(match):
                raise ValueError("Aperture name {} not found in input CSV file.".format(ap_name))

            siaf_row = siaf[match]

            self.v2v32idlx, self.v2v32idly = read_siaf_table.\
                                             get_siaf_v2v3_transform(siaf_row,
                                                                     ap_name,
                                                                     to_system='ideal')

        #convert the input RA and Dec of the pointing position into floats
        #check to see if the inputs are in decimal units or hh:mm:ss strings
        try:
            self.ra = float(self.params['Telescope']['ra'])

            self.dec = float(self.params['Telescope']['dec'])
        except:
            self.ra, self.dec = self.parseRADec(self.params['Telescope']['ra'],
                                                self.params['Telescope']['dec'])

        if abs(self.dec) > 90. or self.ra < 0. or self.ra > 360. or \
           self.ra is None or self.dec is None:
            raise ValueError("WARNING: bad requested RA and Dec {} {}".format(self.ra, self.dec))

        # make sure the rotation angle is a float
        try:
            self.params['Telescope']["rotation"] = float(self.params['Telescope']["rotation"])
        except:
            print(("ERROR: bad rotation value {}, setting to zero."
                   .format(self.params['Telescope']["rotation"])))
            self.params['Telescope']["rotation"] = 0.

        # Set the background value if the high/medium/low settings
        # are used
        bkgdrate_options = ['high', 'medium', 'low']

        try:
            self.params['simSignals']['bkgdrate'] = float(self.params['simSignals']['bkgdrate'])
        except:
            if self.params['simSignals']['bkgdrate'].lower() in bkgdrate_options:
                print(("Calculating background rate using jwst_background "
                       "based on {} level".format(self.params['simSignals']['bkgdrate'])))

                # Find the appropriate filter throughput file
                if os.path.split(self.params['Reffiles']['filter_throughput'])[1] == 'placeholder.txt':
                    instrm = self.params['Inst']['instrument'].lower()
                    if instrm == 'nircam':
                        filter_file = ("{}_nircam_plus_ote_throughput_mod{}_sorted.txt"
                                       .format(self.params['Readout'][usefilt].upper(), module.lower()))
                    elif instrm == 'niriss':
                        filter_file = ("{}_niriss_throughput_nopy1.txt"
                                       .format(self.params['Readout'][usefilt].lower()))
                    elif instrm == 'fgs':
                        raise ValueError("Filter throughputs for FGS not yet available")
                    filt_dir = os.path.split(self.params['Reffiles']['filter_throughput'])[0]
                    filter_file = os.path.join(filt_dir, filter_file)

                else:
                    filter_file = self.params['Reffiles']['filter_throughput']

                print(("Using {} filter throughput file for background calculation."
                       .format(filter_file)))

                self.params['simSignals']['bkgdrate'] = \
                                self.calculate_background(self.ra,
                                                          self.dec,
                                                          filter_file,
                                                          level=self.params['simSignals']['bkgdrate'].lower())
                print('Background level set to: {}'.format(self.params['simSignals']['bkgdrate']))
            else:
                raise ValueError(("WARNING: unrecognized background rate value. "
                                  "Must be either a number or one of: {}"
                                  .format(bkgdrate_options)))

        #check that the various scaling factors are floats and within a reasonable range
        #self.params['cosmicRay']['scale'] = self.checkParamVal(self.params['cosmicRay']['scale'], 'cosmicRay', 0, 100, 1)
        self.params['simSignals']['extendedscale'] = self.checkParamVal(self.params['simSignals']['extendedscale'], 'extendedEmission', 0, 10000, 1)
        self.params['simSignals']['zodiscale'] = self.checkParamVal(self.params['simSignals']['zodiscale'], 'zodi', 0, 10000, 1)
        self.params['simSignals']['scatteredscale'] = self.checkParamVal(self.params['simSignals']['scatteredscale'], 'scatteredLight', 0, 10000, 1)

        # make sure the requested output format is an allowed value
        if self.params['Output']['format'] not in ALLOWEDOUTPUTFORMATS:
            raise ValueError(("WARNING: unsupported output format {} requested. "
                              "Possible options are {}.".format(self.params['Output']['format'],
                                                                ALLOWEDOUTPUTFORMATS)))

        # Entries for creating the grims input image
        if not isinstance(self.params['Output']['grism_source_image'], bool):
            if self.params['Output']['grism_source_image'].lower() == 'none':
                self.params['Output']['grism_source_image'] = False
            else:
                raise ValueError("WARNING: grism_source_image needs to be True or False")

        # Location of extended image on output array, pixel x, y values.
        try:
            self.params['simSignals']['extendedCenter'] = np.fromstring(self.params['simSignals']['extendedCenter'], dtype=int, sep=", ")
        except:
            raise RuntimeError(("WARNING: not able to parse the extendedCenter list {}. "
                                "It should be a comma-separated list of x and y pixel positions."
                                .format(self.params['simSignals']['extendedCenter'])))

        # check the output metadata, including visit and observation numbers, obs_id, etc
        #
        # kwchecks = ['program_number', 'visit_number', 'visit_group',
        #            'sequence_id', 'activity_id', 'exposure_number', 'observation_number', 'obs_id', 'visit_id']
        # for quality in kwchecks:
        #    try:
        #        self.params['Output'][quality] = str(self.params['Output'][quality])
        #    except:
        #        print("WARNING: unable to convert {} to string. This is required.".format(self.params['Output'][quality]))
        #        sys.exit()

    def checkRunStep(self, filename):
        # check to see if a filename exists in the parameter file.
        if ((len(filename) == 0) or (filename.lower() == 'none')):
            return False
        else:
            return True

    def read_pattern_check(self):
        # Check the readout pattern that's entered and set nframe and nskip
        # accordingly
        self.params['Readout']['readpatt'] = self.params['Readout']['readpatt'].upper()

        # Read in readout pattern definition file
        # and make sure the possible readout patterns are in upper case
        self.readpatterns = ascii.read(self.params['Reffiles']['readpattdefs'])
        self.readpatterns['name'] = [s.upper() for s in self.readpatterns['name']]

        # If the requested readout pattern is in the table of options,
        # then adopt the appropriate nframe and nskip
        if self.params['Readout']['readpatt'] in self.readpatterns['name']:
            mtch = self.params['Readout']['readpatt'] == self.readpatterns['name']
            self.params['Readout']['nframe'] = self.readpatterns['nframe'][mtch].data[0]
            self.params['Readout']['nskip'] = self.readpatterns['nskip'][mtch].data[0]
            print(('Requested readout pattern {} is valid. '
                  'Using the nframe = {} and nskip = {}'
                   .format(self.params['Readout']['readpatt'],
                           self.params['Readout']['nframe'],
                           self.params['Readout']['nskip'])))
        else:
            # If the read pattern is not present in the definition file
            # then quit.
            raise ValueError(("WARNING: the {} readout pattern is not defined in {}."
                              .format(self.params['Readout']['readpatt'],
                                      self.params['Reffiles']['readpattdefs'])))

    def filecheck(self):
        # Make sure the requested input files exist
        # For reference files, assume first that they are located in
        # the directory tree under the datadir (from the NIRCAM_SIM_DATA
        # environment variable). If not, assume the input is a full path
        # and check there.
        rlist = [['Reffiles', 'astrometric'],
                 ['Reffiles', 'distortion_coeffs']]
        plist = [['simSignals', 'psfpath']]
        ilist = [['simSignals', 'pointsource'],
                 ['simSignals', 'galaxyListFile'],
                 ['simSignals', 'extended'],
                 ['simSignals', 'movingTargetList'],
                 ['simSignals', 'movingTargetSersic'],
                 ['simSignals', 'movingTargetExtended'],
                 ['simSignals', 'movingTargetToTrack']]
        for ref in rlist:
            self.ref_check(ref)
        for path in plist:
            self.path_check(path)
        for inp in ilist:
            self.input_check(inp)

    def ref_check(self, rele):
        # Check for the existence of the input reference file
        # Assume first that the file is in the directory tree
        # specified by the NIRCAM_SIM_DATA environment variable.
        rfile = self.params[rele[0]][rele[1]]
        if rfile.lower() != 'none':
            rfile = os.path.abspath(rfile)
            c1 = os.path.isfile(rfile)
            if c1:
                self.params[rele[0]][rele[1]] = rfile
            else:
                raise FileNotFoundError(("WARNING: Unable to locate the {}, {} "
                                         "input file! Not present in {}"
                                         .format(rele[0], rele[1], rfile)))

    def path_check(self, p):
        # Check for the existence of the input path.
        # Assume first that the path is in relation to
        # the directory tree specified by the NIRCAM_DATA_SIM
        # environment variable
        pth = self.params[p[0]][p[1]]
        pth = os.path.abspath(pth)
        c1 = os.path.exists(pth)
        if c1:
            self.params[p[0]][p[1]] = pth
        else:
            raise NotADirectoryError(("WARNING: Unable to find the requested path "
                                      "{}. Not present in directory tree specified by "
                                      "the {} environment variable."
                                      .format(pth, self.env_var)))

    def input_check(self, inparam):
        # Check for the existence of the input file. In
        # this case we do not check the directory tree
        # specified by the NIRCAM_SIM_DATA environment variable.
        # This is intended primarily for user-generated inputs like
        # source catalogs
        ifile = self.params[inparam[0]][inparam[1]]
        if ifile.lower() != 'none':
            ifile = os.path.abspath(ifile)
            c = os.path.isfile(ifile)
            if c:
                self.params[inparam[0]][inparam[1]] = ifile
            else:
                raise FileNotFoundError(("WARNING: Unable to locate {} Specified "
                                         "by the {}:{} field in the input yaml file."
                                         .format(ifile, inparam[0], inparam[1])))

    def checkParamVal(self, value, typ, vmin, vmax, default):
        # make sure the input value is a float and between min and max
        try:
            value = float(value)
        except:
            raise ValueError("WARNING: {} for {} is not a float.".format(value, typ))

        if ((value >= vmin) & (value <= vmax)):
            return value
        else:
            print(("ERROR: {} for {} is not within reasonable bounds. "
                   "Setting to {}".format(value, typ, default)))
            return default

    def readSubarrayDefinitionFile(self):
        # read in the file that contains a list of subarray names and positions on the detector

        try:
            self.subdict = ascii.read(self.params['Reffiles']['subarray_defs'], data_start=1, header_start=0)
        except:
            raise RuntimeError("Error: could not read in subarray definitions file.")

    def getSubarrayBounds(self):
        # find the bounds of the requested subarray
        if self.params['Readout']['array_name'] in self.subdict['AperName']:
            mtch = self.params['Readout']['array_name'] == self.subdict['AperName']
            self.subarray_bounds = [self.subdict['xstart'].data[mtch][0], self.subdict['ystart'].data[mtch][0], self.subdict['xend'].data[mtch][0], self.subdict['yend'].data[mtch][0]]
            self.refpix_pos = {'x':self.subdict['refpix_x'].data[mtch][0], 'y':self.subdict['refpix_y'][mtch][0], 'v2':self.subdict['refpix_v2'].data[mtch][0], 'v3':self.subdict['refpix_v3'].data[mtch][0]}

            namps = self.subdict['num_amps'].data[mtch][0]
            if namps != 0:
                self.params['Readout']['namp'] = namps
            else:
                if ((self.params['Readout']['namp'] == 1) or
                    (self.params['Readout']['namp'] == 4)):
                    print(("CAUTION: Aperture {} can be used with either "
                           "a 1-amp".format(self.subdict['AperName'].data[mtch][0])))
                    print("or a 4-amp readout. The difference is a factor of 4 in")
                    print(("readout time. You have requested {} amps."
                           .format(self.params['Readout']['namp'])))
                else:
                    raise ValueError(("WARNING: {} requires the number of amps "
                                      "to be 1 or 4. You have requested {}."
                                      .format(self.params['Readout']['array_name'],
                                              self.params['Readout']['namp'])))
        else:
            raise ValueError(("WARNING: subarray name {} not found in the "
                              "subarray dictionary {}."
                              .format(self.params['Readout']['array_name'],
                                      self.params['Reffiles']['subarray_defs'])))

    def instrument_specific_dicts(self, instrument):
        # get instrument-specific values for things that
        # don't need to be in the parameter file

        # array size of a full frame image
        self.ffsize = FULL_ARRAY_SIZE[instrument]

        # pixel scale - return as a 2-element list, with pixscale for x and y.
        if instrument.lower() == 'nircam':
            filt = self.params['Readout']['filter']
            fnum = int(filt[1:4])
            if fnum < 230:
                channel = 'sw'
            else:
                channel = 'lw'
            self.pixscale = [PIXELSCALE[instrument][channel], PIXELSCALE[instrument][channel]]
        else:
            self.pixscale = [PIXELSCALE[instrument], PIXELSCALE[instrument]]

    def read_filter_throughput(self, file):
        '''Read in the ascii file containing the filter
        throughput curve'''
        tab = ascii.read(file)
        return tab['Wavelength_microns'].data, tab['Throughput'].data

    def calculate_background(self, ra, dec, ffile, level='medium'):
        '''Use the JWST background calculator to come up with
        an appropriate background level for the observation.
        Options for level include low, medium, high'''
        from jwst_backgrounds import jbt
        from astropy import units as u
        from astropy.units.equivalencies import si, cgs

        # Read in filter throughput file
        filt_wav, filt_thru = self.read_filter_throughput(ffile)

        # Get background information
        # Any wavelength will return the 2D array that includes
        # all wavelengths, so just use a dummy value of 2.5 microns
        bg = jbt.background(ra, dec, 2.5)

        # Now we need to loop over each day (in the background)
        # info, convolve the background curve with the filter
        # throughput curve, and then integrate. THEN, we can
        # calculate the low/medium/high values.
        bsigs = np.zeros(len(bg.bkg_data['total_bg'][:, 0]))
        for i in range(len(bg.bkg_data['total_bg'][:, 0])):
            back_wave = bg.bkg_data['wave_array']
            back_sig = bg.bkg_data['total_bg'][i, :]

            # Interpolate background to match filter wavelength grid
            bkgd_interp = np.interp(filt_wav, back_wave, back_sig)

            # Combine
            filt_bkgd = bkgd_interp * filt_thru

            # Integrate
            bsigs[i] = np.trapz(filt_bkgd, x=filt_wav)

        # Now sort and determine the low/medium/high levels
        x = np.sort(bsigs)
        y = np.arange(1, len(x) + 1) / len(x)

        if level.lower() == 'low':
            perc = 0.1
        elif level.lower() == 'medium':
            perc = 0.5
        elif level.lower() == 'high':
            perc = 0.9
        else:
            raise ValueError("Unrecognized background level string")

        # Interpolate to the requested level
        bval = np.interp(perc, y, x) * u.MJy / u.steradian

        # Convert from MJy/str to ADU/sec
        # then divide by area of pixel
        flambda = cgs.erg / si.angstrom / si.cm ** 2 / si.s
        #fnu = cgs.erg / si.Hz / si.cm ** 2 / si.s
        photflam = self.photflam * flambda
        #photnu = self.photfnu * fnu
        pivot = self.pivot * u.micron
        mjy = photflam.to(u.MJy, u.spectral_density(pivot))

        # Divide by pixel area in steradians to get
        # MJy/str per ADU/s
        pixel_area = self.xsciscale * u.arcsec * self.ysciscale * u.arcsec
        mjy_str = mjy / pixel_area.to(u.steradian)

        # Convert the background signal from MJy/str
        # to ADU/sec
        bval /= mjy_str
        return bval.value

    def saveSingleFits(self, image, name, key_dict=None, image2=None, image2type=None):
        #save an array into the first extension of a fits file
        h0 = fits.PrimaryHDU()
        h1 = fits.ImageHDU(image, name='DATA')
        if image2 is not None:
            h2 = fits.ImageHDU(image2)
            if image2type is not None:
                h2.header['EXTNAME'] = image2type

        # if a keyword dictionary is provided, put the
        # keywords into the 0th and 1st extension headers
        if key_dict is not None:
            for key in key_dict:
                h0.header[key] = key_dict[key]
                h1.header[key] = key_dict[key]

        if image2 is None:
            hdulist = fits.HDUList([h0, h1])
        else:
            hdulist = fits.HDUList([h0, h1, h2])
        hdulist.writeto(name, overwrite=True)

    def add_options(self, parser=None, usage=None):
        if parser is None:
            parser = argparse.ArgumentParser(usage=usage, description='Create seed image via catalogs')
        parser.add_argument("paramfile", help='File describing the input parameters and instrument settings to use. (YAML format).')
        parser.add_argument("--param_example", help='If used, an example parameter file is output.')
        return parser


if __name__ == '__main__':

    usagestring = 'USAGE: catalog_seed_image.py inputs.yaml'

    seed = Catalog_seed()
    parser = seed.add_options(usage=usagestring)
    args = parser.parse_args(namespace=seed)
    seed.make_seed()<|MERGE_RESOLUTION|>--- conflicted
+++ resolved
@@ -33,7 +33,7 @@
 INST_LIST = ['nircam', 'niriss', 'fgs']
 MODES = {'nircam': ["imaging", "ts_imaging", "wfss", "ts_wfss"],
          'niriss': ["imaging"],
-         'fgs': ["imaging"]}  
+         'fgs': ["imaging"]}
 TRACKING_LIST = ['sidereal','non-sidereal']
 inst_abbrev = {'nircam': 'NRC',
                'niriss': 'NIS',
@@ -171,14 +171,14 @@
         hh00 = fits.PrimaryHDU(self.seedimage)
         hhll = fits.HDUList([hh00])
         hhll.writeto('subarr_seedim.fits',overwrite=True)
-            
+
         # For seed images to be dispersed in WFSS mode,
         # embed the seed image in a full frame array. The disperser
         # tool does not work on subarrays
         if ((self.params['Inst']['mode'] in ['wfss','ts_wfss']) & \
             ('FULL' not in self.params['Readout']['array_name'])):
             self.seedimage, self.seed_segmap = self.pad_wfss_subarray(self.seedimage, self.seed_segmap)
-        
+
         # Save the combined static + moving targets ramp
         self.saveSeedImage()
         # Return info in a tuple
@@ -187,7 +187,7 @@
     def pad_wfss_subarray(self, seed, seg):
         """
         WFSS seed images that are to go into the disperser
-        must be full frame (or larger). The disperser cannot 
+        must be full frame (or larger). The disperser cannot
         work on subarray images. So embed the subarray seed image
         in a full-frame sized array.
 
@@ -210,7 +210,7 @@
         extradiffy = ffextra - subextray
         extradiffx = ffextra - subextrax
 
-        
+
         print(self.subarray_bounds)
         print(ffextra)
         print(subextrax, subextray)
@@ -218,10 +218,10 @@
         print(seeddim)
         print(nx)
         print(extradiffx, extradiffy, extradiffx+seeddim[-1]-1, extradiffy+seeddim[-2]-1)
-        
+
         exbounds = [extradiffx, extradiffy, extradiffx+seeddim[-1]-1, extradiffy+seeddim[-2]-1]
-        
-        
+
+
         if len(seeddim) == 2:
             padded_seed = np.zeros((nx, nx))
             padded_seed[exbounds[1]:exbounds[3] + 1, exbounds[0]:exbounds[2] + 1] = seed
@@ -235,7 +235,7 @@
         else:
             raise ValueError("Seed image is not 2D or 4D. It should be.")
         return padded_seed, padded_seg
-        
+
     def saveSeedImage(self):
         # Create the grism direct image or ramp to be saved
         arrayshape = self.seedimage.shape
@@ -287,7 +287,7 @@
             kw['NOMXEND'] = kw['NOMXSTRT'] + self.ffsize - 1
             kw['NOMYSTRT'] = np.int(self.ffsize * (self.grism_direct_factor - 1) / 2.)
             kw['NOMYEND'] = kw['NOMYSTRT'] + self.ffsize - 1
-        
+
         kw['GRISMPAD'] = self.grism_direct_factor
         self.seedinfo = kw
         self.saveSingleFits(self.seedimage, self.seed_file, key_dict=kw, image2=self.seed_segmap, image2type='SEGMAP')
@@ -1465,19 +1465,6 @@
             # of code below at correct indent for the try: above
             # the try: is commented out for code testing.
             #if 1 > 0:
-<<<<<<< HEAD
-                # Warn user of how long this calcuation might take...
-                if index < 100:
-                    elapsed_time = time.time() - start_time
-                    times.append(elapsed_time)
-                    start_time = time.time()
-                elif index == 100:
-                    avg_time = np.mean(times)
-                    total_time = len(indexes) * avg_time
-                    print(("Expected time to process {} sources: {:.2f} seconds "
-                           "({:.2f} minutes)".format(len(indexes), total_time, total_time/60)))
-=======
->>>>>>> 07f65ad0
 
             # Warn user of how long this calcuation might take...
             if index < 100:
@@ -1493,16 +1480,6 @@
                 entry0 = float(values['x_or_RA'])
                 entry1 = float(values['y_or_Dec'])
                 if not pixelflag:
-<<<<<<< HEAD
-                    
-                    # If distortion is to be included - either with or without the full set of coordinate
-                    # translation coefficients
-                    if self.runStep['astrometric']:
-                        pixelx, pixely = self.RADecToXY_astrometric(ra, dec, attitude_matrix, coord_transform)
-                    else:
-                        # No distortion at all - "manual mode"
-                        pixelx, pixely = self.RADecToXY_manual(ra, dec)
-=======
                     ra_str, dec_str = self.makePos(entry0, entry1)
                     ra = entry0
                     dec = entry1
@@ -1515,8 +1492,6 @@
 
             # Case where point source list entries are given with RA and Dec
             if not pixelflag:
->>>>>>> 07f65ad0
-
                 # If distortion is to be included - either with or without the full set of coordinate
                 # translation coefficients
                 if self.runStep['astrometric']:
@@ -1541,18 +1516,10 @@
 
                 ra, dec, ra_str, dec_str = self.XYToRADec(pixelx, pixely, attitude_matrix, coord_transform)
 
-
-<<<<<<< HEAD
-                if pixely > miny and pixely < maxy and pixelx > minx and pixelx < maxx:
-                    # set up an entry for the output table
-                    entry = [index, pixelx, pixely, ra_str, dec_str, ra, dec, mag]
-=======
             # Get the input magnitude of the point source
             mag = float(values['magnitude'])
 
             if pixely > miny and pixely < maxy and pixelx > minx and pixelx < maxx:
->>>>>>> 07f65ad0
-
                 # set up an entry for the output table
                 entry = [index, pixelx, pixely, ra_str, dec_str, ra, dec, mag]
 
@@ -1590,16 +1557,9 @@
                 # add the good point source, including location and counts, to the pointSourceList
                 pointSourceList.add_row(entry)
 
-<<<<<<< HEAD
-                    # write out positions, distances, and counts to the output file
-                    pslist.write("%i %s %s %14.8f %14.8f %9.3f %9.3f  %9.3f  %13.6e   %13.6e\n" % (index, ra_str, dec_str, ra, dec, pixelx, pixely, mag, countrate, framecounts))
-            except:
-                pass
-=======
                 # write out positions, distances, and counts to the output file
                 pslist.write("%i %s %s %14.8f %14.8f %9.3f %9.3f  %9.3f  %13.6e   %13.6e\n" % (index, ra_str, dec_str, ra, dec, pixelx, pixely, mag, countrate, framecounts))
 
->>>>>>> 07f65ad0
         self.n_pointsources = len(pointSourceList)
         print("Number of point sources found within the requested aperture: {}".format(self.n_pointsources))
         # close the output file
@@ -1713,7 +1673,7 @@
             # Normalize the total signal in the PSF as read in
             totalsignal = np.sum(webbpsfimage)
             webbpsfimage /= totalsignal
-                    
+
             # Extract the appropriate subarray from the PSF image if necessary
             # Assume that the brightest pixel corresponds to the peak of the psf
             y_psfpeak, x_psfpeak = np.where(webbpsfimage == np.max(webbpsfimage))
@@ -2658,37 +2618,9 @@
                 #write out positions, distances, and counts to the output file
                 eslist.write("%i %s %s %14.8f %14.8f %9.3f %9.3f  %9.3f  %13.6e   %13.6e\n" % (indexnum, ra_str, dec_str, ra, dec, pixelx, pixely, magwrite, countrate, framecounts))
 
-<<<<<<< HEAD
-                    else:
-                        # In this case, no magnitude is given in the extended input list
-                        # Assume the input stamp image is in units of e/sec then.
-                        print("No magnitude given for extended source in {}.".format(values['filename']))
-                        print("Assuming the original file is in units of counts per sec.")
-                        print("Multiplying original file values by 'extendedscale'.")
-                        countrate = norm_factor * self.params['simSignals']['extendedscale']
-                        framecounts = countrate*self.frametime
-                        magwrite = 99.99999
-
-                    # add the countrate and the counts per frame to pointSourceList
-                    # since they will be used in future calculations
-                    # entry.append(scale)
-                    entry.append(countrate)
-                    entry.append(framecounts)
-
-                    # add the good point source, including location and counts, to the pointSourceList
-                    # self.pointSourceList.append(entry)
-                    extSourceList.add_row(entry)
-
-                    #write out positions, distances, and counts to the output file
-                    eslist.write("%i %s %s %14.8f %14.8f %9.3f %9.3f  %9.3f  %13.6e   %13.6e\n" % (indexnum, ra_str, dec_str, ra, dec, pixelx, pixely, magwrite, countrate, framecounts))
-            except:
-                #print("ERROR: bad point source line %s. Skipping." % (line))
-                pass
-=======
                 #except:
                 #    print("ERROR: bad point source line %s. Skipping." % (line))
 
->>>>>>> 07f65ad0
         print("Number of extended sources found within the requested aperture: {}".format(len(extSourceList)))
         # close the output file
         eslist.close()
@@ -2861,7 +2793,7 @@
            self.params['Inst']['mode'] in ['wfss','ts_wfss']:
             raise ValueError(("WARNING: wfss observations with non-sidereal "
                               "targets not yet supported."))
-        
+
         # Set nframe and nskip according to the values in the
         # readout pattern definition file
         self.read_pattern_check()
