--- conflicted
+++ resolved
@@ -130,29 +130,15 @@
             if '.xml' in apt_file_seed:
                 apt_file_xml = os.path.join(apt_dir, apt_file_seed[1:])
                 apt_file_pointing = os.path.join(apt_dir, apt_file_seed[1:].replace('.xml', '.pointing'))
-<<<<<<< HEAD
-
             else:
-=======
-                observation_list_file = os.path.join(temporary_directory,
-                                                     '{}_observation_list.yaml'.format(apt_file_seed.replace('/', '_').split('.')[0]))
-
-            else:
-                observation_list_file = os.path.join(temporary_directory, '{}_observation_list.yaml'.format(apt_file_seed))
->>>>>>> 08a92050
                 apt_file_xml = os.path.join(apt_dir, '{}.xml'.format(apt_file_seed))
                 apt_file_pointing = os.path.join(apt_dir, '{}.pointing'.format(apt_file_seed))
 
             print('Processing program {}'.format(apt_file_xml))
 
             yam = yaml_generator.SimInput(input_xml=apt_file_xml, pointing_file=apt_file_pointing,
-<<<<<<< HEAD
                                           catalogs=catalogs, verbose=True, output_dir=TEMPORARY_DIR,
                                           simdata_output_dir=TEMPORARY_DIR,
-=======
-                                          catalogs=catalogs, observation_list_file=observation_list_file,
-                                          verbose=True, output_dir=temporary_directory, simdata_output_dir=temporary_directory,
->>>>>>> 08a92050
                                           offline=True)
             try:
                 yam.create_inputs()
